--- conflicted
+++ resolved
@@ -45,14 +45,6 @@
     steps:
       - attach_workspace:
           at: /home/circleci/project
-<<<<<<< HEAD
-
-  "amb-skip-if-no-code-changes":
-    steps:
-      - skip-if-only-changes:
-          to: (charts/ambassador\|docs/\|*.md)
-=======
->>>>>>> b47bebf5
 
   "amb-skip-if-not-master-or-release":
     steps:
