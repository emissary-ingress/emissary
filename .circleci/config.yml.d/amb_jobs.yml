version: 2.1

# Secure environment variables set from the Web UI:
#
# - AWS_ACCESS_KEY_ID (AWS S3)
# - AWS_SECRET_ACCESS_KEY (AWS S3)
#
# - DEV_REGISTRY (DockerHub)
# - DOCKER_BUILD_USERNAME (DockerHub)
# - DOCKER_BUILD_PASSWORD (DockerHub)
#
# - RELEASE_REGISTRY (DockerHub)
# - DOCKER_RELEASE_USERNAME (DockerHub)
# - DOCKER_RELEASE_PASSWORD (DockerHub)
#
# - KUBECEPTION_TOKEN

commands:

  ######################################################################
  # Commands that are complete jobs                                    #
  #                                                                    #
  # (factored out to be commands so that they can be shared between    #
  # "oss-linux" and "aes-linux" executors)                             #
  ######################################################################

  "job-chart":
    steps:
      - amb-linux-install
      - amb-checkout
      - amb-skip-if-no-changes-not-release:
          to: charts/ambassador
      - install-k3d
      # We might need to be logged in the registry to pull the Envoy
      # image or the builder-base image.
      - amb-config-registry
      # main
      - run: make test-chart

  "job-chart-changelog":
    steps:
      - amb-linux-install
      - amb-checkout
      - skip-if-no-new-chart
      - run: |
          CHART_NAME=ambassador ./charts/scripts/check_updated_changelog.sh
<<<<<<< HEAD
=======

  "job-emissary-chart":
    steps:
      - amb-linux-install
      - amb-checkout
      - amb-skip-if-no-changes-not-release:
          to: charts/emissary-ingress
      - install-k3d
      # We might need to be logged in the registry to pull the Envoy
      # image or the builder-base image.
      - amb-config-registry
      # main
      - run: make -f charts/emissary-ingress/Makefile test-chart
>>>>>>> bf767df3

  "job-chart-publish":
    steps:
      - amb-linux-install
      - amb-checkout
      - amb-skip-if-bad-chart-version
      - run: |
          CHART_NAME=ambassador ./charts/scripts/check_updated_changelog.sh
      - install-k3d
      # We might need to be logged in the registry to pull the Envoy
      # image or the builder-base image.
      - amb-config-registry
      # main
      #- run: make test-chart
      - run: make test-chart
      - run: make release/ga/chart-push

  "job-manifests-publish":
    steps:
      - amb-linux-install
      - amb-checkout
      - amb-config-registry
      - run:
          name: "Publishing manifests"
          command: |
            make push-manifests
            make publish-docs-yaml

  "job-generate":
    steps:
      # setup
      - amb-linux-install
      - install-helm
      - amb-checkout
      # We might need to be logged in the registry to pull the Envoy
      # image or the builder-base image.
      - amb-config-registry

      # main
      - run: make generate
      - dirty-check
      # Run it again to make sure that it is possible to run it twice
      # in a row.
      - run: make generate
      - dirty-check

  "job-lint":
    steps:
      # setup
      - amb-linux-install
      - amb-checkout
      # We might need to be logged in the registry to pull the
      # builder-base image.
      - amb-config-registry

      # main
      - run: make lint

  "job-promote-passed-ci-build":
    steps:
      - amb-linux-install
      - amb-attach-workspace
      - amb-skip-if-not-master-or-release
      - run:
          name: "promote build to passed"
          command: |
            make release/promote-oss/dev-to-passed-ci

  "job-images":
    parameters:
      "release":
        type: boolean
        default: false
      "save_images_to_workspace":
        type: boolean
        default: false
      "push_nightly":
        type: boolean
        default: false
    steps:
      # setup
      - amb-linux-install
      - amb-checkout
      - amb-save-workspace
      - amb-skip-if-no-code-changes-not-release
      - amb-config-registry

      # main
      - run: make push
      - when:
          condition:
            not: << parameters.release >>
          steps:
            - run:
                name: "Push dev images"
                command: |
                  make push-dev
            - run:
                name: "Clean up dirty chart stuff"
                command: |
                  make chart-clean
            - run:
                name: "Print RC promote info"
                command: |
                  echo "To start the release process, you can checkout the following sha"
                  echo "Then run 'make release/prep-rc'"
                  echo "See notion page for more details: https://www.notion.so/datawire/X-Y-Z-Emissary-Checklist-eef145314ce4496c8424d15f35595a18"
                  echo "Commit SHA:"
                  git rev-parse HEAD

      - when:
          condition: << parameters.release >>
          steps:
            - run:
                name: "Release"
                command: |
                  docker login -u="${DOCKER_RELEASE_USERNAME}" -p="${DOCKER_RELEASE_PASSWORD}" "${RELEASE_REGISTRY%%/*}"
                  DEV_KUBECONFIG="-skip-for-release-" make release/bits
      - when:
          condition: << parameters.push_nightly >>
          steps:
            - run:
                name: "Push nightly images"
                command: |
                  make push-nightly
            - run:
                name: "Clean up dirty chart stuff"
                command: |
                  make chart-clean

      # teardown
      - dirty-check
      - amb-save-workspace

  "job-gotest":
    parameters:
      "fast-reconfigure":
        type: boolean
        default: false
      "legacy-mode":
        type: boolean
        default: false
    steps:
      # setup
      - amb-linux-install
      - install-gotestsum
      - amb-checkout
      - amb-skip-if-no-code-changes-not-release
      - amb-config-registry
      - run:
          name: "Test"
          no_output_timeout: "30m"
          command: |
            export DEV_KUBE_NO_PVC=yes
            export KAT_REQ_LIMIT=900
            export AMBASSADOR_LEGACY_MODE=<< parameters.legacy-mode >> # ParseBool
            export AMBASSADOR_FAST_RECONFIGURE=<< parameters.fast-reconfigure >> # ParseBool
            export TEST_XML_DIR=/tmp/test-logs/xml/
            mkdir -p ${TEST_XML_DIR}
            make gotest

      # teardown
      - amb-save-logs
      - store_test_results:
          path: /tmp/test-logs/xml/
      - dirty-check

  "job-test":
    parameters:
      "test":
        type: enum
        enum:
          - "test" # everything but pytest-envoy
          - "ingresstest"
          - "pytest"
          - "pytest-envoy"
          - "pytest-envoy-v3"
        default: "test"
      "fast-reconfigure":
        type: boolean
        default: false
      "legacy-mode":
        type: boolean
        default: false
    steps:
      # setup
      - amb-linux-install
      - amb-attach-workspace
      - amb-skip-if-no-code-changes-not-release
      # pytest-envoy can be skipped unless the envoy.mk file changes, or the ambex control
      # plane changes, or the gold files change.
      - when:
          condition:
            or:
              - equal: [ "pytest-envoy", << parameters.test >> ]
              - equal: [ "pytest-envoy-v3", << parameters.test >> ]
          steps:
            - amb-skip-if-no-changes-not-release:
                to: "(/envoy\\.mk$|/python/tests/gold/|/pytest/gold/|/cmd/ambex/)"
            - run: |
                if [[ -z "$KUBECEPTION_TOKEN" ]]; then
                  circleci step halt
                fi
      - run:
          name: "Set USE_LOCAL_K3S_CLUSTER=1"
          command:
            echo >>"$BASH_ENV" 'export USE_LOCAL_K3S_CLUSTER=1'
      - run:
          name: "Configure system file and inotify maximums"
          command: |
            sudo sysctl -w fs.file-max=1600000
            sudo sysctl -w fs.inotify.max_user_instances=4096
      - install-helm
      - install-k3d
      - amb-config-cluster-and-registry
      # main
      - run:
          name: "Ensure CI configuration is up-to-date"
          command: |
            set -x
            expected=$(printf '%s\n' ingresstest gotest pytest e2etest | LC_COLLATE=C sort -u | xargs echo)
            actual=$(make -n noop --print-data-base 2>/dev/null | sed -n 's/^test://p' | xargs printf '%s\n' | LC_COLLATE=C sort -u | xargs echo)
            if [[ "$actual" != "$expected" ]]; then
              echo "Makefile 'test' target has changed to $actual, you need to update '.circleci/config.yml.d/amb_jobs.yml'" >&2
              exit 1
            fi

      - run:
          name: "Test"
          no_output_timeout: "30m"
          command: |
            export DEV_KUBE_NO_PVC=yes
            export KAT_REQ_LIMIT=900
            export AMBASSADOR_LEGACY_MODE=<< parameters.legacy-mode >> # ParseBool
            export AMBASSADOR_FAST_RECONFIGURE=<< parameters.fast-reconfigure >> # ParseBool
            export TEST_XML_DIR=/tmp/test-logs/xml/
            export DEV_KUBECONFIG=~/.kube/kubeception.yaml
            mkdir -p ${TEST_XML_DIR}
            make << parameters.test >>

      # teardown
      - amb-save-logs
      - store_test_results:
          path: /tmp/test-logs/xml/
      - dirty-check
      - amb-teardown-cluster

  "job-promote-to-rc-latest":
    parameters:
      "channel":
        type: enum
        enum: ["oss", "aes"]
    steps:
      - run: "true" # Always run a no-op step so that this config has non-zero steps even for -private repos
      - when:
          condition: # Don't do this in the -private repos
            or:
            - equal: [ "https://github.com/emissary-ingress/emissary", << pipeline.project.git_url >> ]
          steps:
            - amb-linux-install
            - amb-checkout
            - run:
                name: "Promote to dev build to RC"
                command: |
                  docker login -u="${DOCKER_RELEASE_USERNAME}" -p="${DOCKER_RELEASE_PASSWORD}" "${RELEASE_REGISTRY%%/*}"
                  DEV_KUBECONFIG="-skip-for-release-" make release/promote-<< parameters.channel >>/dev-to-rc
            - run:
                name: "Print RC artifact info"
                command: |
                  make release/print-test-artifacts

  "job-promote-to-ga":
    parameters:
      "channel":
        type: enum
        enum: ["oss", "aes"]
    steps:
      - amb-linux-install
      - amb-checkout
      - run:
          name: "Promote to GA"
          command: |
            docker login -u="${DOCKER_RELEASE_USERNAME}" -p="${DOCKER_RELEASE_PASSWORD}" "${RELEASE_REGISTRY%%/*}"
            DEV_KUBECONFIG="-skip-for-release-" make release/promote-<< parameters.channel >>/to-ga<|MERGE_RESOLUTION|>--- conflicted
+++ resolved
@@ -44,8 +44,6 @@
       - skip-if-no-new-chart
       - run: |
           CHART_NAME=ambassador ./charts/scripts/check_updated_changelog.sh
-<<<<<<< HEAD
-=======
 
   "job-emissary-chart":
     steps:
@@ -59,7 +57,6 @@
       - amb-config-registry
       # main
       - run: make -f charts/emissary-ingress/Makefile test-chart
->>>>>>> bf767df3
 
   "job-chart-publish":
     steps:
