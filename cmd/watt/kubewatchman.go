package main

import (
	"errors"
	"fmt"
	"sync"

	"github.com/datawire/ambassador/pkg/k8s"
	"github.com/datawire/ambassador/pkg/supervisor"
	"github.com/datawire/ambassador/pkg/watt"
)

type k8sEvent struct {
	watchId   string
	kind      string
	resources []k8s.Resource
	errors    []watt.Error
}

// makeErrorEvent returns a k8sEvent that contains one error entry for each
// message passed in, all attributed to the same source.
func makeErrorEvent(source string, messages ...string) k8sEvent {
	errors := make([]watt.Error, len(messages))
	for idx, message := range messages {
		errors[idx] = watt.NewError(source, message)
	}
	return k8sEvent{errors: errors}
}

type KubernetesWatchMaker struct {
	kubeAPI *k8s.Client
	notify  chan<- k8sEvent
}

func (m *KubernetesWatchMaker) MakeKubernetesWatch(spec KubernetesWatchSpec) (*supervisor.Worker, error) {
	var worker *supervisor.Worker
	var err error

	worker = &supervisor.Worker{
		Name: fmt.Sprintf("kubernetes:%s", spec.WatchId()),
		Work: func(p *supervisor.Process) error {
			watcher := m.kubeAPI.Watcher()
			watchFunc := func(watchId, ns, kind string) func(watcher *k8s.Watcher) {
				return func(watcher *k8s.Watcher) {
					resources := watcher.List(kind)
					p.Logf("found %d %q in namespace %q", len(resources), kind, fmtNamespace(ns))
					m.notify <- k8sEvent{watchId: watchId, kind: kind, resources: resources}
					p.Logf("sent %q to receivers", kind)
				}
			}

			watcherErr := watcher.SelectiveWatch(spec.Namespace, spec.Kind, spec.FieldSelector, spec.LabelSelector,
				watchFunc(spec.WatchId(), spec.Namespace, spec.Kind))

			if watcherErr != nil {
				return watcherErr
			}

			watcher.Start()
			<-p.Shutdown()
			watcher.Stop()
			return nil
		},

		Retry: true,
	}

	return worker, err
}

type kubewatchman struct {
	WatchMaker IKubernetesWatchMaker
	watched    map[string]*supervisor.Worker
	in         <-chan []KubernetesWatchSpec
}

func (w *kubewatchman) Work(p *supervisor.Process) error {
	p.Ready()

	w.watched = make(map[string]*supervisor.Worker)

	for {
		select {
		case watches := <-w.in:
			found := make(map[string]*supervisor.Worker)
			p.Logf("processing %d kubernetes watch specs", len(watches))
			for _, spec := range watches {
				worker, err := w.WatchMaker.MakeKubernetesWatch(spec)
				if err != nil {
					p.Logf("failed to create kubernetes watcher: %v", err)
					continue
				}

				if _, exists := w.watched[worker.Name]; exists {
					found[worker.Name] = w.watched[worker.Name]
				} else {
					p.Logf("add kubernetes watcher %s\n", worker.Name)
					p.Supervisor().Supervise(worker)
					w.watched[worker.Name] = worker
					found[worker.Name] = worker
				}
			}

			for workerName, worker := range w.watched {
				if _, exists := found[workerName]; !exists {
					p.Logf("remove kubernetes watcher %s\n", workerName)
					worker.Shutdown()
					worker.Wait()
				}
			}

			w.watched = found
		case <-p.Shutdown():
			p.Logf("shutdown initiated")
			return nil
		}
	}
}

type kubebootstrap struct {
	namespace      string
	kinds          []string
	fieldSelector  string
	labelSelector  string
	notify         []chan<- k8sEvent
	kubeAPIWatcher *k8s.Watcher

	// markRequired is a function that we'll use to indicate whether a given kind of
	// resource is required (or not) for a successful bootstrap.
	markRequired func(key string, required bool)

	// pendingResources is the set of things that we would like to watch for.
	// It will vary over time -- it starts as the full set that we want to
	// work with, and then we remove things as we successfully bootstrap their
	// watchers. (I wish we had a set type here...)
	pendingResources map[string]bool

	// pendingMutex prevents multiple simultaneous passes through the code
	// that adds a watcher. (Why? First, because having multiple watchers for
	// the same resource is silly. Second, because I've often seen the CRD
	// watcher fire two events when a new CRD appears.)
	pendingMutex sync.Mutex

	// logger is a function to log things for us.
	logger func(format string, args ...interface{})
}

func fmtNamespace(ns string) string {
	if ns == "" {
		return "*"
	}
	return ns
}

<<<<<<< HEAD
// makeWatcherFunc returns a watcher function tailored to a particular namespace
// and kind, suitable for passing to any of the kubeAPIWatcher watch methods.
func (b *kubebootstrap) makeWatcherFunc(ns, kind string) func(watcher *k8s.Watcher) {
	return func(watcher *k8s.Watcher) {
		resources := watcher.List(kind)

		b.logger("found %d %q in namespace %q", len(resources), kind, fmtNamespace(ns))

		for _, n := range b.notify {
			n <- k8sEvent{kind: kind, resources: resources}
		}

		b.logger("sent %q to %d receivers", kind, len(b.notify))
	}
}

// tryToWatchAllPending walks over all of our pendingResources and tries
// to get their watchers running.
//
// If runImmediately is true, start the watcher running as soon as we add
// it. Otherwise assume that our caller will start the watcher running
// later.
func (b *kubebootstrap) tryToWatchAllPending(runImmediately bool) error {
	// We don't want to run in parallel, so use b.pendingMutex to force
	// serialization through here. (Running in parallel could result in
	// multiple watchers for the same CRD, which would be silly at best.)

	// b.logger("pendingMutex lock")
	b.pendingMutex.Lock()

	defer func() {
		// b.logger("pendingMutex unlock")
		b.pendingMutex.Unlock()
	}()

	// If we have no pendingResources, we're done.
	if len(b.pendingResources) == 0 {
		b.logger("no resource types are pending")
		return nil
	}

	// OK, we do indeed have some pendingResources. Set up the watcher for each of
	// them.

	for kind := range b.pendingResources {
		// Add a SelectiveWatch for this resource kind.
		err := b.kubeAPIWatcher.SelectiveWatch(b.namespace, kind, b.fieldSelector, b.labelSelector,
			b.makeWatcherFunc(b.namespace, kind))

		if err != nil {
			// Hmmm, this isn't good. Mark this resource type as _not_ required
			// (since we'll never get results for it)...
			b.markRequired(kind, false)

			// ...and look at the error.
			if errors.Is(err, k8s.ErrUnkResource) {
				// The resource type doesn't exist in the cluster. We'll assume that it's a
				// missing CRD type, and try again later.
				b.logger("%q does not exist in the cluster at this time: will try later on...", kind)
			} else {
				// Oops. This is a Real Error.
				return err
			}
		} else {
			// No errors! Mark this resource type as required...
			b.markRequired(kind, true)

			// ...remove it from the set of pendingResources...
			// b.logger("watcher for %q successfully installed", kind)
			delete(b.pendingResources, kind)

			// ...and if we're allowed to runImmediately...
			if runImmediately {
				// ...then go ahead and start the watcher. This will actually do the
				// initial synchronization of any extant resources and then start watching
				// for new resources being created.
				b.logger("Starting watcher for %q", kind)
				phase, err := b.kubeAPIWatcher.StartWatcherForKind(kind)

				if err != nil {
					b.logger("error starting watcher for %q: %q, %q", kind, phase, err)
					return err
=======
// SaveError emits an error from kubebootstrap with the given message
func (b *kubebootstrap) SaveError(message string) {
	evt := makeErrorEvent("kubebootstrap", message)
	for _, n := range b.notify {
		n <- evt
	}
}

func (b *kubebootstrap) Work(p *supervisor.Process) error {
	for _, kind := range b.kinds {
		p.Logf("adding kubernetes watch for %q in namespace %q", kind, fmtNamespace(kubernetesNamespace))

		watcherFunc := func(ns, kind string) func(watcher *k8s.Watcher) {
			return func(watcher *k8s.Watcher) {
				resources := watcher.List(kind)
				p.Logf("found %d %q in namespace %q", len(resources), kind, fmtNamespace(ns))
				for _, n := range b.notify {
					n <- k8sEvent{kind: kind, resources: resources}
>>>>>>> cbaee885
				}
			}
		}
	}

<<<<<<< HEAD
	b.logger("%d resources are pending", len(b.pendingResources))
	return nil
}

// Work starts the Kubernetes bootstrapping process.
func (b *kubebootstrap) Work(p *supervisor.Process) error {
	b.logger = p.Logf
	b.pendingResources = make(map[string]bool)

	// Start by marking all the kinds we're interested in as pending...
	for _, kind := range b.kinds {
		b.pendingResources[kind] = true
	}

	// ...then try to add watchers for all of them.
	//
	// Don't allow immediately starting all the watchers here -- this is bootstrap
	// code, and we want to start everything running later, all at once.
	if err := b.tryToWatchAllPending(false); err != nil {
		return err
	}

	// Some CRDs can be missing from the cluster (like after an upgrade, where users have
	// changed only the image). In those cases, we should not fail -- instead we'll install
	// a watcher for CRDs so that we can notice when the new CRD type becomes available, and
	// start watching for individual CRs at that point.

	if len(b.pendingResources) > 0 {
		p.Logf("setting up to watch for new CRDs...")

		// We'll use this watcherFunc as the function to be called when we see a new CRD...
		watcherFunc := func(watcher *k8s.Watcher) {
			p.Logf("new CRD! spawning goroutine to refresh...")

			// ...which means that when this function is actually called, we'll be inside
			// the .invoke() call for the CRD watch. That .invoke() call will have locked
			// the K8s Watcher's mutex, which means that it would be a Bad Idea to just
			// naively call tryToWatchAllPendingTypes(true) here: starting the new watcher
			// would involve calling the new watcher's .invoke(), which would try to lock
			// the K8s Watcher's mutex again, which would cause a deadlock.
			//
			// So we spin this off into another goroutine, so we can return and thus allow
			// the mutex to be unlocked.
			go func() {
				_ = b.kubeAPIWatcher.Refresh()
				p.Logf("retrying all pending types...")
				_ = b.tryToWatchAllPending(true)
			}()
		}

		// OK, we have our watcherFunc. Install a simple watch here -- no namespaces, no
		// selectors, just look for all customresourcedefinitions.
		if err := b.kubeAPIWatcher.Watch("customresourcedefinitions", watcherFunc); err != nil {
			return fmt.Errorf("could not watch CRDs: %w", err)
		}
	}

	// At this point we've installed watchers for all the resources that we can, but we
	// haven't started any of them running. Time to do that now.
	p.Logf("Starting resource watchers...")
	b.kubeAPIWatcher.StartWithErrorHandler(func(kind string, stage string, err error) {
		p.Logf("could not watch %q at stage %q: %q", kind, stage, err)
	})

	// Finally, we can mark the kubewatchman ready...
	p.Logf("Marking kubewatchman ready")
=======
		err := b.kubeAPIWatcher.SelectiveWatch(b.namespace, kind, b.fieldSelector, b.labelSelector, watcherFunc(b.namespace, kind))
		if err != nil {
			return err
		}
	}

	// b.SaveError("gratuitous error before starting")

	b.kubeAPIWatcher.Start()
>>>>>>> cbaee885
	p.Ready()

	// ...and set up for shutdown.
	for range p.Shutdown() {
		p.Logf("shutdown initiated")
		b.kubeAPIWatcher.Stop()
	}

	return nil
}<|MERGE_RESOLUTION|>--- conflicted
+++ resolved
@@ -152,7 +152,14 @@
 	return ns
 }
 
-<<<<<<< HEAD
+// SaveError emits an error from kubebootstrap with the given message
+func (b *kubebootstrap) SaveError(message string) {
+	evt := makeErrorEvent("kubebootstrap", message)
+	for _, n := range b.notify {
+		n <- evt
+	}
+}
+
 // makeWatcherFunc returns a watcher function tailored to a particular namespace
 // and kind, suitable for passing to any of the kubeAPIWatcher watch methods.
 func (b *kubebootstrap) makeWatcherFunc(ns, kind string) func(watcher *k8s.Watcher) {
@@ -235,32 +242,11 @@
 				if err != nil {
 					b.logger("error starting watcher for %q: %q, %q", kind, phase, err)
 					return err
-=======
-// SaveError emits an error from kubebootstrap with the given message
-func (b *kubebootstrap) SaveError(message string) {
-	evt := makeErrorEvent("kubebootstrap", message)
-	for _, n := range b.notify {
-		n <- evt
-	}
-}
-
-func (b *kubebootstrap) Work(p *supervisor.Process) error {
-	for _, kind := range b.kinds {
-		p.Logf("adding kubernetes watch for %q in namespace %q", kind, fmtNamespace(kubernetesNamespace))
-
-		watcherFunc := func(ns, kind string) func(watcher *k8s.Watcher) {
-			return func(watcher *k8s.Watcher) {
-				resources := watcher.List(kind)
-				p.Logf("found %d %q in namespace %q", len(resources), kind, fmtNamespace(ns))
-				for _, n := range b.notify {
-					n <- k8sEvent{kind: kind, resources: resources}
->>>>>>> cbaee885
-				}
-			}
-		}
-	}
-
-<<<<<<< HEAD
+				}
+			}
+		}
+	}
+
 	b.logger("%d resources are pending", len(b.pendingResources))
 	return nil
 }
@@ -327,17 +313,6 @@
 
 	// Finally, we can mark the kubewatchman ready...
 	p.Logf("Marking kubewatchman ready")
-=======
-		err := b.kubeAPIWatcher.SelectiveWatch(b.namespace, kind, b.fieldSelector, b.labelSelector, watcherFunc(b.namespace, kind))
-		if err != nil {
-			return err
-		}
-	}
-
-	// b.SaveError("gratuitous error before starting")
-
-	b.kubeAPIWatcher.Start()
->>>>>>> cbaee885
 	p.Ready()
 
 	// ...and set up for shutdown.
