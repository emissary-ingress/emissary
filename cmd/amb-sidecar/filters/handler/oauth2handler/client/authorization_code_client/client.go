package authorization_code_client

import (
	"context"
	"crypto/rand"
	"crypto/rsa"
	"encoding/hex"
	"encoding/json"
	"io"
	"net/http"
	"net/url"
	"strings"
	"time"

	"github.com/datawire/ambassador/pkg/dlog"
	jwt "github.com/dgrijalva/jwt-go"
	"github.com/mediocregopher/radix.v2/redis"
	"github.com/pkg/errors"
	uuid "github.com/satori/go.uuid"

	crd "github.com/datawire/apro/apis/getambassador.io/v1beta2"
	rfc6749client "github.com/datawire/apro/client/rfc6749"
	rfc6750client "github.com/datawire/apro/client/rfc6750"
	"github.com/datawire/apro/cmd/amb-sidecar/filters/handler/middleware"
	"github.com/datawire/apro/cmd/amb-sidecar/filters/handler/oauth2handler/client/clientcommon"
	"github.com/datawire/apro/cmd/amb-sidecar/filters/handler/oauth2handler/discovery"
	"github.com/datawire/apro/cmd/amb-sidecar/filters/handler/oauth2handler/resourceserver"
	"github.com/datawire/apro/lib/filterapi"
	"github.com/datawire/apro/lib/filterapi/filterutil"
	"github.com/datawire/apro/lib/jwtsupport"
)

const (
	// How long Redis should remember sessions for, since "last use".
	sessionExpiry = 365 * 24 * time.Hour
)

// OAuth2Client implements the OAuth Client part of the Filter.
type OAuth2Client struct {
	QName     string
	Spec      crd.FilterOAuth2
	Arguments crd.FilterOAuth2Arguments

	ResourceServer *resourceserver.OAuth2ResourceServer

	PrivateKey *rsa.PrivateKey
	PublicKey  *rsa.PublicKey

	RunFilters func(filters []crd.FilterReference, ctx context.Context, request *filterapi.FilterRequest) (filterapi.FilterResponse, error)
}

func (c *OAuth2Client) sessionCookieName() string {
	return "ambassador_session." + c.QName
}

func (c *OAuth2Client) xsrfCookieName() string {
	return "ambassador_xsrf." + c.QName
}

func (c *OAuth2Client) Filter(ctx context.Context, logger dlog.Logger, httpClient *http.Client, discovered *discovery.Discovered, redisClient *redis.Client, request *filterapi.FilterRequest) filterapi.FilterResponse {
	oauthClient, err := rfc6749client.NewAuthorizationCodeClient(
		c.Spec.ClientID,
		discovered.AuthorizationEndpoint,
		discovered.TokenEndpoint,
		rfc6749client.ClientPasswordHeader(c.Spec.ClientID, c.Spec.Secret),
		httpClient,
	)
	if err != nil {
		return middleware.NewErrorResponse(ctx, http.StatusBadGateway,
			err, nil)
	}
	oauthClient.RegisterProtocolExtensions(rfc6750client.OAuthProtocolExtension)

	sessionInfo := &SessionInfo{c: c}
	var sessionErr error
	sessionInfo.sessionID, sessionInfo.xsrfToken, sessionInfo.sessionData, sessionErr = c.loadSession(redisClient, filterutil.GetHeader(request))
	defer func() {
		if sessionInfo.sessionData != nil {
			err := c.saveSession(redisClient, sessionInfo.sessionID, sessionInfo.xsrfToken, sessionInfo.sessionData)
			if err != nil {
				// TODO(lukeshu): Letting FilterMux recover() this panic() and generate an error message
				// isn't the *worst* way of handling this error.
				panic(err)
			}
		}
	}()
	logger.Debugf("session data: %#v", sessionInfo.sessionData)
	var authorization http.Header
	switch {
	case sessionErr != nil:
		logger.Debugln("session status:", errors.Wrap(sessionErr, "no session"))
	case c.readXSRFCookie(filterutil.GetHeader(request)) != sessionInfo.xsrfToken:
		return middleware.NewErrorResponse(ctx, http.StatusForbidden,
			errors.New("XSRF protection"), nil)
	case sessionInfo.sessionData.CurrentAccessToken == nil:
		logger.Debugln("session status:", "non-authenticated session")
	default:
		logger.Debugln("session status:", "authenticated session")
		authorization, err = oauthClient.AuthorizationForResourceRequest(sessionInfo.sessionData, func() io.Reader {
			return strings.NewReader(request.GetRequest().GetHttp().GetBody())
		})
		if err == nil {
			// continue with (authrorization != nil)
		} else if err == rfc6749client.ErrNoAccessToken {
			// This indicates a programming error; we've already checked that there is an access token.
			panic(err)
		} else if err == rfc6749client.ErrExpiredAccessToken {
			logger.Debugln("access token expired; continuing as if non-authenticated session")
			// continue with (authorization == nil); as if this `.CurrentAccessToken == nil`
		} else if _, ok := err.(*rfc6749client.UnsupportedTokenTypeError); ok {
			return middleware.NewErrorResponse(ctx, http.StatusBadGateway,
				err, nil)
		} else {
			return middleware.NewErrorResponse(ctx, http.StatusInternalServerError,
				errors.Wrap(err, "unknown error"), nil)
		}
	}

	u, err := url.ParseRequestURI(request.GetRequest().GetHttp().GetPath())
	if err != nil {
		return middleware.NewErrorResponse(ctx, http.StatusInternalServerError,
			errors.Wrapf(err, "could not parse URI: %q", request.GetRequest().GetHttp().GetPath()), nil)
	}
	switch u.Path {
	case "/.ambassador/oauth2/redirection-endpoint":
		if sessionInfo.sessionData == nil {
			return middleware.NewErrorResponse(ctx, http.StatusForbidden,
				errors.Errorf("no %q cookie", c.sessionCookieName()), nil)
		}
		var originalURL string
		if authorization != nil {
			logger.Debugln("already logged in; redirecting to original log-in-time URL")
			originalURL, err = checkState(sessionInfo.sessionData.Request.State, c.PublicKey)
			if err != nil {
				// This should never happen--we read the state directly from what we
				// stored into Redis.
				return middleware.NewErrorResponse(ctx, http.StatusInternalServerError,
					errors.Wrapf(err, "invalid state"), nil)
			}
			u, _ := url.Parse(originalURL)
			if u.Path == "/.ambassador/oauth2/redirection-endpoint" {
				// Avoid a redirect loop.  This "shouldn't" happen; we "shouldn't"
				// have generated (in .handleUnauthenticatedProxyRequest) a
				// sessionData.Request.State with this URL with this path.  However,
				// APro 0.8.0 and older could be tricked in to generating such a
				// .State.  So turn it in to an error page.  Of course, APro 0.8.0
				// used "/callback" instead of
				// "/.ambassador/oauth2/redirection-endpoint", so this even more
				// "shouldn't" happen now.
				return middleware.NewErrorResponse(ctx, http.StatusNotAcceptable,
					errors.New("no representation of /.ambassador/oauth2/redirection-endpoint resource"), nil)
			}
		} else {
			authorizationCode, err := oauthClient.ParseAuthorizationResponse(sessionInfo.sessionData, u)
			if err != nil {
				return middleware.NewErrorResponse(ctx, http.StatusBadRequest,
					err, nil)
			}
			originalURL, err = checkState(sessionInfo.sessionData.Request.State, c.PublicKey)
			if err != nil {
				// This should never happen--the state matched what we stored in Redis
				// (validated in .ParseAuthorizationResponse()).  For this to happen, either
				// (1) our Redis server was cracked, or (2) we generated an invalid state
				// when we submitted the authorization request.  Assuming that (2) is more
				// likely, that's an internal server issue.
				return middleware.NewErrorResponse(ctx, http.StatusInternalServerError,
					errors.Wrapf(err, "invalid state"), nil)
			}
			if err := oauthClient.AccessToken(sessionInfo.sessionData, authorizationCode); err != nil {
				return middleware.NewErrorResponse(ctx, http.StatusBadGateway,
					err, nil)
			}
		}
		logger.Debugf("redirecting user-agent to: %s", originalURL)
		return &filterapi.HTTPResponse{
			StatusCode: http.StatusSeeOther,
			Header: http.Header{
				"Location": {originalURL},
			},
			Body: "",
		}
	default:
		if authorization != nil {
			return sessionInfo.handleAuthenticatedProxyRequest(ctx, logger, httpClient, discovered, request, authorization)
		} else {
			return sessionInfo.handleUnauthenticatedProxyRequest(ctx, logger, httpClient, oauthClient, discovered, request)
		}
	}
}

func (c *OAuth2Client) ServeHTTP(w http.ResponseWriter, r *http.Request, ctx context.Context, discovered *discovery.Discovered, redisClient *redis.Client) {
	switch r.URL.Path {
	case "/.ambassador/oauth2/logout":
		sessionID, xsrfToken, _, err := c.loadSession(redisClient, r.Header)
		if err != nil {
			middleware.ServeErrorResponse(w, ctx, http.StatusForbidden, // XXX: error code?
				errors.Wrap(err, "no session"), nil)
			return
		}

		if c.readXSRFCookie(r.Header) != xsrfToken {
			middleware.ServeErrorResponse(w, ctx, http.StatusForbidden,
				errors.New("XSRF protection"), nil)
			return
		}

		if r.PostFormValue("_xsrf") != xsrfToken {
			middleware.ServeErrorResponse(w, ctx, http.StatusForbidden,
				errors.New("XSRF protection"), nil)
			return
		}

		if discovered.EndSessionEndpoint == nil {
			middleware.ServeErrorResponse(w, ctx, http.StatusNotImplemented,
				errors.Errorf("identify provider %q does not support OIDC-session section 5 logout", c.Spec.AuthorizationURL), nil)
			return
		}

		//query := discovered.EndSessionEndpoint.Query()
		//query.Set("id_token_hint", "TODO") // TODO: only RECOMMENDED; would require us to track ID Tokens better
		//query.Set("post_logout_redirect_uri", "TODO") // TODO: only OPTIONAL; having a good UX around this probably requires us to support OIDC-registration
		//query.Set("state", "TODO") // TODO: only OPTIONAL; only does something if "post_logout_redirect_uri"

		// TODO: Don't do the delete until the post_logout_redirect_uri is hit?
		if err := redisClient.Cmd("DEL", "session:"+sessionID, "session-xsrf:"+sessionID).Err; err != nil {
			middleware.ServeErrorResponse(w, ctx, http.StatusInternalServerError,
				err, nil)
			return
		}

		http.Redirect(w, r, discovered.EndSessionEndpoint.String(), http.StatusSeeOther)
	default:
		http.NotFound(w, r)
	}
}

type SessionInfo struct {
	c           *OAuth2Client
	sessionID   string
	xsrfToken   string
	sessionData *rfc6749client.AuthorizationCodeClientSessionData
}

<<<<<<< HEAD
func (sessionInfo *SessionInfo) handleAuthenticatedProxyRequest(ctx context.Context, logger dlog.Logger, httpClient *http.Client, discovered *discovery.Discovered, request *filterapi.FilterRequest, authorization http.Header) filterapi.FilterResponse {
	addAuthorization := &filterapi.HTTPRequestModification{}
	for k, vs := range authorization {
		for _, v := range vs {
			addAuthorization.Header = append(addAuthorization.Header, &filterapi.HTTPHeaderReplaceValue{
				Key:   k,
				Value: v,
			})
		}
	}
	filterutil.ApplyRequestModification(request, addAuthorization)

	resourceResponse := sessionInfo.c.ResourceServer.Filter(ctx, logger, httpClient, discovered, request, sessionInfo.sessionData.CurrentAccessToken.Scope)
	if resourceResponse == nil {
		// nil means to send the same request+authorization to the upstream service, so tell
		// Envoy to add the authorization to the request.
		return addAuthorization
	} else if resourceResponse, typeOK := resourceResponse.(*filterapi.HTTPResponse); typeOK && resourceResponse.StatusCode == http.StatusUnauthorized {
		// The upstream Resource Server returns 401 Unauthorized to the Client--the Client does NOT pass
		// 401 along to the User Agent; the User Agent is NOT using an RFC 7235-compatible
		// authentication scheme to talk to the Client; 401 would be inappropriate.
		//
		// Instead, wrap the 401 response in a 403 Forbidden response.
		return middleware.NewErrorResponse(ctx, http.StatusForbidden,
			errors.New("authorization rejected"),
			map[string]interface{}{
				"synthesized_upstream_response": resourceResponse,
			},
		)
	} else {
		// Otherwise, just return the upstream resource server's response
		return resourceResponse
	}
=======
func (sessionInfo *SessionInfo) handleAuthenticatedProxyRequest(ctx context.Context, logger types.Logger, httpClient *http.Client, discovered *discovery.Discovered, request *filterapi.FilterRequest, authorization http.Header) filterapi.FilterResponse {
	return clientcommon.HandleAuthenticatedProxyRequest(middleware.WithLogger(ctx, logger), httpClient, discovered, request, authorization, sessionInfo.sessionData.CurrentAccessToken.Scope, sessionInfo.c.ResourceServer)
>>>>>>> 3a29ca89
}

func (sessionInfo *SessionInfo) handleUnauthenticatedProxyRequest(ctx context.Context, logger dlog.Logger, httpClient *http.Client, oauthClient *rfc6749client.AuthorizationCodeClient, discovered *discovery.Discovered, request *filterapi.FilterRequest) filterapi.FilterResponse {
	// Use X-Forwarded-Proto instead of .GetScheme() to build the URL.
	// https://github.com/datawire/ambassador/issues/1581
	originalURL, err := url.ParseRequestURI(filterutil.GetHeader(request).Get("X-Forwarded-Proto") + "://" + request.GetRequest().GetHttp().GetHost() + request.GetRequest().GetHttp().GetPath())
	if err != nil {
		return middleware.NewErrorResponse(ctx, http.StatusInternalServerError,
			errors.Wrap(err, "failed to construct URL"), nil)
	}

	// Build the scope
	scope := make(rfc6749client.Scope, len(sessionInfo.c.Arguments.Scopes))
	for _, s := range sessionInfo.c.Arguments.Scopes {
		scope[s] = struct{}{}
	}

	scope["openid"] = struct{}{} // TODO(lukeshu): More carefully consider always asserting OIDC

	// You'd be tempted to include "offline_access" here, but if offline access isn't
	// allowed, some Authorization Servers (including Google, Keycloak, and UAA) will
	// reject the entire authorization request, instead of simply issuing an Access
	// Token without a Refresh Token.
	//
	//scope["offline_access"] = struct{}{}

	// Build the sessionID and the associated cookie
	sessionInfo.sessionID, err = randomString(256)
	if err != nil {
		return middleware.NewErrorResponse(ctx, http.StatusInternalServerError,
			errors.Wrap(err, "failed to generate session ID"), nil)
	}
	sessionCookie := &http.Cookie{
		Name:  sessionInfo.c.sessionCookieName(),
		Value: sessionInfo.sessionID,

		// Expose the cookie to all paths on this host, not just directories of {{originalURL.Path}}.
		// This is important, because `/.ambassador/oauth2/redirection-endpoint` is probably not a
		// subdirectory of originalURL.Path.
		Path: "/",

		// Strictly match {{originalURL.Hostname}}.  Explicitly setting it to originalURL.Hostname()
		// would instead also match "*.{{originalURL.Hostname}}".
		Domain: "",

		// How long should the User-Agent retain the cookie?  If unset, it will expire at the end of the
		// "session" (when they close their browser).
		Expires: time.Time{},                                // as a time (low precedence)
		MaxAge:  int((10 * 365 * 24 * time.Hour).Seconds()), // as a duration (high precedence)

		// Whether to send the cookie for non-TLS requests.
		// TODO(lukeshu): consider using originalURL.Scheme
		Secure: sessionInfo.c.Spec.TLS(),

		// Do NOT expose the session cookie to JavaScript.
		HttpOnly: true,
	}

	sessionInfo.xsrfToken, err = randomString(256)
	if err != nil {
		return middleware.NewErrorResponse(ctx, http.StatusInternalServerError,
			errors.Wrap(err, "failed to generate XSRF token"), nil)
	}
	xsrfCookie := &http.Cookie{
		Name:  sessionInfo.c.xsrfCookieName(),
		Value: sessionInfo.xsrfToken,

		// Expose the cookie to all paths on this host, not just directories of {{originalURL.Path}}.
		// This is important, because `/.ambassador/oauth2/redirection-endpoint` is probably not a
		// subdirectory of originalURL.Path.
		Path: "/",

		// Strictly match {{originalURL.Hostname}}.  Explicitly setting it to originalURL.Hostname()
		// would instead also match "*.{{originalURL.Hostname}}".
		Domain: "",

		// How long should the User-Agent retain the cookie?  If unset, it will expire at the end of the
		// "session" (when they close their browser).
		Expires: time.Time{},                                // as a time (low precedence)
		MaxAge:  int((10 * 365 * 24 * time.Hour).Seconds()), // as a duration (high precedence)

		// Whether to send the cookie for non-TLS requests.
		// TODO(lukeshu): consider using originalURL.Scheme
		Secure: sessionInfo.c.Spec.TLS(),

		// DO expose the XSRF cookie to JavaScript.
		HttpOnly: false,
	}

	// Build the full request
	state, err := sessionInfo.c.signState(originalURL)
	if err != nil {
		return middleware.NewErrorResponse(ctx, http.StatusInternalServerError,
			err, nil)
	}
	var authorizationRequestURI *url.URL
	authorizationRequestURI, sessionInfo.sessionData, err = oauthClient.AuthorizationRequest(
		sessionInfo.c.Spec.CallbackURL(),
		scope,
<<<<<<< HEAD
		state,
=======
		sessionInfo.c.signState(originalURL, logger),
		sessionInfo.c.Spec.ExtraAuthorizationParameters,
>>>>>>> 3a29ca89
	)
	if err != nil {
		return middleware.NewErrorResponse(ctx, http.StatusInternalServerError,
			err, nil)
	}

	if sessionInfo.c.Arguments.InsteadOfRedirect != nil {
		noRedirect := sessionInfo.c.Arguments.InsteadOfRedirect.IfRequestHeader.Matches(filterutil.GetHeader(request))
		if noRedirect {
			if sessionInfo.c.Arguments.InsteadOfRedirect.HTTPStatusCode != 0 {
				ret := middleware.NewErrorResponse(ctx, sessionInfo.c.Arguments.InsteadOfRedirect.HTTPStatusCode,
					errors.New("session cookie is either missing, or refers to an expired or non-authenticated session"),
					nil)
				ret.Header["Set-Cookie"] = []string{
					sessionCookie.String(),
					xsrfCookie.String(),
				}
				return ret
			} else {
				ret, err := sessionInfo.c.RunFilters(sessionInfo.c.Arguments.InsteadOfRedirect.Filters, middleware.WithLogger(ctx, logger), request)
				if err != nil {
					return middleware.NewErrorResponse(ctx, http.StatusInternalServerError,
						errors.Wrap(err, "insteadOfRedirect.filters"), nil)
				}
				return ret
			}
		}
	}

	return &filterapi.HTTPResponse{
		// A 302 "Found" may or may not convert POST->GET.  We want
		// the UA to GET the Authorization URI, so we shouldn't use
		// 302 which may or may not do the right thing, but use 303
		// "See Other" which MUST convert to GET.
		StatusCode: http.StatusSeeOther,
		Header: http.Header{
			"Set-Cookie": {
				sessionCookie.String(),
				xsrfCookie.String(),
			},
			"Location": {authorizationRequestURI.String()},
		},
		Body: "",
	}
}

func randomString(bits int) (string, error) {
	buf := make([]byte, (bits+1)/8)
	_, err := rand.Read(buf)
	if err != nil {
		return "", err
	}
	return hex.EncodeToString(buf), nil
}

func (c *OAuth2Client) readXSRFCookie(requestHeader http.Header) string {
	// BS to leverage net/http's cookie-parsing
	r := &http.Request{
		Header: requestHeader,
	}

	cookie, err := r.Cookie(c.xsrfCookieName())
	if cookie == nil || err != nil {
		return ""
	}
	return cookie.Value
}

func (c *OAuth2Client) loadSession(redisClient *redis.Client, requestHeader http.Header) (sessionID, xsrfToken string, sessionData *rfc6749client.AuthorizationCodeClientSessionData, err error) {
	// BS to leverage net/http's cookie-parsing
	r := &http.Request{
		Header: requestHeader,
	}

	// get the sessionID from the cookie
	cookie, err := r.Cookie(c.sessionCookieName())
	if cookie == nil {
		return "", "", nil, err
	}
	sessionID = cookie.Value

	// get the xsrf token from Redis
	xsrfToken, err = redisClient.Cmd("GET", "session-xsrf:"+sessionID).Str()
	if err != nil {
		return "", "", nil, err
	}

	// get the sessionData from Redis
	sessionDataBytes, err := redisClient.Cmd("GET", "session:"+sessionID).Bytes()
	if err != nil {
		return "", "", nil, err
	}
	sessionData = new(rfc6749client.AuthorizationCodeClientSessionData)
	if err := json.Unmarshal(sessionDataBytes, sessionData); err != nil {
		return "", "", nil, err
	}

	return sessionID, xsrfToken, sessionData, nil
}

func (c *OAuth2Client) saveSession(redisClient *redis.Client, sessionID, xsrfToken string, sessionData *rfc6749client.AuthorizationCodeClientSessionData) error {
	if sessionData.IsDirty() {
		sessionDataBytes, err := json.Marshal(sessionData)
		if err != nil {
			return err
		}
		if err := redisClient.Cmd("SET", "session:"+sessionID, string(sessionDataBytes)).Err; err != nil {
			return err
		}
		if err := redisClient.Cmd("SET", "session-xsrf:"+sessionID, xsrfToken).Err; err != nil {
			return err
		}
	}
	if err := redisClient.Cmd("EXPIRE", "session:"+sessionID, int64(sessionExpiry.Seconds())).Err; err != nil {
		return err
	}
	if err := redisClient.Cmd("EXPIRE", "session-xsrf:"+sessionID, int64(sessionExpiry.Seconds())).Err; err != nil {
		return err
	}
	return nil
}

func (c *OAuth2Client) signState(originalURL *url.URL) (string, error) {
	t := jwt.New(jwt.SigningMethodRS256)
	t.Claims = jwt.MapClaims{
		"exp":          time.Now().Add(c.Spec.StateTTL).Unix(), // time when the token will expire (10 minutes from now)
		"jti":          uuid.Must(uuid.NewV4(), nil).String(),  // a unique identifier for the token
		"iat":          time.Now().Unix(),                      // when the token was issued/created (now)
		"nbf":          0,                                      // time before which the token is not yet valid (2 minutes ago)
		"redirect_url": originalURL.String(),                   // original request url
	}

	var ret string
	var err error
	if c.PrivateKey == nil {
		err = errors.New("could not read internal Secret from Kubernetes")
	} else {
		ret, err = t.SignedString(c.PrivateKey)
	}

	if err != nil {
		return "", errors.Wrap(err, "failed to sign state")
	}
	return ret, nil
}

func checkState(state string, pubkey *rsa.PublicKey) (string, error) {
	if pubkey == nil {
		return "", errors.New("could not read internal Secret from Kubernetes")
	}
	if state == "" {
		return "", errors.New("empty state param")
	}

	token, err := jwtsupport.SanitizeParse(jwt.Parse(state, func(t *jwt.Token) (interface{}, error) {
		if _, ok := t.Method.(*jwt.SigningMethodRSA); !ok {
			return "", errors.Errorf("unexpected signing method %v", t.Header["redirect_url"])
		}
		return pubkey, nil
	}))

	if err != nil {
		return "", err
	}

	claims, ok := token.Claims.(jwt.MapClaims)
	if !(ok && token.Valid) {
		return "", errors.New("state token validation failed")
	}

	return claims["redirect_url"].(string), nil
}<|MERGE_RESOLUTION|>--- conflicted
+++ resolved
@@ -241,44 +241,8 @@
 	sessionData *rfc6749client.AuthorizationCodeClientSessionData
 }
 
-<<<<<<< HEAD
 func (sessionInfo *SessionInfo) handleAuthenticatedProxyRequest(ctx context.Context, logger dlog.Logger, httpClient *http.Client, discovered *discovery.Discovered, request *filterapi.FilterRequest, authorization http.Header) filterapi.FilterResponse {
-	addAuthorization := &filterapi.HTTPRequestModification{}
-	for k, vs := range authorization {
-		for _, v := range vs {
-			addAuthorization.Header = append(addAuthorization.Header, &filterapi.HTTPHeaderReplaceValue{
-				Key:   k,
-				Value: v,
-			})
-		}
-	}
-	filterutil.ApplyRequestModification(request, addAuthorization)
-
-	resourceResponse := sessionInfo.c.ResourceServer.Filter(ctx, logger, httpClient, discovered, request, sessionInfo.sessionData.CurrentAccessToken.Scope)
-	if resourceResponse == nil {
-		// nil means to send the same request+authorization to the upstream service, so tell
-		// Envoy to add the authorization to the request.
-		return addAuthorization
-	} else if resourceResponse, typeOK := resourceResponse.(*filterapi.HTTPResponse); typeOK && resourceResponse.StatusCode == http.StatusUnauthorized {
-		// The upstream Resource Server returns 401 Unauthorized to the Client--the Client does NOT pass
-		// 401 along to the User Agent; the User Agent is NOT using an RFC 7235-compatible
-		// authentication scheme to talk to the Client; 401 would be inappropriate.
-		//
-		// Instead, wrap the 401 response in a 403 Forbidden response.
-		return middleware.NewErrorResponse(ctx, http.StatusForbidden,
-			errors.New("authorization rejected"),
-			map[string]interface{}{
-				"synthesized_upstream_response": resourceResponse,
-			},
-		)
-	} else {
-		// Otherwise, just return the upstream resource server's response
-		return resourceResponse
-	}
-=======
-func (sessionInfo *SessionInfo) handleAuthenticatedProxyRequest(ctx context.Context, logger types.Logger, httpClient *http.Client, discovered *discovery.Discovered, request *filterapi.FilterRequest, authorization http.Header) filterapi.FilterResponse {
-	return clientcommon.HandleAuthenticatedProxyRequest(middleware.WithLogger(ctx, logger), httpClient, discovered, request, authorization, sessionInfo.sessionData.CurrentAccessToken.Scope, sessionInfo.c.ResourceServer)
->>>>>>> 3a29ca89
+	return clientcommon.HandleAuthenticatedProxyRequest(dlog.WithLogger(ctx, logger), httpClient, discovered, request, authorization, sessionInfo.sessionData.CurrentAccessToken.Scope, sessionInfo.c.ResourceServer)
 }
 
 func (sessionInfo *SessionInfo) handleUnauthenticatedProxyRequest(ctx context.Context, logger dlog.Logger, httpClient *http.Client, oauthClient *rfc6749client.AuthorizationCodeClient, discovered *discovery.Discovered, request *filterapi.FilterRequest) filterapi.FilterResponse {
@@ -378,12 +342,8 @@
 	authorizationRequestURI, sessionInfo.sessionData, err = oauthClient.AuthorizationRequest(
 		sessionInfo.c.Spec.CallbackURL(),
 		scope,
-<<<<<<< HEAD
 		state,
-=======
-		sessionInfo.c.signState(originalURL, logger),
 		sessionInfo.c.Spec.ExtraAuthorizationParameters,
->>>>>>> 3a29ca89
 	)
 	if err != nil {
 		return middleware.NewErrorResponse(ctx, http.StatusInternalServerError,
@@ -403,7 +363,7 @@
 				}
 				return ret
 			} else {
-				ret, err := sessionInfo.c.RunFilters(sessionInfo.c.Arguments.InsteadOfRedirect.Filters, middleware.WithLogger(ctx, logger), request)
+				ret, err := sessionInfo.c.RunFilters(sessionInfo.c.Arguments.InsteadOfRedirect.Filters, dlog.WithLogger(ctx, logger), request)
 				if err != nil {
 					return middleware.NewErrorResponse(ctx, http.StatusInternalServerError,
 						errors.Wrap(err, "insteadOfRedirect.filters"), nil)
