package kale

import (
	"context"
	"encoding/json"
	"fmt"
	"log"
	"net/http"
	"sort"
	"strings"
	"time"

	"k8s.io/apimachinery/pkg/util/intstr"

	k8sTypesCoreV1 "k8s.io/api/core/v1"
	k8sTypesMetaV1 "k8s.io/apimachinery/pkg/apis/meta/v1"
	k8sTypes "k8s.io/apimachinery/pkg/types"

	"github.com/datawire/ambassador/pkg/dlog"
	"github.com/datawire/ambassador/pkg/k8s"
	"github.com/datawire/apro/cmd/amb-sidecar/group"
	"github.com/datawire/apro/cmd/amb-sidecar/types"
	"github.com/datawire/apro/lib/mapstructure"
	lyftserver "github.com/lyft/ratelimit/src/server"
)

// Future Exploration
//
// There are two primary areas of future work: customizability, and
// deeper github integration. Customizability would make this solution
// more appealing for use by larger teams with pre-existing CI. Deeper
// github integration would make this solution more appealing out of
// the box to smaller teams.
//
// Customizability: This is an all in one out of the box solution, but
// not very customizable. Future work could create plugin points to
// customize various pieces of what this controller does.
//
// Potential plugin points:
//
//  - provide a file in the github repo to customize aspects of deployment
//    + pod template(s), e.g. how to talk to database
//    + url prefix
//    + external build
//      - the in-cluster repo supports notifications, so an external
//        build could push images to the internal repo and we could
//        trigger the deploy process off the repo notification
//
// Deeper Github Integration: The Github API has a number of new rich
// capabilities, e.g. using the "checks" portion of the API, automated
// systems can supply PRs with feedback on individual lines of code,
// and provide actions for the user. These APIs are only available if
// you write a Github App. Doing so is more complicated than the
// github token techine this PoC uses. Github Apps can also be offered
// through the Github Marketplace, which could provide some
// interesting new onboarding options.
//
// It's likely we will need to expand this PoC incrementally into both
// areas based on user feedback.

// todo: security review
// todo: the watch and http handlers need a mutex
//       + a single giant mutex should do, can probably do it with a function transform
// todo: limit deploys to master + PRs
// todo: on success put url in a comment on the head commit of the PR
// todo: provide a proper UI
// todo: define schema/status for crd
// todo: experiment with minimal set of --tls-verify-blah arguments that kaniko needs
// todo: auto generate registry secret on install
// todo: this depends on panic.go which we copied out of apro, we
//       should put that into OSS, so we can depend on it without
//       pulling in all the rest of apro dependencies

// This program is both an http server *and* a kubernetes
// controller. The main function sets up listener watching for changes
// to kubernetes resources and a web server.

func Setup(group *group.Group, httpHandler lyftserver.DebugHTTPHandler, info *k8s.KubeInfo) {
	k := NewKale()

	group.Go("kale", func(hardCtx, softCtx context.Context, cfg types.Config, l dlog.Logger) error {
		client, err := k8s.NewClient(info)
		if err != nil {
			// this is non fatal (mostly just to facilitate local dev); don't `return err`
			l.Errorln("not watching Project resources:", fmt.Errorf("k8s.NewClient: %w", err))
			return nil
		}

<<<<<<< HEAD
		wg := &WatchGroup{}

		err = w.WatchQuery(k8s.Query{Kind: "projects.getambassador.io"},
			safeWatch(wg.Wrap(k.reconcileConsistently)))
=======
		w := client.Watcher()

		err = w.WatchQuery(k8s.Query{Kind: "projects.getambassador.io"}, safeWatch(k.reconcileProjects))
>>>>>>> 5b386f09

		if err != nil {
			// this is non fatal (mostly just to facilitate local dev); don't `return err`
			l.Errorln("not watching Project resources:", fmt.Errorf("WatchQuery(projects): %w", err))
			return nil
		}

		err = w.WatchQuery(k8s.Query{Kind: "pod", LabelSelector: "kale"},
			safeWatch(wg.Wrap(k.reconcileConsistently)))

		if err != nil {
			// this is non fatal (mostly just to facilitate local dev); don't `return err`
			l.Errorln("not watching Project resources:", fmt.Errorf("WatchQuery(pods): %w", err))
			return nil
		}

		w.Start()
		select {
		case <-softCtx.Done():
			w.Stop()
			w.Wait()
		case <-hardCtx.Done():
			w.Stop()
		}
		return nil
	})

	// todo: lock down all these endpoints with auth
	handler := http.StripPrefix("/edge_stack_ui/edge_stack", http.HandlerFunc(safeHandleFunc(k.dispatch))).ServeHTTP
	httpHandler.AddEndpoint("/edge_stack_ui/edge_stack/api/projects", "kale projects api", handler)
	httpHandler.AddEndpoint("/edge_stack_ui/edge_stack/api/githook/", "kale githook", handler)
	httpHandler.AddEndpoint("/edge_stack_ui/edge_stack/api/logs/", "kale logs api", handler)
	// todo: this is just temporary, we will consolidate these sprawling endpoints later
	httpHandler.AddEndpoint("/edge_stack_ui/edge_stack/api/slogs/", "kale server logs api", handler)
}

// A kale contains the global state for the controller/webhook. We
// assume there is only one copy of the controller running in the
// cluster, so this is global to the entire cluster.
func NewKale() *kale {
	return &kale{
		Projects: make(map[string]Project),
		Pods:     make(PodMap),
		Deploys:  make(DeployMap),
	}
}

type kale struct {
	cfg      types.Config
	Projects map[string]Project
	Pods     PodMap
	Deploys  DeployMap
}

type PodMap map[string]map[string]*k8sTypesCoreV1.Pod

func (pm PodMap) addPod(pod *k8sTypesCoreV1.Pod) {
	projName := pod.GetLabels()["project"]
	if projName != "" {
		projKey := fmt.Sprintf("%s/%s", pod.GetNamespace(), projName)
		projPods, ok := pm[projKey]
		if !ok {
			projPods = make(map[string]*k8sTypesCoreV1.Pod)
			pm[projKey] = projPods
		}
		// todo: exclude terminating pods so that we don't double delete them
		projPods[pod.GetName()] = pod
	}
}

type DeployMap map[string][]Deploy

func (k *kale) reconcileConsistently(w *k8s.Watcher) {
	k.reconcileProjects(w)

	var pods []*k8sTypesCoreV1.Pod
	if err := mapstructure.Convert(w.List("pod"), &pods); err != nil {
		panic(err)
	}
	k.reconcilePods(pods)
}

func (k *kale) reconcileProjects(w *k8s.Watcher) {
	projects := make(map[string]Project)
	for _, rsrc := range w.List("projects.getambassador.io") {
		pr := Project{}
		err := rsrc.Decode(&pr)
		if err != nil {
			log.Printf(err.Error())
			continue
		}

		key := pr.Key()
		hookUrl := fmt.Sprintf("https://%s/edge_stack/api/githook/%s", pr.Spec.Host, key)
		postHook(pr.Spec.GithubRepo, hookUrl, pr.Spec.GithubToken)
		projects[key] = pr
		k.Deploys[key] = GetDeploys(pr)
	}
	k.Projects = projects
	// todo: we should have better data structures so this isn't so awkward
	for key, _ := range k.Pods {
		_, ok := k.Projects[key]
		if !ok {
			delete(k.Pods, key)
		}
	}
	for key, _ := range k.Deploys {
		_, ok := k.Projects[key]
		if !ok {
			delete(k.Deploys, key)
		}
	}
}

type Project struct {
	Metadata struct {
		Name      string       `json:"name"`
		Namespace string       `json:"namespace"`
		UID       k8sTypes.UID `json:"uid"`
	} `json:"metadata"`
	Spec struct {
		Host        string `json:"host"`
		Prefix      string `json:"prefix"`
		GithubRepo  string `json:"githubRepo"`
		GithubToken string `json:"githubToken"` // todo: make this a secret ref
	} `json:"spec"`
}

func (p Project) Key() string {
	return p.Metadata.Namespace + "/" + p.Metadata.Name
}

func (k *kale) GetProject(namespace, name string) (Project, bool) {
	p, ok := k.Projects[namespace+"/"+name]
	return p, ok
}

func (p Project) LogUrl(build string) string {
	return fmt.Sprintf("https://%s/edge_stack/api/logs/%s/%s/%s", p.Spec.Host, p.Metadata.Namespace, p.Metadata.Name,
		build)
}

// This is our dispatcher for everything under /api/. This looks at
// the URL and based on it figures out an appropriate handler to
// call. All the real business logic for the web API is in the methods
// this calls.
func (k *kale) dispatch(r *http.Request) httpResult {
	parts := strings.Split(r.URL.Path[1:], "/")
	if parts[0] != "api" {
		panic("this shouldn't happen")
	}
	switch parts[1] {
	case "githook":
		eventType := r.Header.Get("X-GitHub-Event")
		switch eventType {
		case "ping":
			return httpResult{status: 200, body: "pong"}
		case "push":
			return k.handlePush(r, strings.Join(parts[2:], "/"))
		default:
			return httpResult{status: 500, body: fmt.Sprintf("don't know how to handle %s events", eventType)}
		}
	case "projects":
		return httpResult{status: 200, body: k.projectsJSON()}
	case "slogs":
		fallthrough
	case "logs":
		namespace := parts[2]
		name := parts[3]
		build := parts[4]
		var selector string
		if parts[1] == "slogs" {
			// todo: we need to make our pod labels and
			// service selectors distinguish between build
			// and deploy pods
			selector = fmt.Sprintf("project=%s,commit=%s,!build", name, build)
		} else {
			selector = fmt.Sprintf("project=%s,build=%s", name, build)
		}
		return httpResult{
			stream: func(w http.ResponseWriter) {
				streamLogs(w, r, namespace, selector)
			},
		}
	}
	return httpResult{status: 400, body: "bad request"}
}

// Returns the a JSON string with all the data for the root of the
// UI. This is a map of all the projects plus nested data as
// appropriate.
func (k *kale) projectsJSON() string {
	var keys []string
	for key, _ := range k.Projects {
		keys = append(keys, key)
	}
	sort.Strings(keys)

	results := make([]interface{}, 0)

	for _, key := range keys {
		proj := k.Projects[key]
		pods, ok := k.Pods[key]
		if !ok {
			pods = make(map[string]*k8sTypesCoreV1.Pod)
		}

		m := make(map[string]interface{})
		m["project"] = proj
		m["pods"] = pods

		results = append(results, m)
	}

	bytes, err := json.MarshalIndent(results, "", "  ")
	if err != nil {
		panic(err)
	}

	return string(bytes) + "\n"
}

// Handle Push events from the github API.
func (k *kale) handlePush(r *http.Request, key string) httpResult {
	proj, ok := k.Projects[key]
	if !ok {
		return httpResult{status: 404, body: fmt.Sprintf("no such project %s", key)}
	}

	// todo: the webhook is totally asynchronous... we basically
	// need to work based on polling and treat the webhook as a
	// hint to increase the frequency of polling
	time.Sleep(5 * time.Second)

	old, ok := k.Deploys[key]
	if ok {
		log.Printf("DEPLOYS BEFORE: %s", PrettyDeploys(old))
	}
	deploys := GetDeploys(proj)
	k.Deploys[key] = deploys
	log.Printf("DEPLOYS AFTER: %s", PrettyDeploys(deploys))
	k.reconcile()

	return httpResult{status: 200, body: ""}
}

type Push struct {
	Ref  string
	Head struct {
		Id string
	} `json:"head_commit"`
	Repository struct {
		GitUrl      string `json:"git_url"`
		StatusesUrl string `json:"statuses_url"`
	}
}

func (k *kale) startBuild(proj Project, buildID, ref, commit string) (string, error) {
	// Note: If the kaniko destination is set to the full service name
	// (registry.ambassador.svc.cluster.local), then we can't seem to push
	// to the no matter how we tweak the settings. I assume this is due to
	// some special handling of .local domains somewhere.
	//
	// todo: the ambassador namespace is hardcoded below in the registry
	//       we to which we push

	pod := &k8sTypesCoreV1.Pod{
		TypeMeta: k8sTypesMetaV1.TypeMeta{
			APIVersion: "v1",
			Kind:       "Pod",
		},
		ObjectMeta: k8sTypesMetaV1.ObjectMeta{
			Name:      proj.Metadata.Name + "-build-" + buildID,
			Namespace: proj.Metadata.Namespace,
			Annotations: map[string]string{
				"statusesUrl": "https://api.github.com/repos/" + proj.Spec.GithubRepo + "/statuses/" + commit,
			},
			Labels: map[string]string{
				"kale":    "0.0",
				"project": proj.Metadata.Name,
				"commit":  commit,
				"build":   buildID,
			},
			OwnerReferences: []k8sTypesMetaV1.OwnerReference{
				{
					APIVersion:         "getambassador.io/v2",
					Controller:         boolPtr(true),
					BlockOwnerDeletion: boolPtr(true),
					Kind:               "Project",
					Name:               proj.Metadata.Name,
					UID:                proj.Metadata.UID,
				},
			},
		},
		Spec: k8sTypesCoreV1.PodSpec{
			Containers: []k8sTypesCoreV1.Container{
				{
					Name:  "kaniko",
					Image: "gcr.io/kaniko-project/executor:v0.16.0",
					Args: []string{
						"--cache=true",
						"--skip-tls-verify",
						"--skip-tls-verify-pull",
						"--skip-tls-verify-registry",
						"--dockerfile=Dockerfile",
						"--context=git://github.com/" + proj.Spec.GithubRepo + ".git#" + ref,
						"--destination=registry.ambassador/" + commit,
					},
				},
			},
			RestartPolicy: k8sTypesCoreV1.RestartPolicyNever,
		},
	}

	manifests := []interface{}{pod}

	out, err := applyObjs(manifests)
	if err != nil {
		return "", fmt.Errorf("%w\n%s", err, out)
	}

	k.Pods.addPod(pod)

	return string(out), nil
}

func (k *kale) updatePods(pods []*k8sTypesCoreV1.Pod) {
	pm := make(PodMap)

	for _, pod := range pods {
		pm.addPod(pod)
	}

	k.Pods = pm
}

func (k *kale) reconcilePods(pods []*k8sTypesCoreV1.Pod) {
	k.updatePods(pods)
	k.reconcile()
}

func (k *kale) pods() []*k8sTypesCoreV1.Pod {
	var result []*k8sTypesCoreV1.Pod
	for _, pods := range k.Pods {
		for _, pod := range pods {
			result = append(result, pod)
		}
	}
	return result
}

func (k *kale) desiredDeploys() []Deploy {
	var result []Deploy
	for _, deps := range k.Deploys {
		for _, dep := range deps {
			result = append(result, dep)
		}
	}
	return result
}

func (k *kale) IsDesired(pod *k8sTypesCoreV1.Pod) bool {
	labels := pod.GetLabels()
	key := fmt.Sprintf("%s/%s", pod.GetNamespace(), labels["project"])
	commit := labels["commit"]
	deps, ok := k.Deploys[key]
	if ok {
		for _, dep := range deps {
			if dep.Ref.Hash().String() == commit {
				return true
			}
		}
	}
	return false
}

func (k *kale) reconcile() {
	deploys := k.desiredDeploys()
	pods := k.pods()
	for _, dep := range deploys {
		var deployBuilders []*k8sTypesCoreV1.Pod
		var deployRunners []*k8sTypesCoreV1.Pod
		for _, pod := range pods {
			if dep.IsBuilder(pod) {
				deployBuilders = append(deployBuilders, pod)
			} else if dep.IsRunner(pod) {
				deployRunners = append(deployRunners, pod)
			}
		}

		err := safeInvoke1(func() error { return k.reconcileDeploy(dep, deployBuilders, deployRunners) })
		if err != nil {
			log.Printf("ERROR: %v", err)
		}
	}
	for _, pod := range pods {
		if !k.IsDesired(pod) {
			err := deleteResource("pod", pod.GetName(), pod.GetNamespace())
			if err != nil {
				log.Printf("ERROR: %v", err)
			}
		}
	}
}

func (k *kale) reconcileDeploy(dep Deploy, builders, runners []*k8sTypesCoreV1.Pod) error {
	proj := dep.Project

	switch len(builders) {
	case 0:
		if len(runners) == 0 {
			//buildID := fmt.Sprintf("%d", time.Now().Unix()) // todo: better id
			buildID := dep.Ref.Hash().String()
			out, err := k.startBuild(proj, buildID, dep.Ref.Name().String(), dep.Ref.Hash().String())
			if err != nil {
				log.Printf("OUTPUT: %s", out)
				log.Printf("ERROR: %v", err)
				postStatus(fmt.Sprintf("https://api.github.com/repos/%s/statuses/%s", proj.Spec.GithubRepo, dep.Ref.Hash().String()),
					GitHubStatus{
						State:       "error",
						TargetUrl:   fmt.Sprintf("http://%s/edge_stack/", proj.Spec.Host),
						Description: err.Error(),
						Context:     "aes",
					},
					proj.Spec.GithubToken)
			} else {
				postStatus(fmt.Sprintf("https://api.github.com/repos/%s/statuses/%s", proj.Spec.GithubRepo, dep.Ref.Hash().String()),
					GitHubStatus{
						State:       "pending",
						TargetUrl:   proj.LogUrl(buildID),
						Description: "build started",
						Context:     "aes",
					},
					proj.Spec.GithubToken)
			}
		}
	case 1:
		// do nothing
	default:
		// TODO: more intelligently pick which pod gets to survive
		for _, pod := range builders[1:] {
			err := deleteResource("pod", pod.GetName(), pod.GetNamespace())
			if err != nil {
				log.Printf("ERROR: %v", err)
			}
		}
	}

	if len(builders) > 0 {
		builder := builders[0]
		// TODO: validate that the builder looks how we expect

		phase := builder.Status.Phase
		qname := builder.GetName() + "." + builder.GetNamespace()
		log.Println("BUILDER", qname, phase)

		if len(runners) == 0 { // don't bother with the builder if there's already a runner
			statusesUrl := builder.GetAnnotations()["statusesUrl"]
			logUrl := proj.LogUrl(builder.GetLabels()["build"])
			switch phase {
			case k8sTypesCoreV1.PodFailed:
				log.Printf(podLogs(builder.GetName()))
				postStatus(statusesUrl, GitHubStatus{
					State:       "failure",
					TargetUrl:   logUrl,
					Description: string(phase),
					Context:     "aes",
				},
					proj.Spec.GithubToken)
			case k8sTypesCoreV1.PodSucceeded:
				_, err := k.startRun(proj, builder.GetLabels()["commit"])
				if err != nil {
					msg := fmt.Sprintf("ERROR: %v", err)
					log.Print(msg)
					if len(msg) > 140 {
						msg = msg[len(msg)-140:]
					}
					// todo: need a way to get log output to github
					postStatus(statusesUrl,
						GitHubStatus{
							State:       "error",
							TargetUrl:   "http://asdf",
							Description: msg,
							Context:     "aes",
						},
						proj.Spec.GithubToken)
					return err
				} else {
					// todo: fake url
					postStatus(statusesUrl,
						GitHubStatus{
							State:       "success",
							TargetUrl:   "http://asdf",
							Description: string(phase),
							Context:     "aes",
						},
						proj.Spec.GithubToken)
				}
			}
		}
	}

	if len(runners) > 0 {
		// TODO: more intelligently pick which pod gets to survive
		for _, pod := range runners[1:] {
			err := deleteResource("pod", pod.GetName(), pod.GetNamespace())
			if err != nil {
				log.Printf("ERROR: %v", err)
			}
		}

		runner := runners[0]
		// TODO: validate that the runner looks how we expect

		phase := runner.Status.Phase
		qname := runner.GetName() + "." + runner.GetNamespace()
		log.Println("RUNNER", qname, phase)
	}

	return nil
}

func (k *kale) startRun(proj Project, commit string) (string, error) {
	pod := &k8sTypesCoreV1.Pod{
		TypeMeta: k8sTypesMetaV1.TypeMeta{
			APIVersion: "v1",
			Kind:       "Pod",
		},
		ObjectMeta: k8sTypesMetaV1.ObjectMeta{
			Name:      proj.Metadata.Name + "-" + commit,
			Namespace: proj.Metadata.Namespace,
			OwnerReferences: []k8sTypesMetaV1.OwnerReference{
				{
					APIVersion:         "getambassador.io/v2",
					Controller:         boolPtr(true),
					BlockOwnerDeletion: boolPtr(true),
					Kind:               "Project",
					Name:               proj.Metadata.Name,
					UID:                proj.Metadata.UID,
				},
			},
			Labels: map[string]string{
				"kale":    "0.0",
				"project": proj.Metadata.Name,
				"commit":  commit,
			},
		},
		Spec: k8sTypesCoreV1.PodSpec{
			Containers: []k8sTypesCoreV1.Container{
				{
					Name:  "app",
					Image: "127.0.0.1:31000/" + commit,
				},
			},
		},
	}
	manifests := []interface{}{
		map[string]interface{}{
			"apiVersion": "getambassador.io/v2",
			"kind":       "Mapping",
			"metadata": k8sTypesMetaV1.ObjectMeta{
				Name:      proj.Metadata.Name + "-" + commit,
				Namespace: proj.Metadata.Namespace,
				OwnerReferences: []k8sTypesMetaV1.OwnerReference{
					{
						APIVersion:         "getambassador.io/v2",
						Controller:         boolPtr(true),
						BlockOwnerDeletion: boolPtr(true),
						Kind:               "Project",
						Name:               proj.Metadata.Name,
						UID:                proj.Metadata.UID,
					},
				},
				Labels: map[string]string{
					"kale": "0.0",
				},
			},
			"spec": map[string]interface{}{
				"prefix":  "/.previews/" + proj.Spec.Prefix + "/" + commit + "/",
				"service": proj.Spec.Prefix + "-" + commit,
			},
		},
		&k8sTypesCoreV1.Service{
			TypeMeta: k8sTypesMetaV1.TypeMeta{
				APIVersion: "v1",
				Kind:       "Service",
			},
			ObjectMeta: k8sTypesMetaV1.ObjectMeta{
				Name:      proj.Metadata.Name + "-" + commit,
				Namespace: proj.Metadata.Namespace,
				OwnerReferences: []k8sTypesMetaV1.OwnerReference{
					{
						APIVersion:         "getambassador.io/v2",
						Controller:         boolPtr(true),
						BlockOwnerDeletion: boolPtr(true),
						Kind:               "Project",
						Name:               proj.Metadata.Name,
						UID:                proj.Metadata.UID,
					},
				},
				Labels: map[string]string{
					"kale": "0.0",
				},
			},
			Spec: k8sTypesCoreV1.ServiceSpec{
				Selector: map[string]string{
					"project": proj.Metadata.Name,
					"commit":  commit,
				},
				Ports: []k8sTypesCoreV1.ServicePort{
					{
						Protocol:   k8sTypesCoreV1.ProtocolTCP,
						Port:       80,
						TargetPort: intstr.FromInt(8080),
					},
				},
			},
		},
		pod,
	}

	out, err := applyObjs(manifests)
	if err != nil {
		return "", fmt.Errorf("%w\n%s", err, out)
	}

	k.Pods.addPod(pod)

	return string(out), nil
}<|MERGE_RESOLUTION|>--- conflicted
+++ resolved
@@ -86,16 +86,11 @@
 			return nil
 		}
 
-<<<<<<< HEAD
+		w := client.Watcher()
 		wg := &WatchGroup{}
 
 		err = w.WatchQuery(k8s.Query{Kind: "projects.getambassador.io"},
 			safeWatch(wg.Wrap(k.reconcileConsistently)))
-=======
-		w := client.Watcher()
-
-		err = w.WatchQuery(k8s.Query{Kind: "projects.getambassador.io"}, safeWatch(k.reconcileProjects))
->>>>>>> 5b386f09
 
 		if err != nil {
 			// this is non fatal (mostly just to facilitate local dev); don't `return err`
