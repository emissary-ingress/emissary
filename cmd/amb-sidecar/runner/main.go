package runner

import (
	"context"
	"encoding/json"
	"fmt"
	"io"
	"io/ioutil"
	"math/rand"
	"net/http"
	"os"
	"path/filepath"
	"strings"
	"sync"
	"time"

	// 3rd-party libraries
	"github.com/fsnotify/fsnotify"
	"github.com/lyft/goruntime/loader"
	"github.com/mediocregopher/radix.v2/pool"
	"github.com/pkg/errors"
	"github.com/sirupsen/logrus"
	"github.com/spf13/cobra"
	"golang.org/x/net/http2"
	"golang.org/x/net/http2/h2c"
	"google.golang.org/grpc"
	grpchealth "google.golang.org/grpc/health"

	// first-party libraries
	"github.com/datawire/ambassador/pkg/dlog"
	"github.com/datawire/ambassador/pkg/k8s"
	stats "github.com/lyft/gostats"

	// internal libraries: github.com/datawire/apro
	"github.com/datawire/apro/cmd/amb-sidecar/acmeclient"
	"github.com/datawire/apro/cmd/amb-sidecar/banner"
	devportalcontent "github.com/datawire/apro/cmd/amb-sidecar/devportal/content"
	devportalserver "github.com/datawire/apro/cmd/amb-sidecar/devportal/server"
	"github.com/datawire/apro/cmd/amb-sidecar/events"
	"github.com/datawire/apro/cmd/amb-sidecar/filters/controller"
	filterhandler "github.com/datawire/apro/cmd/amb-sidecar/filters/handler"
	"github.com/datawire/apro/cmd/amb-sidecar/filters/handler/health"
	"github.com/datawire/apro/cmd/amb-sidecar/filters/handler/middleware"
	"github.com/datawire/apro/cmd/amb-sidecar/filters/handler/secret"
	"github.com/datawire/apro/cmd/amb-sidecar/limiter"
	rls "github.com/datawire/apro/cmd/amb-sidecar/ratelimits"
	"github.com/datawire/apro/cmd/amb-sidecar/types"
	"github.com/datawire/apro/cmd/amb-sidecar/watt"
	"github.com/datawire/apro/cmd/amb-sidecar/webui"
	"github.com/datawire/apro/lib/licensekeys"
	"github.com/datawire/apro/lib/metriton"
	"github.com/datawire/apro/lib/util"

	// internal libraries: github.com/lyft/ratelimit
	lyftconfig "github.com/lyft/ratelimit/src/config"
	lyftredis "github.com/lyft/ratelimit/src/redis"
	lyftserver "github.com/lyft/ratelimit/src/server"
	lyftservice "github.com/lyft/ratelimit/src/service"

	// k8s clients
	k8sClientDynamic "k8s.io/client-go/dynamic"
	k8sClientCoreV1 "k8s.io/client-go/kubernetes/typed/core/v1"

	// gRPC service APIs
	rlsV1api "github.com/datawire/ambassador/pkg/api/envoy/service/ratelimit/v1"
	rlsV2api "github.com/datawire/ambassador/pkg/api/envoy/service/ratelimit/v2"
	healthapi "google.golang.org/grpc/health/grpc_health_v1"

	"github.com/datawire/apro/lib/filterapi"
)

var licenseClaims *licensekeys.LicenseClaimsLatest

var licenseWatch struct {
	Filename string
	Callback func()
}

var limit *limiter.LimiterImpl
var logrusLogger *logrus.Logger

func Main(version string) {
	argparser := &cobra.Command{
		Use:           os.Args[0],
		Version:       version,
		RunE:          runE,
		SilenceErrors: true, // we'll handle it after .Execute() returns
		SilenceUsage:  true, // our FlagErrorFunc wil handle it
	}

	cmdContext := licensekeys.InitializeCommandFlags(argparser.PersistentFlags())

	argparser.SetFlagErrorFunc(func(cmd *cobra.Command, err error) error {
		if err == nil {
			return nil
		}
		fmt.Fprintf(os.Stderr, "%s\nSee '%s --help'.\n", err, cmd.CommandPath())
		os.Exit(2)
		return nil
	})

	// Initialize the root logger.  We'll use this for top-level
	// things that don't involve any specific worker process.
	logrusLogger = logrus.New()
	logrusFormatter := &logrus.TextFormatter{
		TimestampFormat: "2006-01-02 15:04:05",
		FullTimestamp:   true,
	}
	logrusLogger.SetFormatter(logrusFormatter)
	logrus.SetFormatter(logrusFormatter) // FIXME(lukeshu): Some Lyft code still uses the global logger

	argparser.PersistentPreRunE = func(cmd *cobra.Command, args []string) error {
		// License key validation
		application := "ambassador-sidecar"
		keyCheck := func(reset bool) *licensekeys.LicenseClaimsLatest {
			claims, err := cmdContext.KeyCheck(cmd.PersistentFlags(), reset)
			if err != nil {
				logrusLogger.Errorln(err)
				claims = licensekeys.NewCommunityLicenseClaims()
				claims.CustomerID = "unregistered"
				limit.SetUnregisteredLicenseHardLimits(true)
			} else {
				limit.SetUnregisteredLicenseHardLimits(false)
			}
			limit.SetClaims(claims)
			go metriton.PhoneHome(claims, limit, application, version)
			return claims
		}

		limit = limiter.NewLimiterImpl()
		licenseClaims = keyCheck(false)
		go metriton.PhoneHomeEveryday(licenseClaims, limit, application, version)

		if cmdContext.Keyfile != "" {
			licenseWatch.Filename = cmdContext.Keyfile
			licenseWatch.Callback = func() {
				logrusLogger.Infof("Refreshing license key, %s changed", cmdContext.Keyfile)
				licenseClaims = keyCheck(true)
			}
		}
		return nil
	}

	err := argparser.Execute()
	if err != nil {
		logrusLogger.Errorln("shut down with error:", err)
		os.Exit(1)
	}
}

func triggerOnChange(ctx context.Context, watchFile string, trigger func()) {
	file := filepath.Clean(watchFile)
	dir, _ := filepath.Split(file)

	watcher, err := fsnotify.NewWatcher()
	if err != nil {
		logrusLogger.Errorf("Failed to create watch on %s: Changes might require a restart: %v", file, err)
	}
	defer watcher.Close()

	eventsWG := sync.WaitGroup{}
	eventsWG.Add(1)
	go func() {
		defer eventsWG.Done()
		for {
			select {
			case <-ctx.Done():
				return
			case event, ok := <-watcher.Events:
				if !ok {
					return
				}
				if event.Op&fsnotify.Rename == fsnotify.Rename {
					if trigger != nil {
						trigger()
					}
				} else if filepath.Clean(event.Name) == file &&
					event.Op&fsnotify.Remove&fsnotify.Remove != 0 {
					return
				}
			case err, ok := <-watcher.Errors:
				if ok {
					logrusLogger.Errorln(err)
				}
				return
			}
		}
	}()

	logrusLogger.Infof("Creating watch on %s", dir)
	err = watcher.Add(dir)
	if err != nil {
		logrusLogger.Errorf("Failed to create watch on %s: Changes might require a restart: %v", dir, err)
	}
	eventsWG.Wait()
}

// getDiagSnapshot returns a Diag snapshot or waits forever. Note that if we get stuck here, the pod will most likely
// fail its liveness check, which also hits the Diag daemon.
func getDiagSnapshot() []byte {
	for {
		res := func() []byte {
			resp, err := http.Get("http://127.0.0.1:8877/ambassador/v0/diag/?json=true")
			if err != nil {
				return nil
			}
			defer resp.Body.Close()
			bodyBytes, err := ioutil.ReadAll(resp.Body)
			if err != nil {
				return nil
			}
			if resp.StatusCode != 200 {
				return nil
			}
			return bodyBytes
		}()
		if res != nil {
			return res
		}
		time.Sleep(100 * time.Millisecond)
	}
}

// isFallbackTLSDesired queries a diag snapshot, then returns false if a TLSContext that defines Hosts (a termination
// context) is present, otherwise returns true. It also includes an explanatory message.
func isFallbackTLSDesired() (bool, string) {
	snapshotBytes := getDiagSnapshot()
	snapshot := struct {
		TLSContexts []struct {
			Hosts     []string `json:"hosts"`
			Name      string   `json:"name"`
			Namespace string   `json:"namespace"`
		} `json:"tlscontexts"`
	}{}
	if err := json.Unmarshal(snapshotBytes, &snapshot); err != nil {
		err = errors.Wrap(err, "parse diag snapshot for acme")
		return true, err.Error()
	}
	for _, obj := range snapshot.TLSContexts {
		// A TLSContext that defines Hosts is a “termination context”. Without Hosts it’s an “origination context”.
		if len(obj.Hosts) > 0 {
			return false, fmt.Sprintf("TLSContext %q (ns=%q) exists with Hosts defined", obj.Name, obj.Namespace)
		}
	}
	return true, "No termination TLSContext found in snapshot"
}

func runE(cmd *cobra.Command, args []string) error {
	// Load the configuration
	cfg, warn, fatal := types.ConfigFromEnv()
	for _, err := range warn {
		logrusLogger.Warnln("config error:", err)
	}
	for _, err := range fatal {
		logrusLogger.Errorln("config error:", err)
	}
	if len(fatal) > 0 {
		return fatal[len(fatal)-1]
	}
	logrusLogger.Info("Ambassador Edge Stack configuation loaded")

	if err := os.MkdirAll(filepath.Dir(cfg.RLSRuntimeDir), 0777); err != nil {
		return err
	}

	// cfg.LogLevel has already been validated in
	// ConfigFromEnv(), no need to error-check.
	level, _ := logrus.ParseLevel(cfg.LogLevel)
	logrusLogger.SetLevel(level)
	logrus.SetLevel(level) // FIXME(lukeshu): Some Lyft code still uses the global logger

	kubeinfo := k8s.NewKubeInfo("", "", "") // Empty file/ctx/ns for defaults
	restconfig, err := kubeinfo.GetRestConfig()
	if err != nil {
		return err
	}
	coreClient, err := k8sClientCoreV1.NewForConfig(restconfig)
	if err != nil {
		return err
	}
	dynamicClient, err := k8sClientDynamic.NewForConfig(restconfig)
	if err != nil {
		return err
	}

	eventLogger, err := events.NewEventLogger(
		cfg,
		coreClient,
		dlog.WrapLogrus(logrusLogger).WithField("MAIN", "event-broadcaster"),
	)
	if err != nil {
		return err
	}

	var redisPool *pool.Pool
	var redisPoolErr error
	if cfg.RedisURL != "" {
		redisPool, redisPoolErr = pool.New(cfg.RedisSocketType, cfg.RedisURL, cfg.RedisPoolSize)
		if redisPoolErr != nil {
			return errors.Wrap(redisPoolErr, "redis pool configured but unavailable")
		}
	}
	if redisPool == nil {
		logrusLogger.Errorln("redis is not configured, Ambassador Edge Stack advanced features are disabled")
	}

	snapshotStore := watt.NewSnapshotStore(http.DefaultClient /* XXX */)

	// ... and then set the limiter's redis pool
	limit.SetRedisPool(redisPool)

	// Initialize the errgroup we'll use to orchestrate the goroutines.
	group := NewGroup(context.Background(), cfg, func(name string) dlog.Logger {
		return dlog.WrapLogrus(logrusLogger).WithField("MAIN", name)
	})

	// Launch all of the worker goroutines...

	if licenseWatch.Filename != "" {
		group.Go("license_refresh", func(hardCtx, softCtx context.Context, cfg types.Config, l dlog.Logger) error {
			triggerOnChange(softCtx, licenseWatch.Filename, licenseWatch.Callback)
			return nil
		})
	}

	group.Go("watt_shutdown", func(hardCtx, softCtx context.Context, cfg types.Config, l dlog.Logger) error {
		<-softCtx.Done()
		snapshotStore.Close()
		return nil
	})

	rls := rls.New()

	// RateLimit controller
	if limit.CanUseFeature(licensekeys.FeatureRateLimit) {
		group.Go("ratelimit_controller", func(hardCtx, softCtx context.Context, cfg types.Config, l dlog.Logger) error {
			return rls.DoWatch(softCtx, cfg, kubeinfo, l)
		})
	}

	// Filter+FilterPolicy controller
	ct := &controller.Controller{}
	if limit.CanUseFeature(licensekeys.FeatureFilter) || limit.CanUseFeature(licensekeys.FeatureDevPortal) {
		group.Go("auth_controller", func(hardCtx, softCtx context.Context, cfg types.Config, l dlog.Logger) error {
			ct.Config = cfg
			ct.Logger = l
			return ct.Watch(softCtx, kubeinfo, redisPool != nil)
		})
	}

	// DevPortal
	var devPortalServer *devportalserver.Server
	var devPortalContentVersion string
	if limit.CanUseFeature(licensekeys.FeatureDevPortal) {
		content, err := devportalcontent.NewContent(
			cfg.DevPortalContentURL,
			cfg.DevPortalContentBranch,
			cfg.DevPortalContentSubdir)
		if err != nil {
			return err
		}
		devPortalContentVersion = content.Config().Version
		devPortalServer = devportalserver.NewServer("/docs", content, limit)
		group.Go("devportal_fetcher", func(hardCtx, softCtx context.Context, cfg types.Config, l dlog.Logger) error {
			fetcher := devportalserver.NewFetcher(devPortalServer, devportalserver.HTTPGet, devPortalServer.KnownServices(), cfg)
			fetcher.Run(softCtx)
			return nil
		})
	}

	// ACME client
	acmeController := acmeclient.NewController(
		redisPool,
		http.DefaultClient, // XXX
		snapshotStore.Subscribe(),
		eventLogger,
		coreClient,
		dynamicClient)
	group.Go("acme_client", func(hardCtx, softCtx context.Context, cfg types.Config, l dlog.Logger) error {
		// Don't create a fallback context if a termination context already exists, because that would be redundant.
		fallbackDesired, reason := isFallbackTLSDesired()
		if fallbackDesired {
			l.Debugln("Creating fallback TLS configuration because", reason)
			if err := acmeclient.EnsureFallback(cfg, coreClient, dynamicClient); err != nil {
				err = errors.Wrap(err, "create fallback TLSContext and TLS Secret")
				l.Errorln(err)
				// this is non fatal (mostly just to facilitate local dev); don't `return err`
			} else {
				l.Debugln("Created fallback TLS configuration")
			}
		} else {
			l.Debugln("Not creating fallback TLS configuration because", reason)
		}
		acmeController.Worker(l)
		return nil
	})

	// HTTP server
	group.Go("http", func(hardCtx, softCtx context.Context, cfg types.Config, l dlog.Logger) error {
		// A good chunk of this code mimics github.com/lyft/ratelimit/src/service_cmd/runner.Run()

		statsStore := stats.NewDefaultStore()
		statsStore.AddStatGenerator(stats.NewRuntimeStats(statsStore.Scope("go")))

		var redisPerSecondPool *pool.Pool
		var err error
		if cfg.RedisPerSecond {
			redisPerSecondPool, err = pool.New(cfg.RedisPerSecondSocketType, cfg.RedisPerSecondURL, cfg.RedisPerSecondPoolSize)
			if err != nil {
				return errors.Wrap(err, "redis per-second pool")
			}
		}

		// Now attach services to these 2 handlers
		grpcHandler := grpc.NewServer(grpc.UnaryInterceptor(nil))
		httpHandler := lyftserver.NewDebugHTTPHandler()

		// Liveness and Readiness probes
		healthprobe := health.MultiProbe{
			Logger: l,
		}
		// This is a probe that always returns true... it is
		// admittedly "dumb", but if the HTTP server stops
		// serving this will fail and it forms the basis of
		// the Probe API which we can use for subsequent more
		// involved probes.
		healthprobe.RegisterProbe("basic", &health.StaticProbe{Value: true})
		healthprobeHandler := http.HandlerFunc(func(w http.ResponseWriter, r *http.Request) {
			healthy := healthprobe.Check()
			if healthy {
				w.WriteHeader(http.StatusOK)
			} else {
				w.WriteHeader(http.StatusInternalServerError)
			}
		})
		httpHandler.AddEndpoint("/_/sys/readyz", "readiness probe endpoint", healthprobeHandler)
		httpHandler.AddEndpoint("/_/sys/healthz", "liveness probe endpoint", healthprobeHandler)

		// HealthService
		healthService := grpchealth.NewServer()
		healthapi.RegisterHealthServer(grpcHandler, healthService)
		go func() {
			<-softCtx.Done()
			healthService.Shutdown()
		}()
		httpHandler.AddEndpoint(
			"/healthcheck",
			"check the health of Ambassador Pro",
			lyftserver.NewHealthChecker(healthService).ServeHTTP)

		// AuthService
		authService, err := filterhandler.NewFilterMux(cfg, l.WithField("SUB", "http-handler"), ct, coreClient, redisPool, limit)
		if err != nil {
			return errors.Wrap(err, "NewFilterMux")
		}
		filterapi.RegisterFilterService(grpcHandler, authService)
		httpHandler.AddEndpoint("/.ambassador/", "OAuth2 Filter", authService.ServeHTTP)

		// RateLimitService
		if redisPool != nil && licenseClaims.RequireFeature(licensekeys.FeatureRateLimit) == nil {
			rateLimitScope := statsStore.Scope("ratelimit")
			rateLimitService := lyftservice.NewService(
				loader.New(
					cfg.RLSRuntimeDir,               // runtime path
					cfg.RLSRuntimeSubdir,            // runtime subdirectory
					rateLimitScope.Scope("runtime"), // stats scope
<<<<<<< HEAD
=======
					// empty line here because different versions of gofmt disagree :(
>>>>>>> 8fb2c723
					&loader.SymlinkRefresher{RuntimePath: cfg.RLSRuntimeDir}, // refresher
				),
				lyftredis.NewRateLimitCacheImpl(
					lyftredis.NewPool(rateLimitScope.Scope("redis_pool"), redisPool),
					lyftredis.NewPool(rateLimitScope.Scope("redis_per_second_pool"), redisPerSecondPool),
					lyftredis.NewTimeSourceImpl(),
					rand.New(lyftredis.NewLockedSource(time.Now().Unix())),
					cfg.ExpirationJitterMaxSeconds),
				lyftconfig.NewRateLimitConfigLoaderImpl(),
				rateLimitScope.Scope("service"),
				limit)
			rlsV1api.RegisterRateLimitServiceServer(grpcHandler, rateLimitService.GetLegacyService())
			rlsV2api.RegisterRateLimitServiceServer(grpcHandler, rateLimitService)
			httpHandler.AddEndpoint(
				"/rlconfig",
				"print out the currently loaded configuration for debugging",
				func(writer http.ResponseWriter, request *http.Request) {
					io.WriteString(writer, rateLimitService.GetCurrentConfig().Dump())
				})
		}

		// DevPortal
		if licenseClaims.RequireFeature(licensekeys.FeatureDevPortal) == nil {
			httpHandler.AddEndpoint("/docs/", "Documentation portal", devPortalServer.Router().ServeHTTP)
			if devPortalContentVersion == "1" {
				httpHandler.AddEndpoint("/openapi/", "Documentation portal API", devPortalServer.Router().ServeHTTP)
			}
		}

		// web ui
		privkey, pubKey, err := secret.GetKeyPair(cfg, coreClient)
		if err != nil {
			err = errors.Wrap(err, "GetKeyPair")
			// this is non fatal (mostly just to facilitate local dev); don't `return err`
			l.Errorln("disabling webui JWT validation:", err)
		}
		webuiHandler := webui.New(
			cfg,
			dynamicClient,
			snapshotStore,
			rls,
			ct,
			privkey,
			pubKey,
			limit,
			redisPool,
		)
		httpHandler.AddEndpoint("/edge_stack_ui/", "Edge Stack admin UI", http.StripPrefix("/edge_stack_ui", webuiHandler).ServeHTTP)
		l.Debugf("DEV_WEBUI_PORT=%q", cfg.DevWebUIPort)
		if cfg.DevWebUIPort != "" {
			l.Infof("Serving webui on %q", ":"+cfg.DevWebUIPort)
			group.Go("webui_http", func(hardCtx, softCtx context.Context, cfg types.Config, l dlog.Logger) error {
				return util.ListenAndServeHTTPWithContext(hardCtx, softCtx, &http.Server{
					Addr:     ":" + cfg.DevWebUIPort,
					ErrorLog: l.WithField("SUB", "webui-server").StdLogger(dlog.LogLevelError),
					Handler: http.HandlerFunc(func(w http.ResponseWriter, r *http.Request) {
						ctx := r.Context()
						ctx = dlog.WithLogger(ctx, l.WithField("SUB", "webui-server/handler"))
						ctx = middleware.WithRequestID(ctx, "unknown")
						r = r.WithContext(ctx)

						if r.URL.Path == "/_internal/v0/watt" {
							snapshotStore.ServeHTTP(w, r)
						} else {
							webuiHandler.ServeHTTP(w, r)
						}
					}),
				})
			})
		}

		httpHandler.AddEndpoint("/banner/", "Diag UI banner", http.StripPrefix("/banner", banner.NewBanner(limit, redisPool)).ServeHTTP)

		if redisPool != nil {
			httpHandler.AddEndpoint("/.well-known/acme-challenge/", "ACME http-01 challenge", acmeclient.NewChallengeHandler(redisPool).ServeHTTP)
		}

		httpHandler.AddEndpoint("/_internal/v0/watt", "watt→post_update.py→this", snapshotStore.ServeHTTP)

		// Launch the server
		server := &http.Server{
			Addr:     ":" + cfg.HTTPPort,
			ErrorLog: l.WithField("SUB", "http-server").StdLogger(dlog.LogLevelError),
			// The net/http.Server doesn't support h2c (unencrypted
			// HTTP/2) built-in.  Since we want to have gRPC and plain
			// HTTP/1 on the same unencrypted port, we need h2c.
			// Fortunately, x/net has an h2c implementation we can use.
			Handler: h2c.NewHandler(http.HandlerFunc(func(w http.ResponseWriter, r *http.Request) {
				ctx := r.Context()
				ctx = dlog.WithLogger(ctx, l.WithField("SUB", "http-server/handler"))
				ctx = middleware.WithRequestID(ctx, "unknown")
				r = r.WithContext(ctx)

				if r.ProtoMajor == 2 && strings.HasPrefix(r.Header.Get("Content-Type"), "application/grpc") {
					grpcHandler.ServeHTTP(w, r)
				} else {
					httpHandler.ServeHTTP(w, r)
				}
			}), &http2.Server{}),
		}
		return util.ListenAndServeHTTPWithContext(hardCtx, softCtx, server)
	})

	// And now we wait.
	return group.Wait()
}<|MERGE_RESOLUTION|>--- conflicted
+++ resolved
@@ -464,10 +464,7 @@
 					cfg.RLSRuntimeDir,               // runtime path
 					cfg.RLSRuntimeSubdir,            // runtime subdirectory
 					rateLimitScope.Scope("runtime"), // stats scope
-<<<<<<< HEAD
-=======
 					// empty line here because different versions of gofmt disagree :(
->>>>>>> 8fb2c723
 					&loader.SymlinkRefresher{RuntimePath: cfg.RLSRuntimeDir}, // refresher
 				),
 				lyftredis.NewRateLimitCacheImpl(
