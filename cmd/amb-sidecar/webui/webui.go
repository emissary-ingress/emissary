//go:generate go-bindata -pkg=webui -prefix=bindata/ bindata/...

package webui

import (
	"bytes"
	"crypto/rsa"
	"crypto/tls"
	"encoding/json"
	"fmt"
	"io"
	"io/ioutil"
	"net/http"
	"os"
	"path"
	"strings"
	"sync/atomic"
	"time"

	"github.com/datawire/ambassador/pkg/dlog"
	"github.com/datawire/ambassador/pkg/supervisor"
	"github.com/dgrijalva/jwt-go"
	"github.com/go-acme/lego/v3/acme"
	"github.com/pkg/errors"
	"sigs.k8s.io/yaml"

	k8sSchema "k8s.io/apimachinery/pkg/runtime/schema"

	ambassadorTypesV2 "github.com/datawire/ambassador/pkg/api/getambassador.io/v2"
	k8sTypesMetaV1 "k8s.io/apimachinery/pkg/apis/meta/v1"
	k8sTypesUnstructured "k8s.io/apimachinery/pkg/apis/meta/v1/unstructured"

	k8sClientDynamic "k8s.io/client-go/dynamic"

	"github.com/datawire/apro/cmd/amb-sidecar/acmeclient"
	"github.com/datawire/apro/cmd/amb-sidecar/filters/handler/httpclient"
	"github.com/datawire/apro/cmd/amb-sidecar/filters/handler/middleware"
	"github.com/datawire/apro/cmd/amb-sidecar/types"
	"github.com/datawire/apro/cmd/amb-sidecar/watt"
	"github.com/datawire/apro/lib/jwtsupport"
	"github.com/datawire/apro/resourceserver/rfc6750"
)

type LoginClaimsV1 struct {
	LoginTokenVersion  string `json:"login_token_version"`
	jwt.StandardClaims `json:",inline"`
}

type firstBootWizard struct {
	cfg         types.Config
	staticfiles http.FileSystem
	hostsGetter k8sClientDynamic.NamespaceableResourceInterface

	privkey *rsa.PrivateKey
	pubkey  *rsa.PublicKey

	snapshot atomic.Value
}

func (fb *firstBootWizard) getSnapshot() watt.Snapshot {
	return fb.snapshot.Load().(watt.Snapshot)
}

func New(
	cfg types.Config,
	dynamicClient k8sClientDynamic.Interface,
	snapshotCh <-chan watt.Snapshot,
	privkey *rsa.PrivateKey,
	pubkey *rsa.PublicKey,
) http.Handler {
	var files http.FileSystem = http.Dir(cfg.DevWebUIDir)

	ret := &firstBootWizard{
		cfg:         cfg,
		staticfiles: files,
		hostsGetter: dynamicClient.Resource(k8sSchema.GroupVersionResource{Group: "getambassador.io", Version: "v2", Resource: "hosts"}),
		privkey:     privkey,
		pubkey:      pubkey,
	}
	ret.snapshot.Store(watt.Snapshot{Raw: []byte("{}\n")})
	go func() {
		for snapshot := range snapshotCh {
			ret.snapshot.Store(snapshot)
		}
	}()
	return ret
}

func getTermsOfServiceURL(httpClient *http.Client, caURL string) (string, error) {
	resp, err := httpClient.Get(caURL)
	if err != nil {
		return "", err
	}
	defer resp.Body.Close()
	bodyBytes, err := ioutil.ReadAll(resp.Body)
	if err != nil {
		return "", err
	}
	var dir acme.Directory
	if err = json.Unmarshal(bodyBytes, &dir); err != nil {
		return "", err
	}
	return dir.Meta.TermsOfService, nil
}

func (fb *firstBootWizard) isAuthorized(r *http.Request) bool {
	now := time.Now().Unix()

	tokenString := rfc6750.GetFromHeader(r.Header)
	if tokenString == "" {
		return false
	}

	var claims LoginClaimsV1

	if fb.pubkey == nil {
		dlog.GetLogger(r.Context()).Warningln("bypassing JWT validation for request")
		return true
	}
	jwtParser := jwt.Parser{ValidMethods: []string{"PS512"}}
	_, err := jwtsupport.SanitizeParse(jwtParser.ParseWithClaims(tokenString, &claims, func(_ *jwt.Token) (interface{}, error) {
		return fb.pubkey, nil
	}))
	if err != nil {
		return false
	}

	return claims.VerifyExpiresAt(now, true) &&
		claims.VerifyIssuedAt(now, true) &&
		claims.VerifyNotBefore(now, true) &&
		claims.LoginTokenVersion == "v1"
}

func (fb *firstBootWizard) registerActivity(w http.ResponseWriter, r *http.Request) {
	if fb.privkey == nil {
		dlog.GetLogger(r.Context()).Warningln("bypassing JWT refesh")
		return
	}
	// Keep this in-sync with edgectl/aes_login.go
	now := time.Now()
	duration := 30 * time.Minute
	token, err := jwt.NewWithClaims(jwt.GetSigningMethod("PS512"), &LoginClaimsV1{
		"v1",
		jwt.StandardClaims{
			IssuedAt:  now.Unix(),
			NotBefore: now.Unix(),
			ExpiresAt: (now.Add(duration)).Unix(),
		},
	}).SignedString(fb.privkey)
	if err != nil {
		dlog.GetLogger(r.Context()).Warningln("failed to generate JWT", err)
		return
	}

	// Keep this in-sync with snapshot.js:updateCredentials()
	http.SetCookie(w, &http.Cookie{
		Name:  "edge_stack_auth",
		Value: token,
		Path:  "/edge_stack/",
	})
}

func (fb *firstBootWizard) notFound(w http.ResponseWriter, r *http.Request) {
	w.Header().Set("Content-Type", "text/html; charset=utf-8")
	w.WriteHeader(http.StatusNotFound)
	file, err := fb.staticfiles.Open("/404.html")
	if err != nil {
		fmt.Fprintf(w, "<p>there was an error loading 404.html; is your <tt>DEV_WEBUI_DIR</tt> set correctly?</p>")
		return
	}
	io.Copy(w, file)
}

func (fb *firstBootWizard) forbidden(w http.ResponseWriter, r *http.Request) {
	w.Header().Set("Content-Type", "text/plain; charset=utf-8")
	w.WriteHeader(http.StatusForbidden)
	io.WriteString(w, "Ambassador Edge Stack admin webui API forbidden")
}

//nolint:gocyclo
func (fb *firstBootWizard) ServeHTTP(w http.ResponseWriter, r *http.Request) {
	if !strings.HasPrefix(r.URL.Path, "/edge_stack/") {
		// prevent navigating to /404.html and getting a 200 response
		fb.notFound(w, r)
		return
	}
	switch r.URL.Path {
	case "/edge_stack/api/tos-url":
		if !fb.isAuthorized(r) {
			fb.forbidden(w, r)
			return
		}
		fb.registerActivity(w, r)
		// Do this here, instead of in the web-browser,
		// because CORS.
		httpClient := httpclient.NewHTTPClient(dlog.GetLogger(r.Context()), 0, false, tls.RenegotiateNever)
		tosURL, err := getTermsOfServiceURL(httpClient, r.URL.Query().Get("ca-url"))
		if err != nil {
			middleware.ServeErrorResponse(w, r.Context(), http.StatusBadRequest, err, nil)
			return
		}
		w.Header().Set("Content-Type", "text/plain; charset=utf-8")
		io.WriteString(w, tosURL)
	case "/edge_stack/tls/yaml":
		if !fb.isAuthorized(r) {
			fb.forbidden(w, r)
			return
		}
		fb.registerActivity(w, r)
		dat := &ambassadorTypesV2.Host{
			TypeMeta: &k8sTypesMetaV1.TypeMeta{
				APIVersion: "getambassador.io/v2",
				Kind:       "Host",
			},
			ObjectMeta: &k8sTypesMetaV1.ObjectMeta{
				Name:      acmeclient.NameEncode(r.URL.Query().Get("hostname")),
				Namespace: "default",
				Labels: map[string]string{
					"created-by": "aes-firstboot-web-ui",
				},
			},
			Spec: &ambassadorTypesV2.HostSpec{
				Hostname: r.URL.Query().Get("hostname"),
				AcmeProvider: &ambassadorTypesV2.ACMEProviderSpec{
					Authority: r.URL.Query().Get("acme_authority"),
					Email:     r.URL.Query().Get("acme_email"),
				},
			},
		}
		switch r.Method {
		case http.MethodGet:
			// Go ahead and fill the defaults; we won't do this when actually applying
			// it (in the http.MethodPost case), but it's informative to the user.
			acmeclient.FillDefaults(dat)
			bytes, err := yaml.Marshal(map[string]interface{}{
				"apiVersion": "getambassador.io/v2",
				"kind":       "Host",
				"metadata":   dat.ObjectMeta,
				"spec":       dat.Spec,
				"status":     dat.Status,
			})
			if err != nil {
				// We generated 'dat'; it should always be valid.
				panic(err)
			}
			// NB: YAML doesn't actually have a registered media type
			// https://www.iana.org/assignments/media-types/media-types.xhtml
			w.Header().Set("Content-Type", "application/x-yaml; charset=utf-8")
			w.Write(bytes)
		case http.MethodPost:
			_, err := fb.hostsGetter.Namespace(dat.GetNamespace()).Create(&k8sTypesUnstructured.Unstructured{
				Object: map[string]interface{}{
					"apiVersion": "getambassador.io/v2",
					"kind":       "Host",
					"metadata":   dat.ObjectMeta,
					"spec":       dat.Spec,
				},
			}, k8sTypesMetaV1.CreateOptions{})
			if err != nil {
				middleware.ServeErrorResponse(w, r.Context(), http.StatusBadRequest,
					err, nil)
				return
			}
			w.WriteHeader(http.StatusCreated)
		default:
			middleware.ServeErrorResponse(w, r.Context(), http.StatusMethodNotAllowed,
				errors.New("method not allowed"), nil)
		}
	case "/edge_stack/tls/status":
		if !fb.isAuthorized(r) {
			fb.forbidden(w, r)
			return
		}
		needleHostname := r.URL.Query().Get("hostname")

		var needle *ambassadorTypesV2.Host
		for _, straw := range fb.getSnapshot().Kubernetes.Host {
			if straw.GetSpec().Hostname == needleHostname {
				needle = straw
				break
			}
		}
		if needle == nil {
			io.WriteString(w, "waiting for Host resource to be created")
		} else {
			switch needle.GetStatus().GetState() {
			case ambassadorTypesV2.HostState_Initial:
				fmt.Fprintln(w,
					"state:", needle.GetStatus().GetState())
			case ambassadorTypesV2.HostState_Pending:
				fmt.Fprintln(w,
					"state:", needle.GetStatus().GetState(),
					"phaseCompleted:", needle.GetStatus().GetPhaseCompleted(),
					"phasePending:", needle.GetStatus().GetPhasePending())
			case ambassadorTypesV2.HostState_Ready:
				fmt.Fprintln(w,
					"state:", needle.GetStatus().GetState())
			case ambassadorTypesV2.HostState_Error:
				fmt.Fprintln(w,
					"state:", needle.GetStatus().GetState(),
					"phaseCompleted:", needle.GetStatus().GetPhaseCompleted(),
					"phasePending:", needle.GetStatus().GetPhasePending(),
					"error reason:", needle.GetStatus().GetReason())
			default:
				io.WriteString(w, "state: <invalid state>")
			}
		}
	case "/edge_stack/api/config/ambassador-cluster-id":
		// no authentication for this one
		w.Header().Set("Content-Type", "text/plain; charset=utf-8")
		io.WriteString(w, fb.cfg.AmbassadorClusterID)
	case "/edge_stack/api/config/pod-namespace":
		// no authentication for this one
		w.Header().Set("Content-Type", "text/plain; charset=utf-8")
		io.WriteString(w, fb.cfg.PodNamespace)
	case "/edge_stack/api/snapshot":
		if !fb.isAuthorized(r) {
			fb.forbidden(w, r)
			return
		}
		w.Header().Set("Content-Type", "application/json; charset=utf-8")
		w.Write(fb.getSnapshot().Raw)
	case "/edge_stack/api/apply":
		if !fb.isAuthorized(r) {
			fb.forbidden(w, r)
			return
		}
		fb.registerActivity(w, r)
		apply := supervisor.Command("WEBUI", "kubectl", "apply", "-f", "-")
		apply.Stdin = r.Body
		var output bytes.Buffer
		apply.Stdout = &output
		apply.Stderr = &output
		apply.Run()
		if apply.ProcessState.ExitCode() == 0 {
			w.WriteHeader(http.StatusOK)
		} else {
			w.WriteHeader(http.StatusBadRequest)
		}
		w.Write(output.Bytes())
<<<<<<< HEAD
	case "/edge_stack/api/delete":
		if !fb.isAuthorized(r) {
			fb.forbidden(w, r)
			return
		}
		decoder := json.NewDecoder(r.Body)
		var obj struct {
			Namespace string
			Names     []string
		}
		err := decoder.Decode(&obj)
		if err != nil {
			w.WriteHeader(http.StatusBadRequest)
			io.WriteString(w, err.Error())
			return
		}
		delete := supervisor.Command("WEBUI", "kubectl",
			append([]string{"delete", "--wait=false", "--namespace", obj.Namespace}, obj.Names...)...)
		var output bytes.Buffer
		delete.Stdout = &output
		delete.Stderr = &output
		delete.Run()
		if delete.ProcessState.ExitCode() == 0 {
			w.WriteHeader(http.StatusOK)
		} else {
			w.WriteHeader(http.StatusBadRequest)
		}
		w.Write(output.Bytes())
	case "/edge_stack/tls/api/empty":
		if !fb.isAuthorized(r) {
			fb.forbidden(w, r)
			return
		}
=======
>>>>>>> 61b6f29a
	default:
		if _, err := fb.staticfiles.Open(path.Clean(r.URL.Path)); os.IsNotExist(err) {
			// use our custom 404 handler instead of http.FileServer's
			fb.notFound(w, r)
			return
		}
		http.FileServer(fb.staticfiles).ServeHTTP(w, r)
	}
}<|MERGE_RESOLUTION|>--- conflicted
+++ resolved
@@ -21,18 +21,11 @@
 	"github.com/datawire/ambassador/pkg/supervisor"
 	"github.com/dgrijalva/jwt-go"
 	"github.com/go-acme/lego/v3/acme"
-	"github.com/pkg/errors"
-	"sigs.k8s.io/yaml"
 
 	k8sSchema "k8s.io/apimachinery/pkg/runtime/schema"
 
-	ambassadorTypesV2 "github.com/datawire/ambassador/pkg/api/getambassador.io/v2"
-	k8sTypesMetaV1 "k8s.io/apimachinery/pkg/apis/meta/v1"
-	k8sTypesUnstructured "k8s.io/apimachinery/pkg/apis/meta/v1/unstructured"
-
 	k8sClientDynamic "k8s.io/client-go/dynamic"
 
-	"github.com/datawire/apro/cmd/amb-sidecar/acmeclient"
 	"github.com/datawire/apro/cmd/amb-sidecar/filters/handler/httpclient"
 	"github.com/datawire/apro/cmd/amb-sidecar/filters/handler/middleware"
 	"github.com/datawire/apro/cmd/amb-sidecar/types"
@@ -201,110 +194,6 @@
 		}
 		w.Header().Set("Content-Type", "text/plain; charset=utf-8")
 		io.WriteString(w, tosURL)
-	case "/edge_stack/tls/yaml":
-		if !fb.isAuthorized(r) {
-			fb.forbidden(w, r)
-			return
-		}
-		fb.registerActivity(w, r)
-		dat := &ambassadorTypesV2.Host{
-			TypeMeta: &k8sTypesMetaV1.TypeMeta{
-				APIVersion: "getambassador.io/v2",
-				Kind:       "Host",
-			},
-			ObjectMeta: &k8sTypesMetaV1.ObjectMeta{
-				Name:      acmeclient.NameEncode(r.URL.Query().Get("hostname")),
-				Namespace: "default",
-				Labels: map[string]string{
-					"created-by": "aes-firstboot-web-ui",
-				},
-			},
-			Spec: &ambassadorTypesV2.HostSpec{
-				Hostname: r.URL.Query().Get("hostname"),
-				AcmeProvider: &ambassadorTypesV2.ACMEProviderSpec{
-					Authority: r.URL.Query().Get("acme_authority"),
-					Email:     r.URL.Query().Get("acme_email"),
-				},
-			},
-		}
-		switch r.Method {
-		case http.MethodGet:
-			// Go ahead and fill the defaults; we won't do this when actually applying
-			// it (in the http.MethodPost case), but it's informative to the user.
-			acmeclient.FillDefaults(dat)
-			bytes, err := yaml.Marshal(map[string]interface{}{
-				"apiVersion": "getambassador.io/v2",
-				"kind":       "Host",
-				"metadata":   dat.ObjectMeta,
-				"spec":       dat.Spec,
-				"status":     dat.Status,
-			})
-			if err != nil {
-				// We generated 'dat'; it should always be valid.
-				panic(err)
-			}
-			// NB: YAML doesn't actually have a registered media type
-			// https://www.iana.org/assignments/media-types/media-types.xhtml
-			w.Header().Set("Content-Type", "application/x-yaml; charset=utf-8")
-			w.Write(bytes)
-		case http.MethodPost:
-			_, err := fb.hostsGetter.Namespace(dat.GetNamespace()).Create(&k8sTypesUnstructured.Unstructured{
-				Object: map[string]interface{}{
-					"apiVersion": "getambassador.io/v2",
-					"kind":       "Host",
-					"metadata":   dat.ObjectMeta,
-					"spec":       dat.Spec,
-				},
-			}, k8sTypesMetaV1.CreateOptions{})
-			if err != nil {
-				middleware.ServeErrorResponse(w, r.Context(), http.StatusBadRequest,
-					err, nil)
-				return
-			}
-			w.WriteHeader(http.StatusCreated)
-		default:
-			middleware.ServeErrorResponse(w, r.Context(), http.StatusMethodNotAllowed,
-				errors.New("method not allowed"), nil)
-		}
-	case "/edge_stack/tls/status":
-		if !fb.isAuthorized(r) {
-			fb.forbidden(w, r)
-			return
-		}
-		needleHostname := r.URL.Query().Get("hostname")
-
-		var needle *ambassadorTypesV2.Host
-		for _, straw := range fb.getSnapshot().Kubernetes.Host {
-			if straw.GetSpec().Hostname == needleHostname {
-				needle = straw
-				break
-			}
-		}
-		if needle == nil {
-			io.WriteString(w, "waiting for Host resource to be created")
-		} else {
-			switch needle.GetStatus().GetState() {
-			case ambassadorTypesV2.HostState_Initial:
-				fmt.Fprintln(w,
-					"state:", needle.GetStatus().GetState())
-			case ambassadorTypesV2.HostState_Pending:
-				fmt.Fprintln(w,
-					"state:", needle.GetStatus().GetState(),
-					"phaseCompleted:", needle.GetStatus().GetPhaseCompleted(),
-					"phasePending:", needle.GetStatus().GetPhasePending())
-			case ambassadorTypesV2.HostState_Ready:
-				fmt.Fprintln(w,
-					"state:", needle.GetStatus().GetState())
-			case ambassadorTypesV2.HostState_Error:
-				fmt.Fprintln(w,
-					"state:", needle.GetStatus().GetState(),
-					"phaseCompleted:", needle.GetStatus().GetPhaseCompleted(),
-					"phasePending:", needle.GetStatus().GetPhasePending(),
-					"error reason:", needle.GetStatus().GetReason())
-			default:
-				io.WriteString(w, "state: <invalid state>")
-			}
-		}
 	case "/edge_stack/api/config/ambassador-cluster-id":
 		// no authentication for this one
 		w.Header().Set("Content-Type", "text/plain; charset=utf-8")
@@ -338,12 +227,12 @@
 			w.WriteHeader(http.StatusBadRequest)
 		}
 		w.Write(output.Bytes())
-<<<<<<< HEAD
 	case "/edge_stack/api/delete":
 		if !fb.isAuthorized(r) {
 			fb.forbidden(w, r)
 			return
 		}
+		fb.registerActivity(w, r)
 		decoder := json.NewDecoder(r.Body)
 		var obj struct {
 			Namespace string
@@ -372,8 +261,6 @@
 			fb.forbidden(w, r)
 			return
 		}
-=======
->>>>>>> 61b6f29a
 	default:
 		if _, err := fb.staticfiles.Open(path.Clean(r.URL.Path)); os.IsNotExist(err) {
 			// use our custom 404 handler instead of http.FileServer's
