//go:generate go-bindata -pkg=webui -prefix=bindata/ bindata/...

package webui

import (
<<<<<<< HEAD
	"bytes"
=======
	"crypto/rsa"
>>>>>>> 12ce5633
	"crypto/tls"
	"encoding/json"
	"fmt"
	"io"
	"io/ioutil"
	"net/http"
	"os"
	"path"
	"strings"
	"sync/atomic"
	"time"

	"github.com/dgrijalva/jwt-go"
	"github.com/go-acme/lego/v3/acme"
	"github.com/pkg/errors"
	"sigs.k8s.io/yaml"

	k8sSchema "k8s.io/apimachinery/pkg/runtime/schema"

	ambassadorTypesV2 "github.com/datawire/ambassador/pkg/api/getambassador.io/v2"
	"github.com/datawire/ambassador/pkg/supervisor"
	k8sTypesMetaV1 "k8s.io/apimachinery/pkg/apis/meta/v1"
	k8sTypesUnstructured "k8s.io/apimachinery/pkg/apis/meta/v1/unstructured"

	k8sClientDynamic "k8s.io/client-go/dynamic"

	"github.com/datawire/apro/cmd/amb-sidecar/acmeclient"
	"github.com/datawire/apro/cmd/amb-sidecar/filters/handler/httpclient"
	"github.com/datawire/apro/cmd/amb-sidecar/filters/handler/middleware"
	"github.com/datawire/apro/cmd/amb-sidecar/types"
	"github.com/datawire/apro/cmd/amb-sidecar/watt"
	"github.com/datawire/apro/lib/jwtsupport"
	"github.com/datawire/apro/resourceserver/rfc6750"
)

type LoginClaimsV1 struct {
	LoginTokenVersion  string `json:"login_token_version"`
	jwt.StandardClaims `json:",inline"`
}

type firstBootWizard struct {
	cfg         types.Config
	staticfiles http.FileSystem
	hostsGetter k8sClientDynamic.NamespaceableResourceInterface

	pubkey *rsa.PublicKey

	snapshot atomic.Value
}

func (fb *firstBootWizard) getSnapshot() watt.Snapshot {
	return fb.snapshot.Load().(watt.Snapshot)
}

func New(
	cfg types.Config,
	dynamicClient k8sClientDynamic.Interface,
	snapshotCh <-chan watt.Snapshot,
	pubkey *rsa.PublicKey,
) http.Handler {
	dir := os.Getenv("AES_WEBUI_BASE")
	if dir == "" {
		dir = "/ambassador/webui/bindata/"
	}
	var files http.FileSystem = http.Dir(dir)

	ret := &firstBootWizard{
		cfg:         cfg,
		staticfiles: files,
		hostsGetter: dynamicClient.Resource(k8sSchema.GroupVersionResource{Group: "getambassador.io", Version: "v2", Resource: "hosts"}),
		pubkey:      pubkey,
	}
	ret.snapshot.Store(watt.Snapshot{Raw: []byte("{}\n")})
	go func() {
		for snapshot := range snapshotCh {
			ret.snapshot.Store(snapshot)
		}
	}()
	return ret
}

func getTermsOfServiceURL(httpClient *http.Client, caURL string) (string, error) {
	resp, err := httpClient.Get(caURL)
	if err != nil {
		return "", err
	}
	defer resp.Body.Close()
	bodyBytes, err := ioutil.ReadAll(resp.Body)
	if err != nil {
		return "", err
	}
	var dir acme.Directory
	if err = json.Unmarshal(bodyBytes, &dir); err != nil {
		return "", err
	}
	return dir.Meta.TermsOfService, nil
}

func (fb *firstBootWizard) isAuthorized(r *http.Request) bool {
	now := time.Now().Unix()

	tokenString := rfc6750.GetFromHeader(r.Header)
	if tokenString == "" {
		return false
	}

	var claims LoginClaimsV1

	jwtParser := jwt.Parser{ValidMethods: []string{"PS512"}}
	_, err := jwtsupport.SanitizeParse(jwtParser.ParseWithClaims(tokenString, &claims, func(_ *jwt.Token) (interface{}, error) {
		return fb.pubkey, nil
	}))
	if err != nil {
		return true // false // XXX
	}

	return (claims.VerifyExpiresAt(now, true) &&
		claims.VerifyIssuedAt(now, true) &&
		claims.VerifyNotBefore(now, true) &&
		claims.LoginTokenVersion == "v1") || true // XXX
}

func (fb *firstBootWizard) notFound(w http.ResponseWriter, r *http.Request) {
	w.Header().Set("Content-Type", "text/html; charset=utf-8")
	w.WriteHeader(http.StatusNotFound)
	file, _ := fb.staticfiles.Open("/404.html")
	io.Copy(w, file)
}

func (fb *firstBootWizard) forbidden(w http.ResponseWriter, r *http.Request) {
	w.Header().Set("Content-Type", "text/plain; charset=utf-8")
	w.WriteHeader(http.StatusForbidden)
	io.WriteString(w, "Ambassador Edge Stack admin webui API forbidden")
}

func (fb *firstBootWizard) ServeHTTP(w http.ResponseWriter, r *http.Request) {
	if !strings.HasPrefix(r.URL.Path, "/edge_stack/") {
		// prevent navigating to /404.html and getting a 200 response
		fb.notFound(w, r)
		return
	}
	switch r.URL.Path {
<<<<<<< HEAD
	case "/edge_stack/tls/tos-url":
=======
	case "/edge_stack/admin/tos-url":
		if !fb.isAuthorized(r) {
			fb.forbidden(w, r)
			return
		}
>>>>>>> 12ce5633
		// Do this here, instead of in the web-browser,
		// because CORS.
		httpClient := httpclient.NewHTTPClient(middleware.GetLogger(r.Context()), 0, false, tls.RenegotiateNever)
		tosURL, err := getTermsOfServiceURL(httpClient, r.URL.Query().Get("ca-url"))
		if err != nil {
			middleware.ServeErrorResponse(w, r.Context(), http.StatusBadRequest, err, nil)
			return
		}
		w.Header().Set("Content-Type", "text/plain; charset=utf-8")
		io.WriteString(w, tosURL)
<<<<<<< HEAD
	case "/edge_stack/tls/yaml":
=======
	case "/edge_stack/admin/yaml":
		if !fb.isAuthorized(r) {
			fb.forbidden(w, r)
			return
		}
>>>>>>> 12ce5633
		dat := &ambassadorTypesV2.Host{
			TypeMeta: &k8sTypesMetaV1.TypeMeta{
				APIVersion: "getambassador.io/v2",
				Kind:       "Host",
			},
			ObjectMeta: &k8sTypesMetaV1.ObjectMeta{
				Name:      acmeclient.NameEncode(r.URL.Query().Get("hostname")),
				Namespace: "default",
				Labels: map[string]string{
					"created-by": "aes-firstboot-web-ui",
				},
			},
			Spec: &ambassadorTypesV2.HostSpec{
				Hostname: r.URL.Query().Get("hostname"),
				AcmeProvider: &ambassadorTypesV2.ACMEProviderSpec{
					Authority: r.URL.Query().Get("acme_authority"),
					Email:     r.URL.Query().Get("acme_email"),
				},
			},
		}
		switch r.Method {
		case http.MethodGet:
			// Go ahead and fill the defaults; we won't do this when actually applying
			// it (in the http.MethodPost case), but it's informative to the user.
			acmeclient.FillDefaults(dat)
			bytes, err := yaml.Marshal(map[string]interface{}{
				"apiVersion": "getambassador.io/v2",
				"kind":       "Host",
				"metadata":   dat.ObjectMeta,
				"spec":       dat.Spec,
				"status":     dat.Status,
			})
			if err != nil {
				// We generated 'dat'; it should always be valid.
				panic(err)
			}
			// NB: YAML doesn't actually have a registered media type
			// https://www.iana.org/assignments/media-types/media-types.xhtml
			w.Header().Set("Content-Type", "application/x-yaml; charset=utf-8")
			w.Write(bytes)
		case http.MethodPost:
			_, err := fb.hostsGetter.Namespace(dat.GetNamespace()).Create(&k8sTypesUnstructured.Unstructured{
				Object: map[string]interface{}{
					"apiVersion": "getambassador.io/v2",
					"kind":       "Host",
					"metadata":   dat.ObjectMeta,
					"spec":       dat.Spec,
				},
			}, k8sTypesMetaV1.CreateOptions{})
			if err != nil {
				middleware.ServeErrorResponse(w, r.Context(), http.StatusBadRequest,
					err, nil)
				return
			}
			w.WriteHeader(http.StatusCreated)
		default:
			middleware.ServeErrorResponse(w, r.Context(), http.StatusMethodNotAllowed,
				errors.New("method not allowed"), nil)
		}
<<<<<<< HEAD
	case "/edge_stack/tls/status":
=======
	case "/edge_stack/admin/status":
		if !fb.isAuthorized(r) {
			fb.forbidden(w, r)
			return
		}
>>>>>>> 12ce5633
		needleHostname := r.URL.Query().Get("hostname")

		var needle *ambassadorTypesV2.Host
		for _, straw := range fb.getSnapshot().Kubernetes.Host {
			if straw.GetSpec().Hostname == needleHostname {
				needle = straw
				break
			}
		}
		if needle == nil {
			io.WriteString(w, "waiting for Host resource to be created")
		} else {
			switch needle.GetStatus().GetState() {
			case ambassadorTypesV2.HostState_Initial:
				fmt.Fprintln(w,
					"state:", needle.GetStatus().GetState())
			case ambassadorTypesV2.HostState_Pending:
				fmt.Fprintln(w,
					"state:", needle.GetStatus().GetState(),
					"phaseCompleted:", needle.GetStatus().GetPhaseCompleted(),
					"phasePending:", needle.GetStatus().GetPhasePending())
			case ambassadorTypesV2.HostState_Ready:
				fmt.Fprintln(w,
					"state:", needle.GetStatus().GetState())
			case ambassadorTypesV2.HostState_Error:
				fmt.Fprintln(w,
					"state:", needle.GetStatus().GetState(),
					"phaseCompleted:", needle.GetStatus().GetPhaseCompleted(),
					"phasePending:", needle.GetStatus().GetPhasePending(),
					"error reason:", needle.GetStatus().GetReason())
			default:
				io.WriteString(w, "state: <invalid state>")
			}
		}
<<<<<<< HEAD
	case "/edge_stack/api/snapshot":
		w.Header().Set("Content-Type", "application/json; charset=utf-8")
		w.Write(fb.getSnapshot().Raw)
	case "/edge_stack/api/apply":
		apply := supervisor.Command("WEBUI", "kubectl", "apply", "-f", "-")
		apply.Stdin = r.Body
		var output bytes.Buffer
		apply.Stdout = &output
		apply.Stderr = &output
		apply.Run()
		if apply.ProcessState.ExitCode() == 0 {
			w.WriteHeader(http.StatusOK)
		} else {
			w.WriteHeader(http.StatusBadRequest)
		}
		w.Write(output.Bytes())
=======
	case "/edge_stack/admin/api/ambassador_cluster_id":
		// XXX: no authentication for this one?
		io.WriteString(w, fb.cfg.AmbassadorClusterID)
	case "/edge_stack/admin/api/empty":
		if !fb.isAuthorized(r) {
			fb.forbidden(w, r)
			return
		}
>>>>>>> 12ce5633
	default:
		if _, err := fb.staticfiles.Open(path.Clean(r.URL.Path)); os.IsNotExist(err) {
			// use our custom 404 handler instead of http.FileServer's
			fb.notFound(w, r)
			return
		}
		http.FileServer(fb.staticfiles).ServeHTTP(w, r)
	}
}<|MERGE_RESOLUTION|>--- conflicted
+++ resolved
@@ -3,11 +3,8 @@
 package webui
 
 import (
-<<<<<<< HEAD
 	"bytes"
-=======
 	"crypto/rsa"
->>>>>>> 12ce5633
 	"crypto/tls"
 	"encoding/json"
 	"fmt"
@@ -150,15 +147,11 @@
 		return
 	}
 	switch r.URL.Path {
-<<<<<<< HEAD
 	case "/edge_stack/tls/tos-url":
-=======
-	case "/edge_stack/admin/tos-url":
-		if !fb.isAuthorized(r) {
-			fb.forbidden(w, r)
-			return
-		}
->>>>>>> 12ce5633
+		if !fb.isAuthorized(r) {
+			fb.forbidden(w, r)
+			return
+		}
 		// Do this here, instead of in the web-browser,
 		// because CORS.
 		httpClient := httpclient.NewHTTPClient(middleware.GetLogger(r.Context()), 0, false, tls.RenegotiateNever)
@@ -169,15 +162,11 @@
 		}
 		w.Header().Set("Content-Type", "text/plain; charset=utf-8")
 		io.WriteString(w, tosURL)
-<<<<<<< HEAD
 	case "/edge_stack/tls/yaml":
-=======
-	case "/edge_stack/admin/yaml":
-		if !fb.isAuthorized(r) {
-			fb.forbidden(w, r)
-			return
-		}
->>>>>>> 12ce5633
+		if !fb.isAuthorized(r) {
+			fb.forbidden(w, r)
+			return
+		}
 		dat := &ambassadorTypesV2.Host{
 			TypeMeta: &k8sTypesMetaV1.TypeMeta{
 				APIVersion: "getambassador.io/v2",
@@ -237,15 +226,11 @@
 			middleware.ServeErrorResponse(w, r.Context(), http.StatusMethodNotAllowed,
 				errors.New("method not allowed"), nil)
 		}
-<<<<<<< HEAD
 	case "/edge_stack/tls/status":
-=======
-	case "/edge_stack/admin/status":
-		if !fb.isAuthorized(r) {
-			fb.forbidden(w, r)
-			return
-		}
->>>>>>> 12ce5633
+		if !fb.isAuthorized(r) {
+			fb.forbidden(w, r)
+			return
+		}
 		needleHostname := r.URL.Query().Get("hostname")
 
 		var needle *ambassadorTypesV2.Host
@@ -280,11 +265,18 @@
 				io.WriteString(w, "state: <invalid state>")
 			}
 		}
-<<<<<<< HEAD
 	case "/edge_stack/api/snapshot":
+		if !fb.isAuthorized(r) {
+			fb.forbidden(w, r)
+			return
+		}
 		w.Header().Set("Content-Type", "application/json; charset=utf-8")
 		w.Write(fb.getSnapshot().Raw)
 	case "/edge_stack/api/apply":
+		if !fb.isAuthorized(r) {
+			fb.forbidden(w, r)
+			return
+		}
 		apply := supervisor.Command("WEBUI", "kubectl", "apply", "-f", "-")
 		apply.Stdin = r.Body
 		var output bytes.Buffer
@@ -297,7 +289,6 @@
 			w.WriteHeader(http.StatusBadRequest)
 		}
 		w.Write(output.Bytes())
-=======
 	case "/edge_stack/admin/api/ambassador_cluster_id":
 		// XXX: no authentication for this one?
 		io.WriteString(w, fb.cfg.AmbassadorClusterID)
@@ -306,7 +297,6 @@
 			fb.forbidden(w, r)
 			return
 		}
->>>>>>> 12ce5633
 	default:
 		if _, err := fb.staticfiles.Open(path.Clean(r.URL.Path)); os.IsNotExist(err) {
 			// use our custom 404 handler instead of http.FileServer's
