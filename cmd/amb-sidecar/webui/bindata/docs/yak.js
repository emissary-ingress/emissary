//SECTION:Yak
import { IResourceCollection } from '../edge_stack/mvc/interfaces/iresource_collection.js'
import { IResource } from '../edge_stack/mvc/interfaces/iresource.js'
import { MemoryStore } from '../edge_stack/mvc/tests/store_mocks.js'
import { Model } from '../edge_stack/mvc/framework/model.js'

class Yak extends IResource {

  static get defaultYaml() {
    let yaml = IResource.defaultYaml
    yaml.kind = "Yak"
    yaml.spec = {
      odor: "<enter odor intensity>"
    }
    return yaml
  }

  // optional convenience getter and setter
  get odor() {
    return this.yaml.spec.odor
  }

  // we don't need to bother with calling this.notify() because any
  // changes to the yaml will automatically invoke notify
  set odor(value) {
    this.yaml.spec.odor = value
  }

  validateSelf() {
    let messages = new Map()
    let allowed = ["very smelly", "super smelly", "extremely smelly"]
    if (!allowed.includes(this.odor)) {
      messages.set("odor", "the only allowed value are " + JSON.stringify(allowed))
    }
    return messages
  }

}
//SECTION:YakHerd
import { View, html, repeat, css } from '../edge_stack/mvc/framework/view.js'

class YakHerd extends View {

  static get styles() {
    return yakStyles()
  }

  static get properties() {
    return {
      yaks: { type: Model },
      renderYak: { type: Function }
    }
  }

  constructor() {
    super()
    // MemoryStore is an in-memory store implementation used for
    // testing. It is also useful for prototyping.
    this.yaks = new IResourceCollection(new MemoryStore(Yak))
    this.renderYak = this.renderSimpleYak
  }

  connectedCallback() {
    super.connectedCallback()
    // make some yaks up front, so we have something interesting to display by default
    this.makeSomeYaks()
  }

  makeSomeYaks() {
    let y1 = this.yaks.new()
    y1.name = "hairy"
    let y2 = this.yaks.new()
    y2.name = "fuzzy"
    let y3 = this.yaks.new()
    y3.name = "smelly"
  }

  // switch between our two views
  toggleRender() {
    if (this.renderYak === this.renderSimpleYak) {
      this.renderYak = this.renderStandardYak
    } else {
      this.renderYak = this.renderSimpleYak
    }
  }

  // Use repeat to render each yak view.
  render() {
    return html`
      <div>
        <button @click=${()=>this.toggleRender()}>Toggle Yak Views!</button>
        <button @click=${()=>this.makeSomeYaks()}>Make More Yaks!</button>
      </div>
      ${Array.from(this.yaks).length === 0 ? html`<div class="cell">no yaks, try making more!</div>` : ""}
      <div class="grid">${repeat(this.yaks, (y)=>y.key(), (y)=>this.renderYak(y))}</div>
    `
  }

  // We provide two ways to render our yaks, a simple view, and the standard one:
  renderSimpleYak(yak) {
    return html`<div class="cell"><simple-yak-view .model=${yak}></simple-yak-view></div>`
  }

  renderStandardYak(yak) {
    return html`<div class="cell"><yak-view .model=${yak}></yak-view></div>`
  }

}

customElements.define('yak-herd', YakHerd)
//SECTION:SimpleYakView
class SimpleYakView extends View {

  static get properties() {
    return {
      model: {type: Model}
    }
  }

  render() {
    return html`<div class="cell"><pre>${JSON.stringify(this.model.yaml, undefined, 2)}</pre></div>`
  }

}

customElements.define('simple-yak-view', SimpleYakView)
//SECTION:YakView
import { IResourceView } from '../edge_stack/mvc/interfaces/iresource_view.js'

class YakView extends IResourceView {

  static get styles() {
    return css`
    * {
      margin: 0;
      padding: 0;
      border: 0;
      position: relative;
      box-sizing: border-box
    }
    *, textarea {
      vertical-align: top
    }
    .card {
      background: #fff;
      border-radius: 10px;
      padding: 10px 30px 10px 30px;
      box-shadow: 0 10px 5px -11px rgba(0, 0, 0, .6);
      width: 100%;
      -webkit-flex-direction: row;
      -ms-flex-direction: row;
      flex-direction: row;
      -webkit-flex: 1 1 1;
      -ms-flex: 1 1 1;
      flex: 1 1 1;
      margin: 30px 0 0;
      font-size: .9rem;
    }
    .card, .card .col .con {
      display: -webkit-flex;
      display: -ms-flexbox;
      display: flex
    }
    .card .col {
      -webkit-flex: 1 0 50%;
      -ms-flex: 1 0 50%;
      flex: 1 0 50%;
      padding: 0 30px 0 0
    }
    .card .col .con {
      margin: 10px 0;
      -webkit-flex: 1;
      -ms-flex: 1;
      flex: 1;
      -webkit-justify-content: flex-end;
      -ms-flex-pack: end;
      justify-content: flex-end;
      height: 30px
    }
    .card .col, .card .col .con label, .card .col2, .col2 a.cta .label {
      -webkit-align-self: center;
      -ms-flex-item-align: center;
      -ms-grid-row-align: center;
      align-self: center
    }
    .col2 a.cta  {
      text-decoration: none;
      border: 2px #efefef solid;
      border-radius: 10px;
      width: 90px;
      padding: 6px 8px;
      max-height: 35px;
      -webkit-flex: auto;
      -ms-flex: auto;
      flex: auto;
      margin: 10px auto;
      color: #000;
      transition: all .2s ease;
      cursor: pointer;
    }
    .col2 a.cta .label {
      text-transform: uppercase;
      font-size: .8rem;
      font-weight: 600;
      line-height: 1rem;
      padding: 0 0 0 10px;
      -webkit-flex: 1 0 auto;
      -ms-flex: 1 0 auto;
      flex: 1 0 auto
    }
    .col2 a.cta svg {
      width: 15px;
      height: auto
    }
    .col2 a.cta svg path, .col2 a.cta svg polygon {
      transition: fill .7s ease;
      fill: #000
    }
    .col2 a.cta:hover {
      color: #5f3eff;
      transition: all .2s ease;
      border: 2px #5f3eff solid
    }
    .col2 a.cta:hover svg path, .col2 a.cta:hover svg polygon {
      transition: fill .2s ease;
      fill: #5f3eff
    }
    .col2 a.cta {
      display: -webkit-flex;
      display: -ms-flexbox;
      display: flex;
      -webkit-flex-direction: row;
      -ms-flex-direction: row;
      flex-direction: row
    }
    .col2 a.off {
      display: none;
    }
    div.off, span.off, input.off, b.off {
      display: none;
    }
    .row {
      display: -webkit-flex;
      display: -ms-flexbox;
      display: flex;
      -webkit-flex-direction: row;
      -ms-flex-direction: row;
      flex-direction: row
    }
    .row .row-col {
      flex: 1;
      padding: 10px 5px;
    }
    .row .row-col:nth-child(1) {
      font-weight: 600;
    }
    .row .row-col:nth-child(2) {
      flex: 2;
    }
    .card .row {
      border-bottom: 1px solid rgba(0, 0, 0, .1);
    }
    .card div.line:nth-last-child(2) {
      border-bottom: none;
    }
    .errors ul {
      color: red;
    }
    .margin-right {
      margin-right: 20px;
    }
    .justify-right {
      text-align: right;
    }
    button, input, select, textarea {
      font-family: inherit;
      font-size: 100%;
      margin: 0
    }
    button, input {
      line-height: normal
    }
    button, html input[type=button], input[type=reset], input[type=submit] {
      -webkit-appearance: button;
      cursor: pointer
    }
    input[type=search] {
      -webkit-appearance: textfield;
      box-sizing: content-box
    }
    input {
      background: #efefef;
      padding: 5px;
      margin: -5px 0;
      width: 100%;
    }
    input[type=checkbox], input[type=radio] {
      box-sizing: border-box;
      padding: 0;
      width: inherit;
      margin: 0.2em 0;
    }
    textarea {
      background-color: #efefef;
      padding: 5px;
      width: 100%;
    }
    div.yaml-wrapper {
      overflow-x: scroll;
    }
    div.yaml-wrapper pre {
      width: 500px;
      font-size: 90%;
    }
    div.yaml ul {
      color: var(--dw-purple);
      margin-left: 2em;
      margin-bottom: 0.5em;
    }
    div.yaml li {
    }
    div.yaml li .yaml-path {
    }
    div.yaml li .yaml-change {
    }
    div.namespace {
      display: inline;
    }
    div.namespaceoff {
      display: none;
    }
    div.namespace-input {
      margin-top: 0.1em;
    }
    .pararen {
      -webkit-justify-content: center;
      -ms-flex-pack: center;
      justify-content: center;
      -webkit-align-content: center;
      -ms-flex-line-pack: center;
      align-content: center;
      -webkit-align-items: center;
      -ms-flex-align: center;
      align-items: center;
    }
    div.namespace-input .pararen {
      font-size: 1.2rem;
      padding: 0 5px;
      display: inline;
      top: -0.2em;
    }
    div.namespace-input input {
      width: 90%;
    }
  `
  }

  renderSelf() {
    return html`
<<<<<<< HEAD
      <link rel="stylesheet" href="../edge_stack/styles/oneresource.css">
=======
>>>>>>> 55631ec2
      <div class="row line">
        <label class="row-col margin-right justify-right">odor:</label>
        <div class="row-col">
          <input type=text
                 .value=${this.model.odor}
                 @input=${(e)=>{this.model.odor = e.target.value}}
                 ?disabled=${this.model.isReadOnly()}>
        </div>
      </div>`
  }

  validateSelf() {
    return new Map()
  }

}

customElements.define('yak-view', YakView)
//SECTION:ignored
function yakStyles() {
  return css`
      div {
          margin: 0.5em;
          padding: 0.5em;
          width: 80%;
      }

      .grid {
          display: inline-grid;
      }

      .cell {
          border-style: solid;
          border-radius: 0.3em;
      }`
}<|MERGE_RESOLUTION|>--- conflicted
+++ resolved
@@ -357,10 +357,6 @@
 
   renderSelf() {
     return html`
-<<<<<<< HEAD
-      <link rel="stylesheet" href="../edge_stack/styles/oneresource.css">
-=======
->>>>>>> 55631ec2
       <div class="row line">
         <label class="row-col margin-right justify-right">odor:</label>
         <div class="row-col">
