/* ===================================================================================*/
/* Dashboard and dashboard element classes using LitElement.                          */
/* ===================================================================================*/

import { LitElement, html, css, svg } from '/edge_stack/vendor/lit-element.min.js';
import { Snapshot } from '/edge_stack/components/snapshot.js';

/**
 * This is a Promise-like object used to synchronize between google charts loaded callback and the
 * updateCompleted callback. Specifically, the function that we execute at updateCompleted requires
 * the google charts to have loaded completely, but since that is down asynchronously, we have to
 * wait.
 */
let WhenChartsAreLoadedPromise = {
    _pending: [],
    then: function (f) {
        /* the charts library isn't loaded yet, so queue up the
         * lambdas until the library is loaded */
        this._pending.push(f);
    },
    resolve: function() {
        /* when the charts library is loaded, I replace myself with a
         * new object that doesn't queue the lambdas and then.. */
        WhenChartsAreLoadedPromise = {
            then: function (f) { f(); },
            resolve: function () {}
        };
        /* ..then execute all the pending lambdas */
      for(let i = 0; i < this._pending.length; i++) {
            this._pending[i]();
        }
    }
};

/* ===================================================================================
 * Dashboard panels defined as objects.  Declared here so that they can be added
 * to the Dashboard on instantiation.
 * ===================================================================================
 *
 * The Dashboard panel objects are objects that define three functions:
 *   render() => string
 *        Return a html template for the panel.
 *   onSnapshotChange(snapshot) => (no return value)
 *        Called each time a new snapshot is received from Ambassador. This function
 *        is used to update any internal state for the panel from the data in the snapshot.
 *   draw(shadow_root) => (no return value)
 *        Use the google chart apis to create a chart and attach it to panel's element
 *        in the shadow DOM. This function does nothing if there is no chart in the panel.
 */

/* Rendering utilities */

/* No, One, many things... */
let countString = function(count, singular_text, plural_text) {
    switch(count) {
      case 0:  return `No ${plural_text}`;
      case 1:  return `1 ${singular_text}`;
      default: return `${count} ${plural_text}`;
    }
};

/* Rendering an arc in an SVG div */

let renderArc = function(color, start_rad, end_rad) {
    const cos = Math.cos;
    const sin = Math.sin;
    const π   = Math.PI;

    const f_matrix_times = (( [[a,b], [c,d]], [x,y]) => [ a * x + b * y, c * x + d * y]);
    const f_rotate_matrix = ((x) => [[cos(x),-sin(x)], [sin(x), cos(x)]]);
    const f_vec_add = (([a1, a2], [b1, b2]) => [a1 + b1, a2 + b2]);

    const f_svg_ellipse_arc = (([cx,cy],[rx,ry], [t1, Δ], φ ) => {
      /* [
      returns a SVG path element that represent a ellipse.
      cx,cy → center of ellipse
      rx,ry → major minor radius
      t1 → start angle, in radian.
      Δ → angle to sweep, in radian. positive.
      φ → rotation on the whole, in radian
      url: SVG Circle Arc http://xahlee.info/js/svg_circle_arc.html
      Version 2019-06-19
       ] */
      Δ = Δ % (2*π);
      const rotMatrix = f_rotate_matrix (φ);
      const [sX, sY] = ( f_vec_add ( f_matrix_times ( rotMatrix, [rx * cos(t1), ry * sin(t1)] ), [cx,cy] ) );
      const [eX, eY] = ( f_vec_add ( f_matrix_times ( rotMatrix, [rx * cos(t1+Δ), ry * sin(t1+Δ)] ), [cx,cy] ) );
      const fA = ( (  Δ > π ) ? 1 : 0 );
      const fS = ( (  Δ > 0 ) ? 1 : 0 );
      //return "M " + sX + " " + sY + " L " + (sX + 100) + " " + sY;
      return "M " + sX + " " + sY + " A " + [ rx , ry , φ / (2*π) *360, fA, fS, eX, eY ].join(" ")
    });

    var result = svg`
        <g stroke="${color}" fill="none" stroke-linecap="round" stroke-width="8">
            <path d="${f_svg_ellipse_arc([100,100], [90,90], [start_rad,end_rad], 0)}"/>
        </g>
    `;

    return result
  };


let LicensePanel = {
  _title: "License",
  _elementId: "license",
  licenseClaims: {},
  featuresOverLimit: [],

  render: function() {
    return (this.featuresOverLimit.length > 0 || !this.isLicenseRegistered() ? html`
    <div class="element" style="cursor:pointer">
      <div class="element-titlebar">${this._title}</div>
      <div class="element-content centered" id=“${this._elementId}”>
        <div>
        ${this.featuresOverLimit.length > 0
          ? html`<div style="color:red; font-weight: bold">
                  You've reached the usage limits for your license.
                  ${this.isLicenseRegistered() 
                    ? html`<br/>If you need to use Ambassador beyond the current limits, <a href="https://www.getambassador.io/contact/">please contact Datawire</a> for an Enterprise license.` 
                    : html``}
                 </div>`
          : html``
        }
        <br/>
        ${!this.isLicenseRegistered() ? html`<dw-signup></dw-signup>` : html``}
        </div>
      </div>
    </div>` : html``)
  },

  onSnapshotChange: function(snapshot) {
    this.licenseClaims = snapshot.getLicense().Claims || {};
    this.featuresOverLimit = snapshot.getLicense().FeaturesOverLimit || [];
	},

  isLicenseRegistered: function() {
    return this.licenseClaims && this.licenseClaims.customer_id !== "unregistered";
  },

  draw: function(shadow_root) { /*text panel, no chart to draw*/ },
};

/**
 * Panel showing a count of the Hosts, Mappings, and Services
 */
let CountsPanel = {
  _title: "Counts",
  _elementId: "counts",
  _hostsCount: 0,
  _mappingsCount: 0,
  _servicesCount: 0,

  render: function() {
    return html`
    <div class="element" style="cursor:pointer">
      <div class="element-titlebar">${this._title}</div>
      <div class="element-content " id=“${this._elementId}”>
        <p style="margin-top: 2.8em"><span class = "status" @click=${this.onClickHosts}>${countString(this._hostsCount, "Host", "Hosts")}</span></p>
        <p><span class = "status" @click=${this.onClickMappings}>${countString(this._mappingsCount, "Mapping", "Mappings")}</span></p>
        <p><span class = "status" @click=${this.onClickServices}>${countString(this._servicesCount, "Service", "Services")}</span></p>
      </div>
    </div>`
  },

  onSnapshotChange: function(snapshot) {
    let hosts = snapshot.getResources('Host');
    this._hostsCount = hosts.length;

    let kinds = ['AuthService', 'RateLimitService', 'TracingService', 'LogService'];
    let services = [];
    kinds.forEach((k)=>{
      services.push(...snapshot.getResources(k))
    });
    this._servicesCount = services.length;

    let mappings = snapshot.getResources('Mapping');
    this._mappingsCount = mappings.length;
	},

  draw: function(shadow_root) { /*text panel, no chart to draw*/ },

  onClickHosts: function() {
    window.location.hash = "#hosts";
  },

  onClickMappings: function() {
    window.location.hash = "#mappings";
  },

  onClickServices: function() {
    window.location.hash = "#services";
  }
};

/**
 * Panel showing System Status
 */
let StatusPanel = {
  _title: "System Status",
  _elementId: "system_status",

  render: function() {
    let redis = this._snapshot.getRedisInUse();
    let envoy = this._diagd.envoy_status.ready;
    let errors= this._diagd.errors.length;

    const cos = Math.cos;
    const sin = Math.sin;
    const π = Math.PI;

    const f_matrix_times = (( [[a,b], [c,d]], [x,y]) => [ a * x + b * y, c * x + d * y]);
    const f_rotate_matrix = ((x) => [[cos(x),-sin(x)], [sin(x), cos(x)]]);
    const f_vec_add = (([a1, a2], [b1, b2]) => [a1 + b1, a2 + b2]);

    const f_svg_ellipse_arc = (([cx,cy],[rx,ry], [t1, Δ], φ ) => {
      /* [
      returns a SVG path element that represent a ellipse.
      cx,cy → center of ellipse
      rx,ry → major minor radius
      t1 → start angle, in radian.
      Δ → angle to sweep, in radian. positive.
      φ → rotation on the whole, in radian
      url: SVG Circle Arc http://xahlee.info/js/svg_circle_arc.html
      Version 2019-06-19
       ] */
      Δ = Δ % (2*π);
      const rotMatrix = f_rotate_matrix (φ);
      const [sX, sY] = ( f_vec_add ( f_matrix_times ( rotMatrix, [rx * cos(t1), ry * sin(t1)] ), [cx,cy] ) );
      const [eX, eY] = ( f_vec_add ( f_matrix_times ( rotMatrix, [rx * cos(t1+Δ), ry * sin(t1+Δ)] ), [cx,cy] ) );
      const fA = ( (  Δ > π ) ? 1 : 0 );
      const fS = ( (  Δ > 0 ) ? 1 : 0 );
      return "M " + sX + " " + sY + " A " + [ rx , ry , φ / (2*π) *360, fA, fS, eX, eY ].join(" ")
    });

    return html`
    <div class="element" style="cursor:pointer" @click=${this.onClick}>
      <div class="element-titlebar">${this._title}</div>
      <div class="element-content" id=“${this._elementId}”>
        <svg class="element-svg-overlay">
          <g stroke="${redis ? "#22EE55" : "red"}" fill="none" stroke-linecap="round" stroke-width="8">
            <path d="${f_svg_ellipse_arc([100,100], [90,90], [0,1.95], 0)}" />
            </g>
          <g stroke="${errors === 0 ? "#22EE55" : "red"}" fill="none" stroke-linecap="round" stroke-width="8">
            <path d="${f_svg_ellipse_arc([100,100], [90,90], [2.1,1.95], 0)}" />
            </g>
          <g stroke="${envoy ? "#22EE55" : "red"}" fill="none" stroke-linecap="round" stroke-width="8">
            <path d="${f_svg_ellipse_arc([100,100], [90,90], [4.2,1.95], 0)}" />
            </g>
        </svg>
        <div class="system-status">
        ${this.renderStatus(redis, "Redis in use", "Redis unavailable")}
        ${this.renderStatus(envoy, "Envoy ready", "Envoy unavailable")}
        ${this.renderStatus(errors === 0, "No Errors", countString(errors, "Error", "Errors"))}
        </div>
      </div>
    </div>`
  },

  renderStatus: function(condition, true_text, false_text) {
    return html`
      ${condition
      ? html`<p><span class = "status" style="color: green">${true_text}</span></p>`
      : html`<p><span class = "status" style="color: red">${false_text}</span></p>`}
    `;
  },

  onSnapshotChange: function(snapshot) {
    if (snapshot) {
      this._snapshot  = snapshot;
      let diagnostics = snapshot.getDiagnostics();
      this._diagd = (('system' in (diagnostics||{})) ? diagnostics :
     {
       system: {
         env_status: {},
       },
       envoy_status: {},
       loginfo: {},
       errors: [],
     });
    }
  },

  draw: function(shadow_root) { /*text panel, no chart to draw*/ },

  onClick: function() {
    window.location.hash = "#debugging";
  }
};

<<<<<<< HEAD
=======
  /**
 * Panel showing System Services count and status
 */
let SystemServicesPanel = {
  _title: "System Services",
  _elementId: "system_services",

  render: function() {
    const cos = Math.cos;
    const sin = Math.sin;
    const π = Math.PI;

    const f_matrix_times = (( [[a,b], [c,d]], [x,y]) => [ a * x + b * y, c * x + d * y]);
    const f_rotate_matrix = ((x) => [[cos(x),-sin(x)], [sin(x), cos(x)]]);
    const f_vec_add = (([a1, a2], [b1, b2]) => [a1 + b1, a2 + b2]);

    const f_svg_ellipse_arc = (([cx,cy],[rx,ry], [t1, Δ], φ ) => {
      /* [
      returns a SVG path element that represent a ellipse.
      cx,cy → center of ellipse
      rx,ry → major minor radius
      t1 → start angle, in radian.
      Δ → angle to sweep, in radian. positive.
      φ → rotation on the whole, in radian
      url: SVG Circle Arc http://xahlee.info/js/svg_circle_arc.html
      Version 2019-06-19
       ] */
      Δ = Δ % (2*π);
      const rotMatrix = f_rotate_matrix (φ);
      const [sX, sY] = ( f_vec_add ( f_matrix_times ( rotMatrix, [rx * cos(t1), ry * sin(t1)] ), [cx,cy] ) );
      const [eX, eY] = ( f_vec_add ( f_matrix_times ( rotMatrix, [rx * cos(t1+Δ), ry * sin(t1+Δ)] ), [cx,cy] ) );
      const fA = ( (  Δ > π ) ? 1 : 0 );
      const fS = ( (  Δ > 0 ) ? 1 : 0 );
      return "M " + sX + " " + sY + " A " + [ rx , ry , φ / (2*π) *360, fA, fS, eX, eY ].join(" ")
    });

    let redis = this._snapshot.getRedisInUse();
    let envoy = this._diagd.envoy_status.ready;
    let errors= this._diagd.errors.length;
    let stats = this._diagd.cluster_stats;

    /* Calculate number of running and waiting services,
     * and for running services, average health percentage
     */

    let services_running = 0;
    let services_waiting = 0;
    let services_pct_sum = 0;

    for (const [key, value] of Object.entries(stats)) {
      if (value.healthy_percent) {
        services_running += 1
        services_pct_sum += value.healthy_percent
      }
      else {
        services_waiting += 1
      }
    };

    /* Draw a circle of the average percentage. */
    let total_services   =  services_running + services_waiting;
    let average_health   = (services_running > 0 ? services_pct_sum/services_running : 100);
    const twopi  = 6.28; // real pi causes the ellipse to draw incorrectly at 2*pi
    const arcgap = 0.15;

    const health_radians = twopi*(average_health/100);

    /* Unfortunate hack: can't factor out the SVG code, so have to have a conditional
     * and duplicate code :-(  See renderArc for how we'd really like to switch between the two conditions:
     * ${renderArc("green", 0, health_radians)}
       ${average_health < 100 ? renderArc("red", health_radians+arcgap, twopi-health_radians-2*arcgap) : html``}
     */

    var result;

   result = html`
      <div class="element" style="cursor:pointer" @click=${this.onClick}>
        <div class="element-titlebar">${this._title}</div>
        <div class="element-content" id=“${this._elementId}”>
          <svg class="element-svg-overlay">
            ${renderArc("#22EE55", 0, health_radians)}
            ${average_health < 100 ? renderArc("red", health_radians+arcgap, twopi-health_radians-2*arcgap) : html``}
         </svg>
          <div class="system-status">
          <p><span class = "status" style="color: green">${countString(total_services, "Service", "Services")}</span></p>
          <p><span class = "status" style="color: ${average_health >= 80  ? "green" : "gray"}">${average_health}% Healthy</span></p>
          <p><span class = "status" style="color: ${services_waiting == 0 ? "green" : "gray"}">${services_waiting} Waiting</span></p>
  
          </div>
        </div>
      </div>`;



    return result;
  },

  renderStatus: function(condition, true_text, false_text) {
    return html`
      ${condition
      ? html`<p><span class = "status" style="color: green">${true_text}</span></p>`
      : html`<p><span class = "status" style="color: red">${false_text}</span></p>`}
    `;
  },

  onSnapshotChange: function(snapshot) {
    if (snapshot) {
      this._snapshot  = snapshot;
      let diagnostics = snapshot.getDiagnostics();
      this._diagd = (('system' in (diagnostics||{})) ? diagnostics :
     {
       system: {
         env_status: {},
       },
       envoy_status: {},
       loginfo: {},
       errors: [],
     });
    }
  },

  draw: function(shadow_root) { /*text panel, no chart to draw*/ },

  onClick: function() {
    window.location.hash = "#debugging";
  }
};


>>>>>>> f34a530f
/* ===================================================================================*/
/* The Dashboard class, drawing dashboard elements in a matrix of div.element blocks. */
/* ===================================================================================*/

export class Dashboard extends LitElement {
  /* styles() returns the styles for the dashboard elements. */
  static get styles() {
    return css`
      .error {
        color: red;
      }

      div.element {
        display: inline-grid;
        padding-bottom: 0.5em;
        padding-right: 0.5em;
      }

      div.element-titlebar {
        text-align: center;
        font-weight: bold;
        background-color: lightgray;
        width: 200px;
        height: 16px;
        border: 2px solid lightgray;
        padding: 8px;
        left-margin: 20px;
        bottom-margin: 0px;
      }

      div.element-content {
        position: relative;
        background-color: whitesmoke;
        text-align: center;
        width: 200px;
        height: 200px;
        border: 2px solid lightgray;
        padding: 8px;
        top-margin: 0px;
        left-margin: 20px;
      }
      div.centered {
        display: flex;
        justify-content: center;
        align-items: center
      }

      div.element-content p {
        margin-top: 0.5em;
        margin-bottom: 0.5em;
      }
      
      span.code { font-family: Monaco, monospace; }
      span.status {
        font-family: Helvetica;
        font-weight: 900;
        font-size: 130%;
        color: #555555;
      }
      
      svg.element-svg-overlay {
        position:absolute;
        height:200px;
        width:200px;
        top:0.5em;
        left:0.5em;
      }
      
      div.system-status {
        font-size: 90%;
        padding-top: 65px;
      }
      
      div.system-status p {
        margin: 0;
      }
`
  };

  static get properties() {
    return {
      snapshot: { type: Object }
    };
  }

  constructor() {
    super();

    /* Initialize the list of dashboard panels */
    this._panels = [ CountsPanel, StatusPanel, SystemServicesPanel, LicensePanel ];

    Snapshot.subscribe(this.onSnapshotChange.bind(this));
  };

  /* Get new data from Kubernetes services. */
  onSnapshotChange(newSnapshot) {
    /* Notify each panel of the change */
    this._panels.forEach((panel) => {
      panel.onSnapshotChange(newSnapshot)
    });

    this.snapshot = newSnapshot;
  }

  /* Render the component by returning a TemplateResult, using the html helper function. */
  render() {
    /*
     * Wait for the update to be completed and then..
     */
    this.updateComplete.then(() => {
      WhenChartsAreLoadedPromise.then(
        () => {
          /* ..and then draw the charts for each panel */
          this._panels.forEach((panel) => {
            panel.draw(this.shadowRoot);
          });
        });
    });

    /*
     * Return the concatenated html renderings for each panel
     */
    return( this._panels.reduce( (accum, each) => html`${accum} ${each.render()}`, html`` ) );
  }

  /*
   * chartsLoaded callback.  Resolve the promise to let the Dashboard
   * know that the library is available and charts can now be drawn.
   * It is a sort of mutex collaborating with updateComplete which is called
   * in the render() method.
   */
  chartsLoaded() {
    WhenChartsAreLoadedPromise.resolve();
  }
}

/* ===================================================================================*/

customElements.define('dw-dashboard', Dashboard);<|MERGE_RESOLUTION|>--- conflicted
+++ resolved
@@ -288,8 +288,7 @@
   }
 };
 
-<<<<<<< HEAD
-=======
+
   /**
  * Panel showing System Services count and status
  */
@@ -419,7 +418,6 @@
 };
 
 
->>>>>>> f34a530f
 /* ===================================================================================*/
 /* The Dashboard class, drawing dashboard elements in a matrix of div.element blocks. */
 /* ===================================================================================*/
