--- conflicted
+++ resolved
@@ -59,7 +59,6 @@
     }
 };
 
-<<<<<<< HEAD
 /* Rendering an arc in an SVG div */
 
 let renderArc = function(color, start_rad, end_rad) {
@@ -100,7 +99,8 @@
 
     return result
   };
-=======
+
+
 let LicensePanel = {
   _title: "License",
   _elementId: "license",
@@ -140,7 +140,6 @@
 
   draw: function(shadow_root) { /*text panel, no chart to draw*/ },
 };
->>>>>>> d584241c
 
 /**
  * Panel showing a count of the Hosts, Mappings, and Services
@@ -459,15 +458,12 @@
         top-margin: 0px;
         left-margin: 20px;
       }
-<<<<<<< HEAD
-      
-=======
       div.centered {
         display: flex;
         justify-content: center;
         align-items: center
       }
->>>>>>> d584241c
+
       div.element-content p {
         margin-top: 0.5em;
         margin-bottom: 0.5em;
@@ -510,11 +506,7 @@
     super();
 
     /* Initialize the list of dashboard panels */
-<<<<<<< HEAD
-    this._panels = [StatusPanel, CountsPanel, ServicesPanel];
-=======
-    this._panels = [ StatusPanel, CountsPanel, LicensePanel ];
->>>>>>> d584241c
+    this._panels = [ StatusPanel, CountsPanel, LicensePanel, ServicesPanel ];
 
     Snapshot.subscribe(this.onSnapshotChange.bind(this));
   };
