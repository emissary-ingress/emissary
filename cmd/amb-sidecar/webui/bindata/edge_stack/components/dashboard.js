--- conflicted
+++ resolved
@@ -2,14 +2,9 @@
 /* Dashboard and dashboard element classes using LitElement.                          */
 /* ===================================================================================*/
 
-<<<<<<< HEAD
-import { LitElement, html, css } from '../vendor/lit-element.min.js';
+import { LitElement, html, css, svg } from '../vendor/lit-element.min.js';
 import { Snapshot } from './snapshot.js';
-=======
-import { LitElement, html, css, svg } from '/edge_stack/vendor/lit-element.min.js';
-import { Snapshot } from '/edge_stack/components/snapshot.js';
-import { License } from '/edge_stack/components/license.js';
->>>>>>> ee6b5ef4
+import { License } from './license.js';
 
 /**
  * This is a Promise-like object used to synchronize between google charts loaded callback and the
