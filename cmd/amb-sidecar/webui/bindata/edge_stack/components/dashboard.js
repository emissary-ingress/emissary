--- conflicted
+++ resolved
@@ -6,11 +6,8 @@
 
 import { Snapshot } from './snapshot.js';
 import { License } from './license.js';
-<<<<<<< HEAD
 import { HASH } from './hash.js';
-=======
 import { ApiFetch } from "./api-fetch.js";
->>>>>>> 5942417a
 
 /**
  * This is a Promise-like object used to synchronize between google charts loaded callback and the
