--- conflicted
+++ resolved
@@ -249,8 +249,6 @@
     window.location.hash = "#debugging";
   }
 };
-<<<<<<< HEAD
-
 
   /**
  * Panel showing Services count and status
@@ -427,8 +425,6 @@
 /* ===================================================================================*/
 /* The Dashboard class, drawing dashboard elements in a matrix of div.element blocks. */
 /* ===================================================================================*/
-=======
->>>>>>> eebed486
 
 export class Dashboard extends LitElement {
   /* styles() returns the styles for the dashboard elements. */
