--- conflicted
+++ resolved
@@ -1,11 +1,6 @@
-<<<<<<< HEAD
 import { LitElement, html, css } from '../vendor/lit-element.min.js'
 import { Snapshot } from './snapshot.js'
-=======
-import { LitElement, html, css } from '/edge_stack/vendor/lit-element.min.js'
-import { Snapshot } from '/edge_stack/components/snapshot.js'
-import { License } from '/edge_stack/components/license.js'
->>>>>>> ee6b5ef4
+import { License } from './license.js'
 
 export class Support extends LitElement {
 
@@ -115,13 +110,8 @@
     return html`
       <div class="center">
        <ul>
-<<<<<<< HEAD
-        <li><a href="http://d6e.co/slack" target="_blank">
+        <li><a href="${this.slackLink()}" target="_blank">
           <img src="../images/logos/slack-mark.svg" alt=""/>
-=======
-        <li><a href="${this.slackLink()}" target="_blank">
-          <img src="/edge_stack/images/logos/slack-mark.svg" alt=""/>
->>>>>>> ee6b5ef4
           <span>Ask for help on Slack</span>
         </a></li>
 
