import  {LitElement, html} from '/edge_stack/vendor/lit-element.min.js';
import {registerContextChangeHandler, useContext} from '/edge_stack/components/context.js';
import {getCookie} from '/edge_stack/components/cookies.js';

export const aes_res_editable   = "aes_res_editable";
export const aes_res_changed    = "aes_res_changed";
export const aes_res_source     = "aes_res_source_uri";
export const aes_res_downloaded = "aes_res_downloaded";

function updateCredentials(value) {
  // Keep this in-sync with webui.go:registerActivity()
  //
  // - Don't set expires=/max-age=; leave it as a "session cookie", so
  //   that it will expire at the end of the "session" (when they
  //   close their browser).  We'll let time-based expiration be
  //   enforced by the `exp` JWT claim.
  //
  // - Don't set domain=; explicitly it to window.location.hostname
  //   would instead also match "*.${window.location.hostname".
  //
  // - Restrict it to the `/edge_stack/*` path.
  document.cookie = `edge_stack_auth=${value}; path=/edge_stack/`;
}

/**
 * This class wraps the snapshot that the server returns and provides
 * a set of more consistent, convenient, and document APIs for
 * accessing the data.
 */
class SnapshotWrapper {
  constructor(data) {
    this.data = data
  }

  /**
   * Return all the kubernetes resources (that the backend AES
   * instance is paying attention to) of the specified Kind.
   */
  getResources(kind) {
<<<<<<< HEAD
    // XXX we should really update this to return a uniform data
    // structure on the server side, but for now I'm patching over
    // that stuff here
    if (kind === "RateLimit") {
      return this.data.Limits || []
    } else {
      return ((this.data.Watt || {}).Kubernetes || {})[kind] || []
    }
  };

   /*
    * Return all the kubernetes resources (that the backend AES
    * instance is paying attention to) that have been changed by the user
    * with the Web UI.
    */
  getChangedResources() {
    var hosts     = this.getResources("Host");
    var mappings  = this.getResources("Mapping");
    var services  = this.getResources("Service");
    var resolvers = this.getResources("Resolver");
    var resources = [].concat(hosts, mappings, services, resolvers);

    /* filter on annotation: "aes-res-changed".
    *  if the key exists in the annotations, it's changed,
    *  and the value is the timestamp of the change.
    */
    var changed = resources.filter((res) => {
      let md = res.metadata;
      if ("annotations" in md) {
        var changed = md.annotations.aes_res_changed;
        /* changed is undefined, true, or false. */
        return changed === "true"
      }
      else {
        return false
      }
    });

    /* list of changed resources. */
    return changed;
  };
=======
    return ((this.data.Watt || {}).Kubernetes || {})[kind] || []
  }
>>>>>>> 3655a1b9

  /**
   * Return the JSON representation of the OSS diagnostics page.
   */
  getDiagnostics() {
    return this.data.Diag || {};
  };

  getLicense() {
    return this.data.License || {};
  };

  getRedisInUse() {
    return this.data.RedisInUse || false;
  };
}

export class Snapshot extends LitElement {

  /**
   * Subscribe to snapshots from the AES backend server. The
   * onSnapshotChange parameter is a function that will be passed an
   * instance of the SnapshotWrapper class.
   */
  static subscribe(onSnapshotChange) {
    const arr = useContext('aes-api-snapshot', new SnapshotWrapper({}));
    onSnapshotChange(arr[0]);
    registerContextChangeHandler('aes-api-snapshot', onSnapshotChange);
  }

  static get properties() {
    return {
      data: Object,
      loading: Boolean,
      loadingError: Boolean,
      fragment: String,
    };
  }

  constructor() {
    super();

    this.setSnapshot = useContext('aes-api-snapshot', new SnapshotWrapper({}))[1];
    this.setAuthenticated = useContext('auth-state', null)[1];
    this.loading = true;
    this.loadingError = null;

    if (getCookie("edge_stack_auth")) {
      this.fragment = "should-try";
    } else {
      updateCredentials(window.location.hash.slice(1));
      this.fragment = "trying";
    }
  }

  fetchData() {
    fetch('/edge_stack/api/snapshot', {
      headers: {
        'Authorization': 'Bearer ' + getCookie("edge_stack_auth")
      }
    })
      .then((response) => {
        if (response.status === 400 || response.status === 401 || response.status === 403) {
          if (this.fragment === "should-try") {
            updateCredentials(window.location.hash.slice(1));
            this.fragment = "trying";
            setTimeout(this.fetchData.bind(this), 1);
          } else {
            this.fragment = "";
            this.setAuthenticated(false);
            this.setSnapshot(new SnapshotWrapper({}));
          }
        } else {
          response.text()
            .then((text) => {
              var json;
              try {
                  json = JSON.parse(text);
              } catch(err) {
                this.loadingError = err;
                this.requestUpdate();
                console.error('error parsing snapshot', err);
                setTimeout(this.fetchData.bind(this), 1000);
                return
              }
              if (this.fragment === "trying") {
                window.location.hash = "";
              }

              this.fragment = "";
              this.setSnapshot(new SnapshotWrapper(json || {}));
              this.setAuthenticated(true);
              if (this.loading) {
                this.loading = false;
                this.loadingError = null;
                this.requestUpdate();
                document.onclick = () => {
                  fetch('/edge_stack/api/activity', {
                    method: 'POST',
                    headers: new Headers({
                      'Authorization': 'Bearer ' + getCookie("edge_stack_auth")
                    }),
                  });
                }
              } else {
                if( this.loadingError ) {
                  this.loadingError = null;
                  this.requestUpdate();
                }
              }

              setTimeout(this.fetchData.bind(this), 1000);
            })
            .catch((err) => {
              this.loadingError = err;
              this.requestUpdate();
              console.error('error reading snapshot', err);
            })
        }
      })
      .catch((err) => {
        this.loadingError = err;
        this.requestUpdate();
        console.error('error fetching snapshot', err);
      })
  }

  firstUpdated() {
    this.loading = true;
    this.fetchData();
  }

  render() {
    if (this.loading) {
      return html`
      Loading...
      `;
    } else if (this.loadingError) {
      return html`
        <slot></slot>
        <dw-wholepage-error/>
      `;
    } else {
      return html`<slot></slot>`;
    }
  }
}

customElements.define('aes-snapshot-provider', Snapshot);<|MERGE_RESOLUTION|>--- conflicted
+++ resolved
@@ -37,7 +37,6 @@
    * instance is paying attention to) of the specified Kind.
    */
   getResources(kind) {
-<<<<<<< HEAD
     // XXX we should really update this to return a uniform data
     // structure on the server side, but for now I'm patching over
     // that stuff here
@@ -79,10 +78,7 @@
     /* list of changed resources. */
     return changed;
   };
-=======
-    return ((this.data.Watt || {}).Kubernetes || {})[kind] || []
-  }
->>>>>>> 3655a1b9
+
 
   /**
    * Return the JSON representation of the OSS diagnostics page.
