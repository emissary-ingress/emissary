--- conflicted
+++ resolved
@@ -142,7 +142,7 @@
     };
   }
 
-  static theTimeoutId = 0;
+  static theTimeoutId = 0; // we use this to make sure that we only ever have one active timeout
 
   constructor() {
     super();
@@ -167,24 +167,14 @@
       updateCredentials(window.location.hash.slice(1));
       this.fragment = "trying";
     }
-<<<<<<< HEAD
-    if( Snapshot.theTimeoutId === 0 ) {
-      Snapshot.theTimeoutId = setTimeout(this.fetchData.bind(this), 1000);
-    }
   }
 
   fetchData() {
-    if( Snapshot.theTimeoutId !== 0 ) {
-      clearTimeout(Snapshot.theTimeoutId);
-      Snapshot.theTimeoutId = 0;
-    }
-    ApiFetch('/edge_stack/api/snapshot', {
-=======
-  }
-
-  fetchData() {
+      if( Snapshot.theTimeoutId !== 0 ) {
+        clearTimeout(Snapshot.theTimeoutId); // it's ok to clear a timeout that has already expired
+        Snapshot.theTimeoutId = 0;
+      }
     ApiFetch(`/edge_stack/api/snapshot?client_session=${this.snapshotPatches ? this.clientSession : ''}`, {
->>>>>>> 2b100fc0
       headers: {
         'Authorization': 'Bearer ' + getCookie("edge_stack_auth")
       }
@@ -198,21 +188,16 @@
           } else {
             this.fragment = "";
             this.setAuthenticated(false);
-<<<<<<< HEAD
-            this.setSnapshot(new SnapshotWrapper({}));
-            if( Snapshot.theTimeoutId === 0 ) {
+            this.setSnapshot(new SnapshotWrapper(this.currentSnapshot.data, {}));
+            if( Snapshot.theTimeoutId === 0 ) { // if we aren't already waiting to fetch a new snapshot...
               Snapshot.theTimeoutId = setTimeout(this.fetchData.bind(this), 1000); // fetch a new snapshot every second
             }
-=======
-            this.setSnapshot(new SnapshotWrapper(this.currentSnapshot.data, {}));
-            setTimeout(this.fetchData.bind(this), 1000); // fetch a new snapshot every second
->>>>>>> 2b100fc0
           }
         } else {
           response.text()
             .then((text) => {
               var json;
-              if( Snapshot.theTimeoutId === 0 ) {
+              if( Snapshot.theTimeoutId === 0 ) { // if we aren't already waiting to fetch a new snapshot...
                 Snapshot.theTimeoutId = setTimeout(this.fetchData.bind(this), 1000); // fetch a new snapshot every second
               }
               try {
@@ -253,7 +238,7 @@
               this.loadingError = err;
               this.requestUpdate();
               console.error('error reading snapshot', err);
-              if( Snapshot.theTimeoutId === 0 ) {
+              if( Snapshot.theTimeoutId === 0 ) { // if we aren't already waiting to fetch a new snapshot...
                 Snapshot.theTimeoutId = setTimeout(this.fetchData.bind(this), 1000); // fetch a new snapshot every second
               }
             })
@@ -263,7 +248,7 @@
         this.loadingError = err;
         this.requestUpdate();
         console.error('error fetching snapshot', err);
-        if( Snapshot.theTimeoutId === 0 ) {
+        if( Snapshot.theTimeoutId === 0 ) { // if we aren't already waiting to fetch a new snapshot...
           Snapshot.theTimeoutId = setTimeout(this.fetchData.bind(this), 1000); // fetch a new snapshot every second
         }
       })
