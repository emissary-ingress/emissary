--- conflicted
+++ resolved
@@ -1,10 +1,5 @@
-<<<<<<< HEAD
 import { LitElement, html, css } from '../vendor/lit-element.min.js'
 import {useContext} from './context.js';
-=======
-import { LitElement, html, css } from '/edge_stack/vendor/lit-element.min.js'
-import { useContext } from '/edge_stack/components/context.js';
->>>>>>> ee6b5ef4
 
 /**
  * Provides a small wrapper around named slots, to properly
