--- conflicted
+++ resolved
@@ -1,13 +1,7 @@
-<<<<<<< HEAD
 import { LitElement, html, css} from '../vendor/lit-element.min.js'
-import {Snapshot} from './snapshot.js'
+import {Snapshot, aes_res_editable, aes_res_changed} from './snapshot.js'
 import {getCookie} from './cookies.js';
 import {ApiFetch} from "./api-fetch.js";
-=======
-import { Snapshot, aes_res_editable, aes_res_changed } from '/edge_stack/components/snapshot.js'
-import { LitElement, html, css} from '/edge_stack/vendor/lit-element.min.js'
-import {getCookie} from '/edge_stack/components/cookies.js';
->>>>>>> ee6b5ef4
 
 /**
  * The classes in this file provide the building blocks we use for
