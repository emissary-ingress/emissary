--- conflicted
+++ resolved
@@ -475,10 +475,6 @@
 
     /* Return the HTML, including calls to renderSelf() to allow subclasses to specialize. */
     return html`
-<<<<<<< HEAD
-      ${this.modifiedStyles() ? this.modifiedStyles() : ""}
-=======
->>>>>>> 55631ec2
       <form>
         <div class="card ${this.viewState === "off" ? "off" : ""}">
           <div class="col">
