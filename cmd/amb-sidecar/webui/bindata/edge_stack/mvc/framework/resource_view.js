--- conflicted
+++ resolved
@@ -44,9 +44,6 @@
           #eeeeee 10px,
           #eeeeee 20px
         );
-<<<<<<< HEAD
-      }`
-=======
       }
 
       * {
@@ -298,7 +295,6 @@
         width: 90%;
       }      
     }`
->>>>>>> 009e90b9
   }
 
   constructor() {
@@ -479,11 +475,7 @@
 
     /* Return the HTML, including calls to renderSelf() to allow subclasses to specialize. */
     return html`
-<<<<<<< HEAD
-      <link rel="stylesheet" href="../styles/oneresource.css">
-=======
       ${this.modifiedStyles() ? this.modifiedStyles() : ""}
->>>>>>> 009e90b9
       <form>
         <div class="card ${this.viewState === "off" ? "off" : ""}">
           <div class="col">
