--- conflicted
+++ resolved
@@ -44,7 +44,6 @@
           #eeeeee 10px,
           #eeeeee 20px
         );
-<<<<<<< HEAD
       }
 
       * {
@@ -296,9 +295,6 @@
         width: 90%;
       }      
     }`
-=======
-      }`
->>>>>>> 82ada4e4
   }
 
   constructor() {
@@ -479,11 +475,6 @@
 
     /* Return the HTML, including calls to renderSelf() to allow subclasses to specialize. */
     return html`
-<<<<<<< HEAD
-      ${this.modifiedStyles() ? this.modifiedStyles() : ""}
-=======
-      <link rel="stylesheet" href="../styles/oneresource.css">
->>>>>>> 82ada4e4
       <form>
         <div class="card ${this.viewState === "off" ? "off" : ""}">
           <div class="col">
