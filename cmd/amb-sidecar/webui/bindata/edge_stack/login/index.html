--- conflicted
+++ resolved
@@ -96,31 +96,19 @@
           website: (<a href="https://metriton.datawire.io/downloads/darwin/edgectl">darwin</a>, <a href="https://metriton.datawire.io/downloads/linux/edgectl">linux</a>).
         </p>
 
-<<<<<<< HEAD
-        <h2>Darwin</h2>
-        <pre id="install-darwin">
-sudo curl -fL https://metriton.datawire.io/downloads/darwin/edgectl -o /usr/local/bin/edgectl && \
-=======
         <details id="darwin">
           <summary><h2 style="display:inline">Darwin</h2></summary>
           <pre id="install-darwin">
-sudo curl -L https://metriton.datawire.io/downloads/darwin/edgectl -o /usr/local/bin/edgectl && \
->>>>>>> 82494ed0
+sudo curl -fL https://metriton.datawire.io/downloads/darwin/edgectl -o /usr/local/bin/edgectl && \
 sudo chmod a+x /usr/local/bin/edgectl</pre>
 
           <button onclick="copy_to_clipboard('install-darwin')">Copy to Clipboard</button>
         </details>
 
-<<<<<<< HEAD
-        <h2>Linux</h2>
-        <pre id="install-linux">
-sudo curl -fL https://metriton.datawire.io/downloads/linux/edgectl -o /usr/local/bin/edgectl && \
-=======
         <details id="linux">
           <summary><h2 style="display:inline">Linux</h2></summary>
           <pre id="install-linux">
-sudo curl -L https://metriton.datawire.io/downloads/linux/edgectl -o /usr/local/bin/edgectl && \
->>>>>>> 82494ed0
+sudo curl -fL https://metriton.datawire.io/downloads/linux/edgectl -o /usr/local/bin/edgectl && \
 sudo chmod a+x /usr/local/bin/edgectl</pre>
 
           <button onclick="copy_to_clipboard('install-linux')">Copy to Clipboard</button>
@@ -130,16 +118,12 @@
   </body>
 
   <script>
-<<<<<<< HEAD
 $.get("../api/config/pod-namespace", namespace=>{
   $("#login").text("edgectl login --namespace=" + namespace + " " + window.location.host)
 });
-=======
 $(()=>{
-  $("#login").text(`edgectl login ${window.location.host}`)
   $(`#${get_os()}`).attr("open", "")
-})
->>>>>>> 82494ed0
+});
 
 function copy_to_clipboard(the_id) {
   var copyText = document.getElementById(the_id).innerText;
