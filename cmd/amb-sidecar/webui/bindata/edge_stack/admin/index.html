<!DOCTYPE html>
<html lang="en">
  <head>
    <meta charset="utf-8">
    <link rel="icon" href="/edge_stack/favicon.ico">

    <title>
      Ambassador Edge Stack Admin
    </title>

    <!--
      If you're thinking about adding a script/css here, please don't.

      The only thing that should live in head are things critical to rendering
      anything on the page. If anything fails to load here for whatever reason.

      Plus async defer can't kick in so we can start rendering content as it comes
      in progressively.
    -->

    <!-- Gritical Global Styles -->
    <style>
      :root {
        --dw-purple: #5F3EFF;
        --dw-item-background-fill: #fdfaff;
        --dw-item-background-hover: #ede7f3;
        --dw-item-border: #ede7f3;
        --dw-orange: #FF4329;
      }

      body {
        font-family: Source Sans Pro, sans-serif;
        margin-left: 2em;
        margin-right: 2em;
      }

      /* TODO(cynthia/xxx): Place anything below this in per-component styles. */

      .section-heading {
        margin: 0.1em;
        font-size: 120%;
        font-weight: bold;
        margin-top: 0;
      }
      .section-text {
        display: inline-block;
        margin-right: 10%;
        margin-left: 2.5px;
      }
      div.admin-section {
        border: 1px solid var(--dw-item-border);
        box-shadow: 0 2px 4px rgba(0, 0, 0, .1);
        padding: 0.5em;
        margin-bottom: 0.6em;
        line-height: 1.3;
        position: relative;
      }
      .admin-section p {
        margin-top: 0;
      }
      .admin-section code {
        font-size: 120%;
      }

      #admin-page-outer-wrapper {
        width: 80%;
        margin-left: 10%;
      }
      #ambassador-logo {
        background-color: white;
        padding: 5px;
        width: 456px;
        height: 42px;
        margin-bottom: 1em
      }

      div.info-title {
        font-weight: bold;
        font-size: 120%;
      }

      span.command {
        background-color: #f5f2f0;
        padding: 3px;
        letter-spacing: .2px;
        font-family: Consolas, Monaco, Andale Mono, Ubuntu Mono, monospace;
        font-size: 90%;
        word-spacing: normal;
        word-break: normal;
        word-wrap: normal;
        hyphens: none;
      }

      div.overage-alert {
        border: 3px solid red;
        border-radius: 0.7em;
        padding: 0.5em;
        background-color: #FFe8e8;
      }

      div.host, div.mapping {
        padding: 1em 1em;
      }

      span.json {
        unicode-bidi: embed;
        font-family: monospace;
      }

      details {
        margin-left: 1em;
      }

      h2 {
        margin: 0.1em;
      }

      login-gate {
        margin: 0;
        padding: 0;
      }
    </style>
  </head>

  <body>
    <div id="admin-page-outer-wrapper">
      <div id="ambassador-logo">
        <a href="https://www.getambassador.io/">
          <img src="https://www.getambassador.io/images/ambassador-logo-black.svg" alt="Ambassador Edge Stack" />
        </a>
      </div>

      <div id="main">
        <login-gate>
          <aes-snapshot-provider>
            <dw-tabs>
              <dw-signup></dw-signup>

              <dw-tab slot="Dashboard">
                <div class="admin-section">
                  <dw-dashboard></dw-dashboard>
                </div>
              </dw-tab>

              <dw-tab slot="Hosts" icon="/edge_stack/images/hosts.png">
                <div class="admin-section">
                  <div class="section-heading">Hosts.</div>
                    <p><span class="section-text">Hosts are domains that are managed by Ambassador Edge Stack, e.g., <code>example.org</code>.</span></p>

                  <dw-hosts></dw-hosts>
                </div>
              </dw-tab>

              <dw-tab slot="Mappings" icon="/edge_stack/images/mappings.png">
                <div class="admin-section">
                  <div class="section-heading">Mappings.</div>
                  <p><span class="section-text">Associations between prefix URLs
                    and target services.</span>
                  </p>

                  <dw-mappings></dw-mappings>
                </div>

                <div class="admin-section">
                  <div class="section-heading">Route Table.</div>
                  <p><span class="section-text">Active Envoy Route Table.</span>
                  </p>

                  <dw-routetable></dw-routetable>
                </div>
              </dw-tab>

              <dw-tab slot="Rate Limits" icon="/edge_stack/images/mappings.png">
                <div class="admin-section">
                  <div class="section-heading">Rate Limits.</div>
                  <p><span class="section-text">Rate limits for different request classes.</span>
                  </p>

                  <dw-limits></dw-limits>
                </div>
              </dw-tab>

              <dw-tab slot="Services" icon="/edge_stack/images/services.png">
                <div class="admin-section">
                    <div class="section-heading">Services.</div>
                    <p><span class="section-text">Special services that enhance the functionality of
                    Ambassador Edge Stack. These services are called when Ambassador
                      handles requests.</span>
                  </p>

                  <dw-services></dw-services>
                </div>
              </dw-tab>

              <dw-tab slot="Resolvers">
                <div class="admin-section">
                  <div class="section-heading">Resolvers.</div>
                  <p><span class="section-text">Resolvers in use.</span></p>

                  <dw-resolvers></dw-resolvers>
                </div>
              </dw-tab>

              <dw-tab slot="Debugging">
                <div class="admin-section">
                  <dw-debugging></dw-debugging>
                </div>
              </dw-tab>

               <dw-tab slot="YAML Download">
                <div class="admin-section">
                  <dw-yaml-dl></dw-yaml-dl>
                </div>
              </dw-tab>

             <dw-tab slot="APIs" icon="/edge_stack/images/apis.png">
                <div class="admin-section">
                  <dw-apis id="apis"></dw-apis>
                </div>
              </dw-tab>

              <dw-tab slot="Documentation" icon="/edge_stack/images/docs.png">
                <div class="admin-section">
                  <dw-documentation></dw-documentation>
                </div>
              </dw-tab>

              <dw-tab slot="Support">
                <div class="admin-section">
                  <dw-support></dw-support>
                </div>
              </dw-tab>
            </dw-tabs>
          </aes-snapshot-provider>
        </login-gate>
      </div>

    </div>
  </body>

  <!--
    Load in scripts. NOTE: The ordering here matters. A lot.

    The load order here is:
      1. Critical Vendor Scripts needed for every page.
      2. Components needed to show the "first view" (the dashboard tab).
      3. Components needed in order of tabs (note: might be useful to rank instead based on what people actually go to first).
  -->

  <!-- Critical Vendor Scripts -->
<<<<<<< HEAD
  <script async defer type="module" src="../vendor/polyfill.js"></script>
  <script async defer type="module" src="../vendor/lit-element.min.js"></script>

  <!-- First Page Needed -->
  <script async defer type="module" src="../components/api-fetch.js"></script>
  <script async defer type="module" src="../components/context.js"></script>
  <script async defer type="module" src="../components/login-gate.js"></script>
  <script async defer type="module" src="../components/snapshot.js"></script>
  <script async defer type="module" src="../components/tabs.js"></script>
  <script async defer type="module" src="../components/signup.js"></script>
  <script async defer type="module" src="../components/dashboard.js"></script>

  <!-- Later Page Scripts -->
  <script async defer type="module" src="../components/add-button.js"></script>
  <script async defer type="module" src="../components/hosts.js"></script>
  <script async defer type="module" src="../components/mappings.js"></script>
  <script async defer type="module" src="../components/limits.js"></script>
  <script async defer type="module" src="../components/services.js"></script>
  <script async defer type="module" src="../components/resolvers.js"></script>
  <script async defer type="module" src="../components/debugging.js"></script>
  <script async defer type="module" src="../components/routetable.js"></script>
  <script async defer type="module" src="../vendor/rapidoc.min.js"></script>
  <script async defer type="module" src="../components/apis.js"></script>
  <script async defer type="module" src="../components/documentation.js"></script>
  <script async defer type="module" src="../components/wholepage-error.js"></script>
  <script async defer type="module" src="../components/support.js"></script>
=======
  <script async defer type="module" src="/edge_stack/vendor/polyfill.js"></script>
  <script async defer type="module" src="/edge_stack/vendor/lit-element.min.js"></script>
  <script async defer type="module" src="/edge_stack/vendor/js-yaml.min.js"></script>
  <script async defer type="module" src="/edge_stack/vendor/FileSaver.js"></script>

  <!-- First Page Needed -->
  <script async defer type="module" src="/edge_stack/components/license.js"></script>
  <script async defer type="module" src="/edge_stack/components/context.js"></script>
  <script async defer type="module" src="/edge_stack/components/login-gate.js"></script>
  <script async defer type="module" src="/edge_stack/components/snapshot.js"></script>
  <script async defer type="module" src="/edge_stack/components/tabs.js"></script>
  <script async defer type="module" src="/edge_stack/components/signup.js"></script>
  <script async defer type="module" src="/edge_stack/components/dashboard.js"></script>

  <!-- Later Page Scripts -->
  <script async defer type="module" src="/edge_stack/components/add-button.js"></script>
  <script async defer type="module" src="/edge_stack/components/hosts.js"></script>
  <script async defer type="module" src="/edge_stack/components/mappings.js"></script>
  <script async defer type="module" src="/edge_stack/components/limits.js"></script>
  <script async defer type="module" src="/edge_stack/components/services.js"></script>
  <script async defer type="module" src="/edge_stack/components/resolvers.js"></script>
  <script async defer type="module" src="/edge_stack/components/debugging.js"></script>
  <script async defer type="module" src="/edge_stack/components/yaml-downloads.js"></script>
  <script async defer type="module" src="/edge_stack/components/routetable.js"></script>
  <script async defer type="module" src="/edge_stack/vendor/rapidoc.min.js"></script>
  <script async defer type="module" src="/edge_stack/components/apis.js"></script>
  <script async defer type="module" src="/edge_stack/components/documentation.js"></script>
  <script async defer type="module" src="/edge_stack/components/wholepage-error.js"></script>
  <script async defer type="module" src="/edge_stack/components/support.js"></script>
>>>>>>> ee6b5ef4
</html><|MERGE_RESOLUTION|>--- conflicted
+++ resolved
@@ -37,10 +37,9 @@
       /* TODO(cynthia/xxx): Place anything below this in per-component styles. */
 
       .section-heading {
-        margin: 0.1em;
+        margin: 0 0.1em;
         font-size: 120%;
         font-weight: bold;
-        margin-top: 0;
       }
       .section-text {
         display: inline-block;
@@ -74,12 +73,12 @@
         margin-bottom: 1em
       }
 
-      div.info-title {
+      div.info-title { /* used in login-gate */
         font-weight: bold;
         font-size: 120%;
       }
 
-      span.command {
+      span.command { /* used in login-gate */
         background-color: #f5f2f0;
         padding: 3px;
         letter-spacing: .2px;
@@ -91,7 +90,7 @@
         hyphens: none;
       }
 
-      div.overage-alert {
+      div.overage-alert { /* used in login-gate */
         border: 3px solid red;
         border-radius: 0.7em;
         padding: 0.5em;
@@ -102,10 +101,10 @@
         padding: 1em 1em;
       }
 
-      span.json {
-        unicode-bidi: embed;
-        font-family: monospace;
-      }
+      /*span.json {*/
+      /*  unicode-bidi: embed;*/
+      /*  font-family: monospace;*/
+      /*}*/
 
       details {
         margin-left: 1em;
@@ -248,11 +247,13 @@
   -->
 
   <!-- Critical Vendor Scripts -->
-<<<<<<< HEAD
   <script async defer type="module" src="../vendor/polyfill.js"></script>
   <script async defer type="module" src="../vendor/lit-element.min.js"></script>
+  <script async defer type="module" src="../vendor/js-yaml.min.js"></script>
+  <script async defer type="module" src="../vendor/FileSaver.js"></script>
 
   <!-- First Page Needed -->
+  <script async defer type="module" src="../components/license.js"></script>
   <script async defer type="module" src="../components/api-fetch.js"></script>
   <script async defer type="module" src="../components/context.js"></script>
   <script async defer type="module" src="../components/login-gate.js"></script>
@@ -269,41 +270,12 @@
   <script async defer type="module" src="../components/services.js"></script>
   <script async defer type="module" src="../components/resolvers.js"></script>
   <script async defer type="module" src="../components/debugging.js"></script>
+  <script async defer type="module" src="../components/yaml-downloads.js"></script>
   <script async defer type="module" src="../components/routetable.js"></script>
   <script async defer type="module" src="../vendor/rapidoc.min.js"></script>
   <script async defer type="module" src="../components/apis.js"></script>
   <script async defer type="module" src="../components/documentation.js"></script>
   <script async defer type="module" src="../components/wholepage-error.js"></script>
   <script async defer type="module" src="../components/support.js"></script>
-=======
-  <script async defer type="module" src="/edge_stack/vendor/polyfill.js"></script>
-  <script async defer type="module" src="/edge_stack/vendor/lit-element.min.js"></script>
-  <script async defer type="module" src="/edge_stack/vendor/js-yaml.min.js"></script>
-  <script async defer type="module" src="/edge_stack/vendor/FileSaver.js"></script>
-
-  <!-- First Page Needed -->
-  <script async defer type="module" src="/edge_stack/components/license.js"></script>
-  <script async defer type="module" src="/edge_stack/components/context.js"></script>
-  <script async defer type="module" src="/edge_stack/components/login-gate.js"></script>
-  <script async defer type="module" src="/edge_stack/components/snapshot.js"></script>
-  <script async defer type="module" src="/edge_stack/components/tabs.js"></script>
-  <script async defer type="module" src="/edge_stack/components/signup.js"></script>
-  <script async defer type="module" src="/edge_stack/components/dashboard.js"></script>
-
-  <!-- Later Page Scripts -->
-  <script async defer type="module" src="/edge_stack/components/add-button.js"></script>
-  <script async defer type="module" src="/edge_stack/components/hosts.js"></script>
-  <script async defer type="module" src="/edge_stack/components/mappings.js"></script>
-  <script async defer type="module" src="/edge_stack/components/limits.js"></script>
-  <script async defer type="module" src="/edge_stack/components/services.js"></script>
-  <script async defer type="module" src="/edge_stack/components/resolvers.js"></script>
-  <script async defer type="module" src="/edge_stack/components/debugging.js"></script>
-  <script async defer type="module" src="/edge_stack/components/yaml-downloads.js"></script>
-  <script async defer type="module" src="/edge_stack/components/routetable.js"></script>
-  <script async defer type="module" src="/edge_stack/vendor/rapidoc.min.js"></script>
-  <script async defer type="module" src="/edge_stack/components/apis.js"></script>
-  <script async defer type="module" src="/edge_stack/components/documentation.js"></script>
-  <script async defer type="module" src="/edge_stack/components/wholepage-error.js"></script>
-  <script async defer type="module" src="/edge_stack/components/support.js"></script>
->>>>>>> ee6b5ef4
+
 </html>