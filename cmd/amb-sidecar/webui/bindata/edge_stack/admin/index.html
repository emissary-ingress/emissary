--- conflicted
+++ resolved
@@ -18,67 +18,6 @@
   </head>
 
   <body class="hide_until_ready">
-<<<<<<< HEAD
-      <login-gate>
-          <div class="alpha">
-            <aes-snapshot-provider>
-              <dw-tabs>
-                <dw-signup></dw-signup>
-  
-                <dw-tab slot="Dashboard">
-                    <dw-dashboard></dw-dashboard>
-                </dw-tab>
-  
-                <dw-tab slot="Hosts">
-                  <dw-mvc-hosts></dw-mvc-hosts>
-                </dw-tab>
-  
-                <dw-tab slot="Mappings">
-                    <dw-mappings></dw-mappings>
-                </dw-tab>
-  
-                <dw-tab slot="Filters">
-                    <dw-filters></dw-filters>
-                    <dw-filterpolicies></dw-filterpolicies>
-                </dw-tab>
-  
-                <dw-tab slot="Rate Limits">
-                    <dw-limits></dw-limits>
-                </dw-tab>
-  
-                <dw-tab slot="Plugins">
-                    <dw-plugins></dw-plugins>
-                </dw-tab>
-  
-                <dw-tab slot="Resolvers">
-                    <dw-resolvers></dw-resolvers>
-                </dw-tab>
-  
-                <dw-tab slot="Debugging">
-                    <dw-debugging></dw-debugging>
-                    <dw-routetable></dw-routetable>
-                </dw-tab>
-  
-                 <dw-tab slot="YAML Download">
-                    <dw-yaml-dl></dw-yaml-dl>
-                </dw-tab>
-  
-                <dw-tab slot="APIs">
-                    <dw-apis id="apis"></dw-apis>
-                </dw-tab>
-  
-                <dw-tab slot="Documentation">
-                    <dw-documentation></dw-documentation>
-                </dw-tab>
-  
-                <dw-tab slot="Support">
-                    <dw-support></dw-support>
-                </dw-tab>
-              </dw-tabs>
-            </aes-snapshot-provider>
-          </div>
-      </login-gate>
-=======
     <login-gate>
         <div class="alpha">
           <aes-snapshot-provider>
@@ -138,7 +77,6 @@
           </aes-snapshot-provider>
         </div>
     </login-gate>
->>>>>>> 165575b8
   </body>
 
   <!--
