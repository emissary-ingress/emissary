<!DOCTYPE html>
<html lang="en">
<<<<<<< HEAD
  <head>
    <meta charset="utf-8">
    <script src="https://ajax.googleapis.com/ajax/libs/jquery/3.4.1/jquery.min.js"></script>
    <title>
      Ambassador Edge Stack Admin
    </title>
    
    <!--Admin style definitions-->
    <style>

      body {
	  font-family: Source Sans Pro,sans-serif;
	  margin-left: 2em;
	  margin-right: 2em;
      }
      #all-wrapper {
	  width: 80%;
	  margin-left: 10%;
      }
      #ambassador-logo {
	  background-color: black;
	  padding: 5px;
	  width: 456px;
	  height: 42px;
	  margin-bottom: 1em
      }
      div.info-blob {
	  border: 1px solid #ede7f3;
	  box-shadow: 0 2px 4px rgba(0,0,0,.1);
	  padding: 0.5em;
	  margin-bottom: 0.6em;
	  line-height: 1.3;
      }
      div.info-blob2 {
	  border: thin solid grey;
	  border-radius: 0.4em;
	  padding: 0.5em;
	  margin-bottom: 0.6em;
	  line-height: 1.3;
      }
      div.info-title {
	  font-weight: bold;
	  font-size: 120%;
      }
      span.command {
	  background-color: #f5f2f0;;
	  padding: 3px;
	  letter-spacing: .2px;
	  font-family: Consolas,Monaco,Andale Mono,Ubuntu Mono,monospace;
	  font-size: 90%;
	  word-spacing: normal;
	  word-break: normal;
	  word-wrap: normal;
	  hypens: none;
      }
      div.overage-alert {
	  border: 3px solid red;
	  border-radius: 0.7em;
	  padding: 0.5em;
	  background-color: #FFe8e8;
      }
      
    </style>


    <!--Form style definitions-->
    <style>
      #signup {
          margin: auto;
          width: 50%;
      }

      #signup-modal {
          display: none;
          position: fixed;
          z-index: 1;
          left:0;
          top:0;
          width:100%;
          height:100%;
          overflow:auto;
          background-color: rgb(0,0,0);
          background-color: rgba(0,0,0,0.4);
      }

      #signup-content, #signup-finished {
          display: none;
          background-color: #fefefe;
          margin: 15% auto;
          padding: 20px;
          border: 1px solid #888;
          width: 80%;
      }

      #signup-error {
          color: #fe0000;
      }

      .invalid {
          background-color: #fe0000;
      }
      
    </style>
    <style>

      div.host, div.mapping {
          padding: 1em 1em;
      }

      span.json {
          unicode-bidi: embed;
          font-family: monospace;
      }

      details {
          margin-left: 1em;
      }
      
    </style>
  </head>
  <body>
    <div id="all-wrapper">
      <div id="ambassador-logo">
	<a href="https://www.getambassador.io/">
	  <img src="https://www.getambassador.io/images/ambassador-logo-white.svg" alt="Ambassador Edge Stack" /> 
	</a>
      </div>
      <div>
	<div class="info-blob">
	  <button id="signup">
	    Click here to sign up for a community license.
	  </button>
	</div>
	
	<div id="signup-modal">
	  <div id="signup-content">
	    <form>
	      <span>
		Email:
	      </span>
	      <input id="signup-email" type="text" name="email" value="" /> 
	      <span>
		Confirm:
	      </span>
	      <input id="signup-email-confirm" type="text" name="email-confirm" value="" /> <input id="signup-cancel" type="button" value="Cancel" /> <input id="signup-go" type="button" value="Signup" /> 
	    </form>
	    <div id="signup-error" /> 
	  </div>
	  <div id="signup-finished">
	    <span id="signup-finished-text">
	    </span>
	    <button id="signup-finished-continue">
	      Continue
	    </button>
	  </div>
	</div>
      </div>
    </div>
    
    <h2>Hosts</h2>
    <a href="../tls/">add</a>
    <div class="info-blob">
      <div id="hosts"></div>
    </div>
    
    <h2>Mappings </h2>
    <a id="add-mapping" style="cursor:pointer;color:blue;text-decoration:underline;">add</a>
    <div id="add-mapping-form" style="display:none">
      Name: <input id="add-mapping-name" type="text" name="prefix"/>
      Prefix: <input id="add-mapping-prefix" type="text" name="prefix"/>
      Rewrite: <input id="add-mapping-rewrite" type="text" name="rewrite" value=""/>
      Target: <input id="add-mapping-target" type="text" name="target"/>
      <button id="add-mapping-button">Add</button>
    </div>
    <div class="info-blob">
      <div id="mappings"></div>
    </div>
  </body>

  <!-- Scripts -->
  <script>
    var signup = document.getElementById("signup")
    var modal = document.getElementById("signup-modal")
    var email = document.getElementById("signup-email")
    var confirm = document.getElementById("signup-email-confirm")
    var cancel = document.getElementById("signup-cancel")
    var go = document.getElementById("signup-go")
    var error = document.getElementById("signup-error")
    var content = document.getElementById("signup-content")
    var finished = document.getElementById("signup-finished")
    var finished_text = document.getElementById("signup-finished-text")
    var cont = document.getElementById("signup-finished-continue")

    reset = function() {
      modal.style.display="none";
      content.style.display="none";
      email.value="";
      confirm.value="";
      finished.style.display="none"
      finished_text.innerHTML="";
      cont.style.display="none";
    }

    cancel.onclick = reset
    cont.onclick = reset

    signup.onclick = function() {
      modal.style.display="block";
      content.style.display="block";
      email.focus();
    }


    go.onclick = function() {
      if (email.value == "") {
        email.classList.add("invalid");
        error.innerHTML="please supply an email"
      } else if (email.value != confirm.value) {
        email.classList.remove("invalid");
        confirm.classList.add("invalid");
        error.innerHTML="emails do not match"
      } else {
        email.classList.remove("invalid");
        confirm.classList.remove("invalid");
        error.innerHTML="";

        content.style.display="none";
        finished.style.display="block";
        cont.style.display="none";
        finished_text.innerHTML="Posting..."

        fetch("https://metriton.datawire.io/signup", {
          method: "POST",
          headers:{
            "content-type": "application/json; charset=UTF-8"
          },
          body: JSON.stringify({
            email: email.value,
            confirm: confirm.value
          })
        })
          .then(data=>{return data.json()})
          .then(res=>{
            console.log(res);
            cont.style.display="block";
            if ("vid" in res) {
              finished_text.innerHTML="Congratulations, please look for an email to " + email.value
            } else {
              finished_text.innerHTML="Sorry, there was a problem processing your request. Please contact support@datawire.io and supply this:<br>" + btoa(JSON.stringify(res))
            }
          })
          .catch(error=>console.log(error))
      }
    }
    
    </script>
  <script type="text/javascript">

    var snapshot

    function path(el) {
      if (el.parentElement == null) {
        return ""
      } else {
        return path(el.parentElement) + "_" + el.id
      }
    }

    function renderKind(obj) {
      let md = obj.metadata
      return $(`<div class="${obj.kind.toLowerCase()}" id="${md.namespace}_${md.name}" />`)
        .append(renderMetadata(md))
        .append(renderSpec(obj.spec))
        .append(renderStatus(obj.status))
    }

    function renderMetadata(md) {
      return $(`<div class="metadata" id="metadata" />`)
        .append(`<span class="name">${md.namespace}/${md.name}</span>`)
        .append($(`<details class="labels" id="labels"><summary>labels</summary></details>`)
                .append(renderObj(md.labels)))
    }

    function renderObj(obj, cls="obj") {
      let result = $(`<div class="${cls}" />`)
      $.each(obj, (name, value) => {
        details = $(`<details class="field" id="${name}"><summary>${name}</summary></details>`)
        result.append(details)
        scalars = ["string", "number", "boolean"]
        if (scalars.includes(typeof value)) {
          details.append(`<span class="value">${value}</span>`)
        } else {
          details.append(renderObj(value))
        }
      })
      return result
    }

    function renderSpec(spec) {
      return renderObj(spec, "spec")
    }

    function renderStatus(status) {
      if (typeof status == "undefined") {
        return $(`<details class="status" id="status"><summary>Status: none</summary></details>`)
      }
      return $(`<details class="status" id="status"><summary>Status: ${status.state}</summary></details>`).
        append(renderObj(status))
    }

    function render() {
      $.getJSON("/edge_stack/api/snapshot", data=>{
        snapshot = data
        let kube = "Kubernetes" in data ? data.Kubernetes : {
          "Host": [],
          "Mapping": []
        }

        let opened = new Set()
        $("details[open]").each((i, e)=>opened.add(path(e)))

        let hosts = kube.Host
        let hostsDiv = $("#hosts").empty()

        $.each(hosts, (index, host) => {
          hostsDiv.append(renderKind(host))
        })
        if (hosts.length == 0) {
          hostsDiv.append(`<p>there are no hosts, click <a href="../tls/">here</a> to create some</p>`)
        }

        let mappings = kube.Mapping
        let mappingsDiv = $("#mappings").empty()
        $.each(mappings, (index, mapping) => {
          mappingsDiv.append(renderKind(mapping))
        })
        if (mappings.length == 0) {
          mappingsDiv.append(`<p>there are no mappings, click <a href="todo">here</a> to create some</p>`)
        }

        $("details").each((i, e)=>{
          if (opened.has(path(e))) {
            e.setAttribute("open", "")
          }
        })

        setTimeout(render, 1000)
      })
    }

    $(render)

    $(()=>{
      $("#add-mapping").click((e)=>{
        e.target.style.display="none";
        $("#add-mapping-form").show()
      })

      $("#add-mapping-button").click((e)=>{
        let yaml = `
---
apiVersion: getambassador.io/v1
kind: Mapping
metadata:
  name: "${$("#add-mapping-name").val()}"
  namespace: default
spec:
  prefix: "${$("#add-mapping-prefix").val()}"
  rewrite: "${$("#add-mapping-rewrite").val()}"
  service: "${$("#add-mapping-target").val()}"
`
        $.post("/edge_stack/api/apply", yaml, null, "text").fail(xhr=>{
          alert("BAD\n\n" + yaml + "\n\n" + xhr.responseText)
        }).done(resp=>{
          alert("OK\n" + resp)
        })

        $("#add-mapping-form").hide()
        $("#add-mapping").show()
      })
    })
    </script>
=======
	<head>
		<meta charset="utf-8">
		<title>Ambassador Edge Stack - first boot</title>
		<style>
			fieldset             { display: table; }
			fieldset > label     { display: table-row; }
			fieldset > label > * { display: table-cell; }

			* { box-sizing: border-box; }
			fieldset > label input[type="text"] { min-width: 40em; }
			fieldset > label input[type="url"]  { min-width: 40em; }
			textarea { font-family: monospace; }
			#app {
				max-width: 8in;
				margin: auto;
			}
			pre {
				background: black;
				color: white;
				width: calc(100% - 4em)%;
				margin: 0 2em;
				padding: 0.5em;
				border: solid 1px green;
			}
		</style>
	</head>
	<body>
		<div id="app">
			<aes-logo></aes-logo>
			<aes-logingate>
				<aes-host></aes-host>
			</aes-logingate>
		</div>
		<script type="module">
			import Vue from 'https://cdn.jsdelivr.net/npm/vue/dist/vue.esm.browser.js';
			import AESHost from './aes-host.js';
			import AESLoginGate from './aes-logingate.js';
			import AESLogo from './aes-logo.js';

			var vm = new Vue({
				components: {
					'aes-host': AESHost,
					'aes-logingate': AESLoginGate,
					'aes-logo': AESLogo,
				},
				el: '#app',
			});
		</script>
	</body>
>>>>>>> 12ce5633
</html><|MERGE_RESOLUTION|>--- conflicted
+++ resolved
@@ -1,6 +1,5 @@
 <!DOCTYPE html>
 <html lang="en">
-<<<<<<< HEAD
   <head>
     <meta charset="utf-8">
     <script src="https://ajax.googleapis.com/ajax/libs/jquery/3.4.1/jquery.min.js"></script>
@@ -258,6 +257,11 @@
     
     </script>
   <script type="text/javascript">
+    $.ajaxSetup({
+      beforeSend: (xhr, settings) => {
+	xhr.setRequestHeader("Authorization", "Bearer " + window.location.hash.slice(1));
+      }
+    });
 
     var snapshot
 
@@ -348,6 +352,12 @@
         })
 
         setTimeout(render, 1000)
+      }).fail(xhr=>{
+        if (xhr.status == 401 || xhr.status == 403) {
+          window.location.replace("../login/")
+        } else {
+          console.log(xhr)
+        }
       })
     }
 
@@ -383,55 +393,4 @@
       })
     })
     </script>
-=======
-	<head>
-		<meta charset="utf-8">
-		<title>Ambassador Edge Stack - first boot</title>
-		<style>
-			fieldset             { display: table; }
-			fieldset > label     { display: table-row; }
-			fieldset > label > * { display: table-cell; }
-
-			* { box-sizing: border-box; }
-			fieldset > label input[type="text"] { min-width: 40em; }
-			fieldset > label input[type="url"]  { min-width: 40em; }
-			textarea { font-family: monospace; }
-			#app {
-				max-width: 8in;
-				margin: auto;
-			}
-			pre {
-				background: black;
-				color: white;
-				width: calc(100% - 4em)%;
-				margin: 0 2em;
-				padding: 0.5em;
-				border: solid 1px green;
-			}
-		</style>
-	</head>
-	<body>
-		<div id="app">
-			<aes-logo></aes-logo>
-			<aes-logingate>
-				<aes-host></aes-host>
-			</aes-logingate>
-		</div>
-		<script type="module">
-			import Vue from 'https://cdn.jsdelivr.net/npm/vue/dist/vue.esm.browser.js';
-			import AESHost from './aes-host.js';
-			import AESLoginGate from './aes-logingate.js';
-			import AESLogo from './aes-logo.js';
-
-			var vm = new Vue({
-				components: {
-					'aes-host': AESHost,
-					'aes-logingate': AESLoginGate,
-					'aes-logo': AESLogo,
-				},
-				el: '#app',
-			});
-		</script>
-	</body>
->>>>>>> 12ce5633
 </html>