--- conflicted
+++ resolved
@@ -84,11 +84,7 @@
 	}
 }
 
-<<<<<<< HEAD
 func aesInstall(cmd *cobra.Command, _ []string) error {
-=======
-func aesInstall(cmd *cobra.Command, args []string) error {
->>>>>>> 7dfc9f21
 	skipReport, _ := cmd.Flags().GetBool("no-report")
 	verbose, _ := cmd.Flags().GetBool("verbose")
 	kcontext, _ := cmd.Flags().GetString("context")
@@ -216,11 +212,7 @@
 		// Wait and try again
 		select {
 		case <-progTimer.C:
-<<<<<<< HEAD
-			i.show.Printf("   Still waiting for %s. (This may take a minute.)", what)
-=======
 			i.ShowWaiting(what)
->>>>>>> 7dfc9f21
 		case <-time.After(lc.sleepTime):
 			// Try again
 		case <-ctx.Done():
@@ -454,11 +446,7 @@
 	i.Report("install")
 
 	i.show.Println()
-<<<<<<< HEAD
-	i.show.Println(color.Bold.Sprintf(welcomeInstall))
-=======
 	i.show.Println(color.Bold.Sprintf("Installing the Ambassador Edge Stack"))
->>>>>>> 7dfc9f21
 
 	// Attempt to grab a reasonable default for the user's email address
 	defaultEmail, err := i.Capture("get email", true, "", "git", "config", "--global", "user.email")
@@ -474,12 +462,8 @@
 
 	// Ask for the user's email address
 	i.show.Println()
-<<<<<<< HEAD
-	i.ShowWrapped(emailAsk)
-=======
 	i.ShowWrapped("Please enter an email address for us to notify you before your TLS certificate and domain name expire. In order to acquire the TLS certificate, we share this email with Let’s Encrypt.")
 
->>>>>>> 7dfc9f21
 	// Do the goroutine dance to let the user hit Ctrl-C at the email prompt
 	gotEmail := make(chan string)
 	var emailAddress string
@@ -491,74 +475,40 @@
 	case emailAddress = <-gotEmail:
 		// Continue
 	case <-i.ctx.Done():
-<<<<<<< HEAD
-		fmt.Println()
-		return UnhandledErrResult(errors.New("Interrupted"))
+		return i.EmailRequestError(errors.New("Interrupted"))
 	}
 	i.show.Println()
-
 	i.log.Printf("Using email address %q", emailAddress)
 
-	i.show.Println("========================================================================")
-	i.show.Println(beginningAESInstallation)
-	i.show.Println()
+	// Beginning the AES Installation
+	i.ShowBeginAESInstallation()
 
 	// Attempt to use kubectl
 	_, err = i.GetKubectlPath()
-	// err = errors.New("early error for testing")  // TODO: remove for production
-	if err != nil {
-		i.Report("fail_no_kubectl")
-		err = browser.OpenURL(noKubectlURL)
-		return UnhandledErrResult(fmt.Errorf(noKubectl))
-=======
-		return i.EmailRequestError(errors.New("Interrupted"))
-	}
-	i.show.Println()
-	i.log.Printf("Using email address %q", emailAddress)
-
-	// Beginning the AES Installation
-	i.ShowBeginAESInstallation()
-
-	// Attempt to use kubectl
-	_, err = i.GetKubectlPath()
 	if err != nil {
 		return i.NoKubectlError(err)
->>>>>>> 7dfc9f21
 	}
 
 	// Attempt to talk to the specified cluster
 	i.kubeinfo = k8s.NewKubeInfo("", kcontext, "")
 	if err := i.ShowKubectl("cluster-info", "", "cluster-info"); err != nil {
-<<<<<<< HEAD
-		i.Report("fail_no_cluster")
-		err = browser.OpenURL(noClusterURL)
-		return UnhandledErrResult(fmt.Errorf(noCluster))
+		return i.NoClusterError(err)
 	}
 	i.restConfig, err = i.kubeinfo.GetRestConfig()
 	if err != nil {
-		i.Report("fail_no_cluster")
-		return UnhandledErrResult(err)
-=======
-		return i.NoClusterError(err)
-	}
-	i.restConfig, err = i.kubeinfo.GetRestConfig()
-	if err != nil {
 		return i.GetRestConfigError(err)
->>>>>>> 7dfc9f21
 	}
 
 	i.coreClient, err = k8sClientCoreV1.NewForConfig(i.restConfig)
 	if err != nil {
-<<<<<<< HEAD
-		i.Report("fail_no_cluster")
-		return UnhandledErrResult(err)
+		return i.NewForConfigError(err)
 	}
 
 	versions, err := i.CaptureKubectl("get versions", "", "version", "-o", "json")
 	if err != nil {
-		i.Report("fail_no_cluster")
-		return UnhandledErrResult(err)
-	}
+		return i.GetVersionsError(err)
+	}
+
 	kubernetesVersion := &kubernetesVersion{}
 	err = json.Unmarshal([]byte(versions), kubernetesVersion)
 	if err != nil {
@@ -567,25 +517,7 @@
 		// It's not critical if this information is missing, other than for debugging purposes.
 		i.log.Printf("failed to read Kubernetes client and server versions: %v", err.Error())
 	}
-=======
-		return i.NewForConfigError(err)
-	}
-
-	versions, err := i.CaptureKubectl("get versions", "", "version", "-o", "json")
-	if err != nil {
-		return i.GetVersionsError(err)
-	}
-
-	kubernetesVersion := &kubernetesVersion{}
-	err = json.Unmarshal([]byte(versions), kubernetesVersion)
-	if err != nil {
-		// We tried to extract Kubernetes client and server versions but failed.
-		// This should not happen since we already validated the cluster-info, but still...
-		// It's not critical if this information is missing, other than for debugging purposes.
-		i.log.Printf("failed to read Kubernetes client and server versions: %v", err.Error())
-	}
-
->>>>>>> 7dfc9f21
+
 	i.k8sVersion = kubernetesVersion
 	// Metriton tries to parse fields with `version` in their keys and discards them if it can't.
 	// Using _v to keep the version value as string since Kubernetes versions vary in formats.
@@ -604,35 +536,19 @@
 	// Download AES manifests
 	crdManifests, err := getManifest(fmt.Sprintf("https://%s/yaml/aes-crds.yaml", manifestsDomain))
 	if err != nil {
-<<<<<<< HEAD
-		i.Report("fail_no_internet", ScoutMeta{"err", err.Error()})
-		return UnhandledErrResult(errors.Wrap(err, "download AES CRD manifests"))
-=======
 		return i.AESCRDManifestsError(err)
->>>>>>> 7dfc9f21
 	}
 
 	aesManifests, err := getManifest(fmt.Sprintf("https://%s/yaml/aes.yaml", manifestsDomain))
 	if err != nil {
-<<<<<<< HEAD
-		i.Report("fail_no_internet", ScoutMeta{"err", err.Error()})
-		return UnhandledErrResult(errors.Wrap(err, "download AES manifests"))
-=======
 		return i.AESManifestsError(err)
->>>>>>> 7dfc9f21
 	}
 
 	// Figure out what version of AES is being installed
 	aesVersionRE := regexp.MustCompile("image: quay[.]io/datawire/aes:([[:^space:]]+)[[:space:]]")
 	matches := aesVersionRE.FindStringSubmatch(aesManifests)
 	if len(matches) != 2 {
-<<<<<<< HEAD
-		i.log.Printf("matches is %+v", matches)
-		i.Report("fail_bad_manifests")
-		return UnhandledErrResult(errors.Errorf("Failed to parse downloaded manifests. Is there a proxy server interfering with HTTP downloads?"))
-=======
 		return i.ManifestParsingError(err, matches)
->>>>>>> 7dfc9f21
 	}
 
 	i.version = matches[1]
@@ -696,28 +612,11 @@
 			alreadyApplied = true
 			i.ShowAESExistingVersion(i.version)
 		case installedVersion != "":
-<<<<<<< HEAD
-			i.ShowWrapped(fmt.Sprintf("-> Found an existing installation of Ambassador Edge Stack %s.", installedVersion))
-			i.show.Println()
-			i.ShowWrapped(abortExisting)
-			i.show.Println()
-			i.ShowWrapped(seeDocs)
-			i.Report("fail_existing_aes", ScoutMeta{"installing", i.version}, ScoutMeta{"found", installedVersion})
-			return UnhandledErrResult(errors.Errorf("existing AES %s found when installing AES %s", installedVersion, i.version))
-		default:
-			return Result{
-				Report:  "fail_existing_crds",
-				Message: abortCRDs,
-				URL:     seeDocsURL,
-				Err:     errors.New("CRDs found"),
-			}
-=======
 			i.ShowAESExistingVersion(installedVersion)
 			return i.IncompatibleCRDVersionsError(err, installedVersion)
 		default:
 			i.ShowAESCRDsButNoAESInstallation()
 			return i.ExistingCRDsError(err)
->>>>>>> 7dfc9f21
 		}
 	}
 
@@ -727,25 +626,6 @@
 		i.ShowDownloadingImages()
 
 		if err := i.ShowKubectl("install CRDs", crdManifests, "apply", "-f", "-"); err != nil {
-<<<<<<< HEAD
-			i.Report("fail_install_crds")
-			return UnhandledErrResult(err)
-		}
-
-		if err := i.ShowKubectl("wait for CRDs", "", "wait", "--for", "condition=established", "--timeout=90s", "crd", "-lproduct=aes"); err != nil {
-			i.Report("fail_wait_crds")
-			return UnhandledErrResult(err)
-		}
-
-		if err := i.ShowKubectl("install AES", aesManifests, "apply", "-f", "-"); err != nil {
-			i.Report("fail_install_aes")
-			return UnhandledErrResult(err)
-		}
-
-		if err := i.ShowKubectl("wait for AES", "", "-n", "ambassador", "wait", "--for", "condition=available", "--timeout=90s", "deploy", "-lproduct=aes"); err != nil {
-			i.Report("fail_wait_aes")
-			return UnhandledErrResult(err)
-=======
 			return i.InstallCRDsError(err)
 		}
 
@@ -759,21 +639,13 @@
 
 		if err := i.ShowKubectl("wait for AES", "", "-n", "ambassador", "wait", "--for", "condition=available", "--timeout=90s", "deploy", "-lproduct=aes"); err != nil {
 			return i.WaitForAESError(err)
->>>>>>> 7dfc9f21
 		}
 	}
 
 	// Wait for Ambassador Pod; grab AES install ID
-<<<<<<< HEAD
-	i.show.Println("-> Checking the AES pod deployment")
-	if err := i.loopUntil("AES pod startup", i.GrabAESInstallID, lc2); err != nil {
-		i.Report("fail_pod_timeout")
-		return UnhandledErrResult(err)
-=======
 	i.ShowCheckingAESPodDeployment()
 	if err := i.loopUntil("AES pod startup", i.GrabAESInstallID, lc2); err != nil {
 		return i.AESPodStartupError(err)
->>>>>>> 7dfc9f21
 	}
 
 	// Grab Helm information if present
@@ -790,50 +662,6 @@
 	// timeouts.
 
 	if isKnownLocalCluster {
-<<<<<<< HEAD
-		i.Report("cluster_not_accessible")
-		i.show.Println("-> Local cluster detected. Not configuring automatic TLS.")
-		i.show.Println()
-		i.ShowWrapped(color.Bold.Sprintf(noTlsSuccess))
-		i.show.Println()
-		loginMsg := "Determine the IP address and port number of your Ambassador service, e.g.\n"
-		loginMsg += color.Bold.Sprintf("$ minikube service -n ambassador ambassador\n\n")
-		loginMsg += fmt.Sprintf(loginViaIP)
-		loginMsg += color.Bold.Sprintf("$ edgectl login -n ambassador IP_ADDRESS:PORT")
-		i.ShowWrapped(loginMsg)
-		i.show.Println()
-		i.ShowWrapped(seeDocs)
-		return UnhandledErrResult(nil)
-	}
-
-	// Grab load balancer address
-	i.show.Println("-> Provisioning a cloud load balancer")
-	if err := i.loopUntil("Load Balancer", i.GrabLoadBalancerAddress, lc5); err != nil {
-		i.Report("fail_loadbalancer_timeout")
-		i.show.Println()
-		i.ShowWrapped(failLoadBalancer)
-		i.show.Println()
-		i.ShowWrapped(color.Bold.Sprintf(noTlsSuccess))
-		i.ShowWrapped(seeDocs)
-		return UnhandledErrResult(err)
-	}
-	i.Report("cluster_accessible")
-	i.show.Println("-> Your AES installation's address is", color.Bold.Sprintf(i.address))
-
-	// Wait for Ambassador to be ready to serve ACME requests.
-	i.show.Println("-> Checking that AES is responding to ACME challenge")
-	if err := i.loopUntil("AES to serve ACME", i.CheckAESServesACME, lc2); err != nil {
-		i.Report("aes_listening_timeout")
-		i.ShowWrapped("It seems AES did not start in the expected time, or the AES load balancer is not reachable from here.")
-		i.ShowWrapped(tryAgain)
-		i.ShowWrapped(color.Bold.Sprintf(noTlsSuccess))
-		i.ShowWrapped(seeDocs)
-		return UnhandledErrResult(err)
-	}
-	i.Report("aes_listening")
-
-	i.show.Println("-> Automatically configuring TLS")
-=======
 		i.ShowLocalClusterDetected()
 		return i.KnownLocalClusterResult()
 	}
@@ -854,7 +682,6 @@
 	}
 	i.Report("aes_listening")
 	i.ShowAESConfiguringTLS()
->>>>>>> 7dfc9f21
 
 	// Send a request to acquire a DNS name for this cluster's load balancer
 	regURL := "https://metriton.datawire.io/register-domain"
@@ -872,53 +699,20 @@
 	_ = json.NewEncoder(buf).Encode(regData)
 	resp, err := http.Post(regURL, "application/json", buf)
 	if err != nil {
-<<<<<<< HEAD
-		i.Report("dns_name_failure", ScoutMeta{"err", err.Error()})
-		return UnhandledErrResult(errors.Wrap(err, "acquire DNS name (post)"))
-=======
 		return i.DNSNamePostError(err)
->>>>>>> 7dfc9f21
 	}
 
 	content, err := ioutil.ReadAll(resp.Body)
-<<<<<<< HEAD
 	_ = resp.Body.Close()
-	if err != nil {
-		i.Report("dns_name_failure", ScoutMeta{"err", err.Error()})
-		return UnhandledErrResult(errors.Wrap(err, "acquire DNS name (read body)"))
-=======
-	resp.Body.Close()
 
 	if err != nil {
 		return i.DNSNameBodyError(err)
->>>>>>> 7dfc9f21
 	}
 
 	if resp.StatusCode != 200 {
 		message := strings.TrimSpace(string(content))
-<<<<<<< HEAD
-		i.Report("dns_name_failure", ScoutMeta{"code", resp.StatusCode}, ScoutMeta{"err", message})
-		i.show.Println("-> Failed to create a DNS name:", message)
-
-		userMessage := `
-<bold>Congratulations! You've successfully installed the Ambassador Edge Stack in your Kubernetes cluster. However, we cannot connect to your cluster from the Internet, so we could not configure TLS automatically.</>
-
-If this IP address is reachable from here, you can access your installation without a DNS name. The following command will open the Edge Policy Console once you accept a self-signed certificate in your browser.
-<bold>$ edgectl login -n ambassador {{ .address }}</>
-
-You can use port forwarding to access your Edge Stack installation and the Edge Policy Console.  You will need to accept a self-signed certificate in your browser.
-<bold>$ kubectl -n ambassador port-forward deploy/ambassador 8443 &</>
-<bold>$ edgectl login -n ambassador 127.0.0.1:8443</>
-`
-		return Result{
-			Message: userMessage,
-			URL:     seeDocsURL,
-			Report:  "", // FIXME: reported above due to additional metadata required
-		}
-=======
 		i.ShowFailedToCreateDNSName(message)
 		return i.AESInstalledNoDNSResult(resp.StatusCode, message)
->>>>>>> 7dfc9f21
 	}
 
 	i.hostname = string(content)
@@ -928,15 +722,7 @@
 	// minute error backoff if the ACME registration races ahead of the DNS
 	// name appearing for LetsEncrypt.
 	if err := i.loopUntil("DNS propagation to this host", i.CheckHostnameFound, lc2); err != nil {
-<<<<<<< HEAD
-		i.Report("dns_name_propagation_timeout")
-		i.ShowWrapped("We are unable to resolve your new DNS name on this machine.")
-		i.ShowWrapped(seeDocs)
-		i.ShowWrapped(tryAgain)
-		return UnhandledErrResult(err)
-=======
 		return i.DNSPropagationError(err)
->>>>>>> 7dfc9f21
 	}
 
 	i.Report("dns_name_propagated")
@@ -944,51 +730,17 @@
 	// Create a Host resource
 	hostResource := fmt.Sprintf(hostManifest, i.hostname, i.hostname, emailAddress)
 	if err := i.ShowKubectl("install Host resource", hostResource, "apply", "-f", "-"); err != nil {
-<<<<<<< HEAD
-		i.Report("fail_host_resource", ScoutMeta{"err", err.Error()})
-		i.ShowWrapped("We failed to create a Host resource in your cluster. This is unexpected.")
-		i.ShowWrapped(seeDocs)
-		return UnhandledErrResult(err)
-=======
 		return i.HostResourceCreationError(err)
->>>>>>> 7dfc9f21
 	}
 
 	i.ShowObtainingTLSCertificate()
 
 	if err := i.loopUntil("TLS certificate acquisition", i.CheckACMEIsDone, lc5); err != nil {
-<<<<<<< HEAD
-		i.Report("cert_provision_failed")
-		// Some info is reported by the check function.
-		i.ShowWrapped(seeDocs)
-		i.ShowWrapped(tryAgain)
-		return UnhandledErrResult(err)
-=======
 		return i.CertificateProvisionError(err)
->>>>>>> 7dfc9f21
 	}
 	i.Report("cert_provisioned")
 	i.ShowTLSConfiguredSuccessfully()
 	if err := i.ShowKubectl("show Host", "", "get", "host", i.hostname); err != nil {
-<<<<<<< HEAD
-		i.ShowWrapped("We failed to retrieve the Host resource from your cluster that we just created. This is unexpected.")
-		i.ShowWrapped(tryAgain)
-		return UnhandledErrResult(err)
-	}
-
-	i.show.Println()
-	i.show.Println("AES Installation Complete!")
-	i.show.Println("========================================================================")
-	i.show.Println()
-
-	// Show congratulations message
-	i.ShowWrapped(color.Bold.Sprintf(fullSuccess, i.hostname))
-	i.show.Println()
-
-	// Open a browser window to the Edge Policy Console
-	if err := doLogin(i.kubeinfo, kcontext, "ambassador", i.hostname, true, true, false); err != nil {
-		return UnhandledErrResult(err)
-=======
 		return i.HostRetrievalError(err)
 	}
 
@@ -996,9 +748,8 @@
 	i.ShowAESInstallationComplete()
 
 	// Open a browser window to the Edge Policy Console
-	if err := do_login(i.kubeinfo, kcontext, "ambassador", i.hostname, true, true, false); err != nil {
+		if err := doLogin(i.kubeinfo, kcontext, "ambassador", i.hostname, true, true, false); err != nil {
 		return i.AESLoginError(err)
->>>>>>> 7dfc9f21
 	}
 
 	// Show how to use edgectl login in the future
@@ -1013,11 +764,7 @@
 		i.Report("aes_health_good")
 	}
 
-<<<<<<< HEAD
-	return UnhandledErrResult(nil)
-=======
 	return i.AESLoginSuccessResult()
->>>>>>> 7dfc9f21
 }
 
 // Installer represents the state of the installation process
@@ -1243,66 +990,4 @@
   hostname: %s
   acmeProvider:
     email: %s
-<<<<<<< HEAD
-`
-
-const welcomeInstall = "Installing the Ambassador Edge Stack"
-
-const emailAsk = `Please enter an email address for us to notify you before your TLS certificate and domain name expire. In order to acquire the TLS certificate, we share this email with Let’s Encrypt.`
-
-const beginningAESInstallation = "Beginning Ambassador Edge Stack Installation"
-
-const loginViaIP = "The following command will open the Edge Policy Console once you accept a self-signed certificate in your browser.\n"
-
-const failLoadBalancer = `
-Timed out waiting for the load balancer's IP address for the AES Service.
-- If a load balancer IP address shows up, simply run the installer again.
-- If your cluster doesn't support load balancers, you'll need to expose AES some other way.
-`
-
-const tryAgain = "If this appears to be a transient failure, please try running the installer again. It is safe to run the installer repeatedly on a cluster."
-
-const abortExisting = `
-This tool does not support upgrades/downgrades at this time.
-
-The installer will now quit to avoid corrupting an existing installation of AES.
-`
-
-const abortCRDs = `
--> Found Ambassador CRDs in your cluster, but no AES installation.
-
-You can manually remove installed CRDs if you are confident they are not in use by any installation. Removing the CRDs will cause your existing Ambassador Mappings and other resources to be deleted as well.
-
-$ kubectl delete crd -l product=aes
-
-The installer will now quit to avoid corrupting an existing (but undetected) installation.
-`
-const seeDocsURL = "https://www.getambassador.io/docs/latest/tutorials/getting-started/"
-const seeDocs = "See " + seeDocsURL
-
-const phoneHomeDisabled = "INFO: phone-home is disabled by environment variable"
-const installAndTraceIDs = "INFO: install_id = %s; trace_id = %s"
-
-var validEmailAddress = regexp.MustCompile("^[a-zA-Z0-9.!#$%&'*+/=?^_`{|}~-]+@[a-zA-Z0-9](?:[a-zA-Z0-9-]{0,61}[a-zA-Z0-9])?(?:\\.[a-zA-Z0-9](?:[a-zA-Z0-9-]{0,61}[a-zA-Z0-9])?)*$")
-
-const fullSuccess = `Congratulations! You've successfully installed the Ambassador Edge Stack in your Kubernetes cluster. Visit https://%s` // hostname
-
-const futureLogin = `In the future, to log in to the Ambassador Edge Policy Console, run
-$ %s` // "edgectl login <hostname>"
-
-const noTlsSuccess = "Congratulations! You've successfully installed the Ambassador Edge Stack in your Kubernetes cluster. However, we cannot connect to your cluster from the Internet, so we could not configure TLS automatically."
-
-const noKubectlURL = "https://kubernetes.io/docs/tasks/tools/install-kubectl/"
-const noKubectl = `
-The installer depends on the 'kubectl' executable. Make sure you have the latest release downloaded in your PATH, and that you have executable permissions.
-Visit ` + noKubectlURL + ` for more information and instructions.`
-
-const noClusterURL = "https://kubernetes.io/docs/setup/"
-const noCluster = `
-Unable to communicate with the remote Kubernetes cluster using your kubectl context.
-
-To further debug and diagnose cluster problems, use 'kubectl cluster-info dump' 
-or get started and run Kubernetes: ` + noClusterURL
-=======
-`
->>>>>>> 7dfc9f21
+`