--- conflicted
+++ resolved
@@ -104,9 +104,6 @@
 
 # --- Files ignored by older versions ---
 # Remove the tail of this list when the commit making the change gets
-<<<<<<< HEAD
-# far enough in to the past.
-=======
 # far enough in to the past.
 
 # 2022-05-19
@@ -118,5 +115,4 @@
 /docs/yaml/versions.yml
 # 2022-01-31
 /docker/container.txt
-/docker/container.txt.stamp
->>>>>>> 933baf8e
+/docker/container.txt.stamp