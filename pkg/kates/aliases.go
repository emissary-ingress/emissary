package kates

import (
	appsv1 "k8s.io/api/apps/v1"
	corev1 "k8s.io/api/core/v1"
	netv1beta1 "k8s.io/api/networking/v1beta1"
	rbacv1 "k8s.io/api/rbac/v1"
	xv1 "k8s.io/apiextensions-apiserver/pkg/apis/apiextensions/v1"
	apierrors "k8s.io/apimachinery/pkg/api/errors"
	"k8s.io/apimachinery/pkg/api/resource"
	metav1 "k8s.io/apimachinery/pkg/apis/meta/v1"
	"k8s.io/apimachinery/pkg/apis/meta/v1/unstructured"
	"k8s.io/apimachinery/pkg/labels"
	"k8s.io/apimachinery/pkg/runtime"
	"k8s.io/apimachinery/pkg/types"
	"k8s.io/apimachinery/pkg/util/intstr"
	"k8s.io/apimachinery/pkg/version"
	"k8s.io/cli-runtime/pkg/genericclioptions"
	metrics "k8s.io/metrics/pkg/apis/metrics/v1beta1"
)

// The kubernetes client libraries and core protobufs are split across so many different packages
// that it is extremely difficult to keep them straight. The naming conventions are also very poorly
// chosen resulting in frequent name collisions under even simple uses. Case in point, there are a
// whole lot of v1 packages (core/v1, apiextensions/v1, meta/v1, apps/v1) just to name a few, and
// you need to use at least 3 of these together in order to accomplish almost anything. The types
// within packages are often horribly named as well (e.g. dynamic.Interface, rest.Config,
// version.Info are not super description when you omit the packages).
//
// The aliases in this file are intended to do several things:
//
//   1. Make our kubernetes code easier to read by providing a standard set of aliases instead of
//      requiring developers to make up potentially different aliases at the point of use.
//
//   2. Make for a simpler and easier Quickstart for our kubernetes library by providing a single
//      entry point.
//
//   3. Allow us to build a set of simpler and easier to use APIs on top of client-go while using
//      types that are compatible with client-go so we have a good escape hatch for directly using
//      client-go.
//
//   4. Provide a single file that helps me (rhs@datawire.io) remember where the hell everything is.

// type related aliases

type TypeMeta = metav1.TypeMeta
type ObjectMeta = metav1.ObjectMeta
type APIResource = metav1.APIResource

type Namespace = corev1.Namespace

type LocalObjectReference = corev1.LocalObjectReference

type Event = corev1.Event
type ConfigMap = corev1.ConfigMap

type Secret = corev1.Secret

const SecretTypeServiceAccountToken = corev1.SecretTypeServiceAccountToken
const SecretTypeTLS = corev1.SecretTypeTLS

type Ingress = netv1beta1.Ingress
type IngressClass = netv1beta1.IngressClass

type Service = corev1.Service
type ServiceSpec = corev1.ServiceSpec
type ServicePort = corev1.ServicePort
type Endpoints = corev1.Endpoints
type EndpointSubset = corev1.EndpointSubset
type EndpointAddress = corev1.EndpointAddress
type EndpointPort = corev1.EndpointPort

type Protocol = corev1.Protocol

var ProtocolTCP = corev1.ProtocolTCP
var ProtocolUDP = corev1.ProtocolUDP
var ProtocolSCTP = corev1.ProtocolSCTP

var ServiceTypeLoadBalancer = corev1.ServiceTypeLoadBalancer
var ServiceTypeClusterIP = corev1.ServiceTypeClusterIP

type ServiceAccount = corev1.ServiceAccount

type Role = rbacv1.Role
type RoleBinding = rbacv1.RoleBinding
type ClusterRole = rbacv1.ClusterRole
type ClusterRoleBinding = rbacv1.ClusterRoleBinding

type Pod = corev1.Pod
type PodSpec = corev1.PodSpec
type PodTemplateSpec = corev1.PodTemplateSpec
type Container = corev1.Container
type EnvVar = corev1.EnvVar
type SecurityContext = corev1.SecurityContext
type PodCondition = corev1.PodCondition
type PodLogOptions = corev1.PodLogOptions
type Toleration = corev1.Toleration
type TolerationOperator = corev1.TolerationOperator

var TolerationOpExists = corev1.TolerationOpExists
var TolerationOpEqual = corev1.TolerationOpEqual

var PodSucceeded = corev1.PodSucceeded
var PodFailed = corev1.PodFailed
var PodReady = corev1.PodReady
var CoreConditionTrue = corev1.ConditionTrue

type Node = corev1.Node

const NodeUnreachablePodReason = "NodeLost" // k8s.io/kubernetes/pkg/util/node.NodeUnreachablePodReason

type Volume = corev1.Volume
type VolumeSource = corev1.VolumeSource
type PersistentVolumeClaimVolumeSource = corev1.PersistentVolumeClaimVolumeSource
type VolumeMount = corev1.VolumeMount

type ResourceRequirements = corev1.ResourceRequirements
type ResourceList = corev1.ResourceList

const ResourceCPU = corev1.ResourceCPU
const ResourceMemory = corev1.ResourceMemory

type PersistentVolumeClaim = corev1.PersistentVolumeClaim

type Deployment = appsv1.Deployment
type ReplicaSet = appsv1.ReplicaSet
<<<<<<< HEAD
=======
type StatefulSet = appsv1.StatefulSet
>>>>>>> ca03695f

type CustomResourceDefinition = xv1.CustomResourceDefinition

var NamesAccepted = xv1.NamesAccepted
var Established = xv1.Established
var ConditionTrue = xv1.ConditionTrue

type NodeMetrics = metrics.NodeMetrics
type PodMetrics = metrics.PodMetrics
type ContainerMetrics = metrics.ContainerMetrics

type Unstructured = unstructured.Unstructured

var MustParseQuantity = resource.MustParse

type Quantity = resource.Quantity
type IntOrString = intstr.IntOrString
type Time = metav1.Time

var Int = intstr.Int

// client related aliases

type ConfigFlags = genericclioptions.ConfigFlags

var NewConfigFlags = genericclioptions.NewConfigFlags

type VersionInfo = version.Info

type PatchType = types.PatchType

var (
	JSONPatchType           = types.JSONPatchType
	MergePatchType          = types.MergePatchType
	StrategicMergePatchType = types.StrategicMergePatchType
	ApplyPatchType          = types.ApplyPatchType
)

type GetOptions = metav1.GetOptions
type ListOptions = metav1.ListOptions
type CreateOptions = metav1.CreateOptions
type UpdateOptions = metav1.UpdateOptions
type PatchOptions = metav1.PatchOptions
type DeleteOptions = metav1.DeleteOptions

var NamespaceAll = metav1.NamespaceAll
var NamespaceNone = metav1.NamespaceNone

type LabelSelector = metav1.LabelSelector

type Selector = labels.Selector
type LabelSet = labels.Set

var ParseSelector = labels.Parse

// error related aliases

var IsNotFound = apierrors.IsNotFound
var IsConflict = apierrors.IsConflict

//

type Object interface {
	runtime.Object
	metav1.Object
}<|MERGE_RESOLUTION|>--- conflicted
+++ resolved
@@ -124,10 +124,7 @@
 
 type Deployment = appsv1.Deployment
 type ReplicaSet = appsv1.ReplicaSet
-<<<<<<< HEAD
-=======
 type StatefulSet = appsv1.StatefulSet
->>>>>>> ca03695f
 
 type CustomResourceDefinition = xv1.CustomResourceDefinition
 
