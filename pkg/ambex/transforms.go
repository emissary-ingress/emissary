package ambex

import (
	// standard library
	"context"
	"fmt"

	// third-party libraries
	"google.golang.org/protobuf/proto"
	"google.golang.org/protobuf/types/known/anypb"

	// envoy api v3
	v3cluster "github.com/emissary-ingress/emissary/v3/pkg/api/envoy/config/cluster/v3"
	v3core "github.com/emissary-ingress/emissary/v3/pkg/api/envoy/config/core/v3"
	v3endpoint "github.com/emissary-ingress/emissary/v3/pkg/api/envoy/config/endpoint/v3"
	v3listener "github.com/emissary-ingress/emissary/v3/pkg/api/envoy/config/listener/v3"
	v3route "github.com/emissary-ingress/emissary/v3/pkg/api/envoy/config/route/v3"
	v3httpman "github.com/emissary-ingress/emissary/v3/pkg/api/envoy/extensions/filters/network/http_connection_manager/v3"

	// envoy control plane
	ecp_cache_types "github.com/emissary-ingress/emissary/v3/pkg/envoy-control-plane/cache/types"
	ecp_v3_resource "github.com/emissary-ingress/emissary/v3/pkg/envoy-control-plane/resource/v3"
	ecp_wellknown "github.com/emissary-ingress/emissary/v3/pkg/envoy-control-plane/wellknown"

	// first-party libraries
	"github.com/datawire/dlib/dlog"
)

// ListenerToRdsListener will take a listener definition and extract any inline RouteConfigurations
// replacing them with a reference to an RDS supplied route configuration. It does not modify the
// supplied listener, any configuration included in the result is copied from the input.
//
// If the input listener does not match the expected form it is simply copied, i.e. it is the
// identity transform for any inputs not matching the expected form.
//
// Example Input (that will get transformed in a non-identity way):
//   - a listener configured with an http connection manager
//   - that specifies an http router
//   - that supplies its RouteConfiguration inline via the route_config field
//
//   {
//     "name": "...",
//     ...,
//     "filter_chains": [
//       {
//         "filter_chain_match": {...},
//         "filters": [
//           {
//             "name": "envoy.filters.network.http_connection_manager",
//             "typed_config": {
//               "@type": "type.googleapis.com/envoy.config.filter.network.http_connection_manager.v2.HttpConnectionManager",
//               "http_filters": [...],
//               "route_config": {
//                 "virtual_hosts": [
//                   {
//                     "name": "ambassador-listener-8443-*",
//                     "domains": ["*"],
//                     "routes": [...],
//                   }
//                 ]
//               }
//             }
//           }
//         ]
//       }
//     ]
//   }
//
// Example Output:
//   - a duplicate listener that defines the "rds" field instead of the "route_config" field
//   - and a list of route configurations
//   - with route_config_name supplied in such a way as to correlate the two together
//
//   lnr, routes, err := ListenerToRdsListener(...)
//
//   lnr = {
//     "name": "...",
//     ...,
//     "filter_chains": [
//       {
//         "filter_chain_match": {...},
//         "filters": [
//           {
//             "name": "envoy.filters.network.http_connection_manager",
//             "typed_config": {
//               "@type": "type.googleapis.com/envoy.config.filter.network.http_connection_manager.v2.HttpConnectionManager",
//               "http_filters": [...],
//               "rds": {
//                 "config_source": {
//                   "ads": {}
//                 },
//                 "route_config_name": "ambassador-listener-8443-routeconfig-0"
//               }
//             }
//           }
//         ]
//       }
//     ]
//   }
//
//  routes = [
//    {
//      "name": "ambassador-listener-8443-routeconfig-0",
//      "virtual_hosts": [
//        {
//          "name": "ambassador-listener-8443-*",
//          "domains": ["*"],
//          "routes": [...],
//        }
//      ]
//    }
//  ]

// V3ListenerToRdsListener is the v3 variety of ListnerToRdsListener
func V3ListenerToRdsListener(lnr *v3listener.Listener) (*v3listener.Listener, []*v3route.RouteConfiguration, error) {
	l := proto.Clone(lnr).(*v3listener.Listener)
	var routes []*v3route.RouteConfiguration
	for _, fc := range l.FilterChains {
		for _, f := range fc.Filters {
			if f.Name != ecp_wellknown.HTTPConnectionManager {
				// We only know how to create an rds listener for HttpConnectionManager
				// listeners. We must ignore all other listeners.
				continue
			}

			// Note that the hcm configuration is stored in a protobuf any, so √the
			// GetHTTPConnectionManager is actually returning an unmarshalled copy.
			hcm := ecp_v3_resource.GetHTTPConnectionManager(f)
			if hcm != nil {
				// RouteSpecifier is a protobuf oneof that corresponds to the rds, route_config, and
				// scoped_routes fields. Only one of those may be set at a time.
				rs, ok := hcm.RouteSpecifier.(*v3httpman.HttpConnectionManager_RouteConfig)
				if ok {
					rc := rs.RouteConfig
					if rc.Name == "" {
						// Generate a unique name for the RouteConfiguration that we can use to
						// correlate the listener to the RDS record. We use the listener name plus
						// an index because there can be more than one route configuration
						// associated with a given listener.
						rc.Name = fmt.Sprintf("%s-routeconfig-%d", l.Name, len(routes))
					}
					routes = append(routes, rc)
					// Now that we have extracted and named the RouteConfiguration, we change the
					// RouteSpecifier from the inline RouteConfig variation to RDS via ADS. This
					// will cause it to use whatever ADS source is defined in the bootstrap
					// configuration.
					hcm.RouteSpecifier = &v3httpman.HttpConnectionManager_Rds{
						Rds: &v3httpman.Rds{
							ConfigSource: &v3core.ConfigSource{
								ConfigSourceSpecifier: &v3core.ConfigSource_Ads{
									Ads: &v3core.AggregatedConfigSource{},
								},
								ResourceApiVersion: v3core.ApiVersion_V3,
							},
							RouteConfigName: rc.Name,
						},
					}
				}

				// Because the hcm is a protobuf any, we need to remarshal it, we can't simply
				// expect the above modifications to take effect on our clone of the input. There is
				// also a protobuf oneof that includes the deprecated config and typed_config
				// fields.
				any, err := anypb.New(hcm)
				if err != nil {
					return nil, nil, err
				}
				f.ConfigType = &v3listener.Filter_TypedConfig{TypedConfig: any}
			}
		}
	}

	return l, routes, nil
}

// JoinEdsClusters will perform an outer join operation between the eds clusters in the supplied
// clusterlist and the eds endpoint data in the supplied map. It will return a slice of
// ClusterLoadAssignments (cast to []ecp_cache_types.Resource) with endpoint data for all the eds clusters in
// the supplied list. If there is no map entry for a given cluster, an empty ClusterLoadAssignment
// will be synthesized. The result is a set of endpoints that are consistent (by the
// go-control-plane's definition of consistent) with the input clusters.
<<<<<<< HEAD
func JoinEdsClusters(ctx context.Context, clusters []ecp_cache_types.Resource, edsEndpoints map[string]*apiv2.ClusterLoadAssignment, edsBypass bool) (endpoints []ecp_cache_types.Resource) {
=======
func JoinEdsClusters(ctx context.Context, clusters []ecp_cache_types.Resource, edsEndpoints map[string]*v3endpoint.ClusterLoadAssignment) (endpoints []ecp_cache_types.Resource) {
>>>>>>> 96b81c5d
	for _, clu := range clusters {
		c := clu.(*v3cluster.Cluster)
		// Don't mess with non EDS clusters.
		if c.EdsClusterConfig == nil {
			continue
		}

		// By default, envoy will use the cluster name to lookup ClusterLoadAssignments unless the
		// ServiceName is supplied in the EdsClusterConfig.
		ref := c.EdsClusterConfig.ServiceName
		if ref == "" {
			ref = c.Name
		}

		// This change was introduced as a stop gap solution to mitigate the 503 issues when certificates are rotated.
		// The issue is CDS gets updated and waits for EDS to send ClusterLoadAssignment.
		// During this wait period calls that are coming through get hit with a 503 since the cluster is in a warming state.
		// The solution is to "hijack" the cluster and insert all the endpoints instead of relying on EDS.
		// Now there will be a discrepancy between envoy/envoy.json and the config envoy.
		if edsBypass {
			if ep, ok := edsEndpoints[ref]; ok {
				c.LoadAssignment = ep
				c.EdsClusterConfig = nil

				// Type 0 is STATIC
				c.ClusterDiscoveryType = &apiv2.Cluster_Type{Type: 0}
			}
		} else {
<<<<<<< HEAD
			var source string
			ep, ok := edsEndpoints[ref]
			if ok {
				source = "found"
			} else {
				ep = &apiv2.ClusterLoadAssignment{
					ClusterName: ref,
					Endpoints:   []*apiv2_endpoint.LocalityLbEndpoints{},
				}
				source = "synthesized"
=======
			ep = &v3endpoint.ClusterLoadAssignment{
				ClusterName: ref,
				Endpoints:   []*v3endpoint.LocalityLbEndpoints{},
>>>>>>> 96b81c5d
			}

			dlog.Debugf(ctx, "%s envoy v2 ClusterLoadAssignment for cluster %s: %v", source, c.Name, ep)
			endpoints = append(endpoints, ep)
		}
	}

	return
}

// JoinEdsClustersV3 will perform an outer join operation between the eds clusters in the supplied
// clusterlist and the eds endpoint data in the supplied map. It will return a slice of
// ClusterLoadAssignments (cast to []ecp_cache_types.Resource) with endpoint data for all the eds clusters in
// the supplied list. If there is no map entry for a given cluster, an empty ClusterLoadAssignment
// will be synthesized. The result is a set of endpoints that are consistent (by the
// go-control-plane's definition of consistent) with the input clusters.
<<<<<<< HEAD
func JoinEdsClustersV3(ctx context.Context, clusters []ecp_cache_types.Resource, edsEndpoints map[string]*apiv3_endpoint.ClusterLoadAssignment, edsBypass bool) (endpoints []ecp_cache_types.Resource) {
=======
func JoinEdsClustersV3(ctx context.Context, clusters []ecp_cache_types.Resource, edsEndpoints map[string]*v3endpoint.ClusterLoadAssignment) (endpoints []ecp_cache_types.Resource) {
>>>>>>> 96b81c5d
	for _, clu := range clusters {
		c := clu.(*v3cluster.Cluster)
		// Don't mess with non EDS clusters.
		if c.EdsClusterConfig == nil {
			continue
		}

		// By default, envoy will use the cluster name to lookup ClusterLoadAssignments unless the
		// ServiceName is supplied in the EdsClusterConfig.
		ref := c.EdsClusterConfig.ServiceName
		if ref == "" {
			ref = c.Name
		}

		// This change was introduced as a stop gap solution to mitigate the 503 issues when certificates are rotated.
		// The issue is CDS gets updated and waits for EDS to send ClusterLoadAssignment.
		// During this wait period calls that are coming through get hit with a 503 since the cluster is in a warming state.
		// The solution is to "hijack" the cluster and insert all the endpoints instead of relying on EDS.
		// Now there will be a discrepancy between envoy/envoy.json and the config envoy.
		if edsBypass {
			if ep, ok := edsEndpoints[ref]; ok {
				c.LoadAssignment = ep
				c.EdsClusterConfig = nil

				// Type 0 is STATIC
				c.ClusterDiscoveryType = &apiv3_cluster.Cluster_Type{Type: 0}
			}
		} else {
<<<<<<< HEAD
			var source string
			ep, ok := edsEndpoints[ref]
			if ok {
				source = "found"
			} else {
				ep = &apiv3_endpoint.ClusterLoadAssignment{
					ClusterName: ref,
					Endpoints:   []*apiv3_endpoint.LocalityLbEndpoints{},
				}
				source = "synthesized"
=======
			ep = &v3endpoint.ClusterLoadAssignment{
				ClusterName: ref,
				Endpoints:   []*v3endpoint.LocalityLbEndpoints{},
>>>>>>> 96b81c5d
			}

			dlog.Debugf(ctx, "%s envoy v3 ClusterLoadAssignment for cluster %s: %v", source, c.Name, ep)
			endpoints = append(endpoints, ep)
		}

	}

	return
}<|MERGE_RESOLUTION|>--- conflicted
+++ resolved
@@ -179,11 +179,7 @@
 // the supplied list. If there is no map entry for a given cluster, an empty ClusterLoadAssignment
 // will be synthesized. The result is a set of endpoints that are consistent (by the
 // go-control-plane's definition of consistent) with the input clusters.
-<<<<<<< HEAD
-func JoinEdsClusters(ctx context.Context, clusters []ecp_cache_types.Resource, edsEndpoints map[string]*apiv2.ClusterLoadAssignment, edsBypass bool) (endpoints []ecp_cache_types.Resource) {
-=======
-func JoinEdsClusters(ctx context.Context, clusters []ecp_cache_types.Resource, edsEndpoints map[string]*v3endpoint.ClusterLoadAssignment) (endpoints []ecp_cache_types.Resource) {
->>>>>>> 96b81c5d
+func JoinEdsClusters(ctx context.Context, clusters []ecp_cache_types.Resource, edsEndpoints map[string]*v3endpoint.ClusterLoadAssignment, edsBypass bool) (endpoints []ecp_cache_types.Resource) {
 	for _, clu := range clusters {
 		c := clu.(*v3cluster.Cluster)
 		// Don't mess with non EDS clusters.
@@ -209,25 +205,19 @@
 				c.EdsClusterConfig = nil
 
 				// Type 0 is STATIC
-				c.ClusterDiscoveryType = &apiv2.Cluster_Type{Type: 0}
+				c.ClusterDiscoveryType = &v3cluster.Cluster_Type{Type: 0}
 			}
 		} else {
-<<<<<<< HEAD
 			var source string
 			ep, ok := edsEndpoints[ref]
 			if ok {
 				source = "found"
 			} else {
-				ep = &apiv2.ClusterLoadAssignment{
+				ep = &v3endpoint.ClusterLoadAssignment{
 					ClusterName: ref,
-					Endpoints:   []*apiv2_endpoint.LocalityLbEndpoints{},
+					Endpoints:   []*v3endpoint.LocalityLbEndpoints{},
 				}
 				source = "synthesized"
-=======
-			ep = &v3endpoint.ClusterLoadAssignment{
-				ClusterName: ref,
-				Endpoints:   []*v3endpoint.LocalityLbEndpoints{},
->>>>>>> 96b81c5d
 			}
 
 			dlog.Debugf(ctx, "%s envoy v2 ClusterLoadAssignment for cluster %s: %v", source, c.Name, ep)
@@ -244,11 +234,7 @@
 // the supplied list. If there is no map entry for a given cluster, an empty ClusterLoadAssignment
 // will be synthesized. The result is a set of endpoints that are consistent (by the
 // go-control-plane's definition of consistent) with the input clusters.
-<<<<<<< HEAD
-func JoinEdsClustersV3(ctx context.Context, clusters []ecp_cache_types.Resource, edsEndpoints map[string]*apiv3_endpoint.ClusterLoadAssignment, edsBypass bool) (endpoints []ecp_cache_types.Resource) {
-=======
-func JoinEdsClustersV3(ctx context.Context, clusters []ecp_cache_types.Resource, edsEndpoints map[string]*v3endpoint.ClusterLoadAssignment) (endpoints []ecp_cache_types.Resource) {
->>>>>>> 96b81c5d
+func JoinEdsClustersV3(ctx context.Context, clusters []ecp_cache_types.Resource, edsEndpoints map[string]*v3endpoint.ClusterLoadAssignment, edsBypass bool) (endpoints []ecp_cache_types.Resource) {
 	for _, clu := range clusters {
 		c := clu.(*v3cluster.Cluster)
 		// Don't mess with non EDS clusters.
@@ -274,25 +260,19 @@
 				c.EdsClusterConfig = nil
 
 				// Type 0 is STATIC
-				c.ClusterDiscoveryType = &apiv3_cluster.Cluster_Type{Type: 0}
+				c.ClusterDiscoveryType = &v3cluster.Cluster_Type{Type: 0}
 			}
 		} else {
-<<<<<<< HEAD
 			var source string
 			ep, ok := edsEndpoints[ref]
 			if ok {
 				source = "found"
 			} else {
-				ep = &apiv3_endpoint.ClusterLoadAssignment{
+				ep = &v3endpoint.ClusterLoadAssignment{
 					ClusterName: ref,
-					Endpoints:   []*apiv3_endpoint.LocalityLbEndpoints{},
+					Endpoints:   []*v3endpoint.LocalityLbEndpoints{},
 				}
 				source = "synthesized"
-=======
-			ep = &v3endpoint.ClusterLoadAssignment{
-				ClusterName: ref,
-				Endpoints:   []*v3endpoint.LocalityLbEndpoints{},
->>>>>>> 96b81c5d
 			}
 
 			dlog.Debugf(ctx, "%s envoy v3 ClusterLoadAssignment for cluster %s: %v", source, c.Name, ep)
