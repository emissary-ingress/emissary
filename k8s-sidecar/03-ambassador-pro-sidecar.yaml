--- conflicted
+++ resolved
@@ -174,21 +174,13 @@
       apiVersion: ambassador/v1
       kind: RateLimitService
       name: ambassador-pro
-<<<<<<< HEAD
-      service: 127.0.0.1:8081
-=======
       service: "127.0.0.1:8501"
->>>>>>> 26c28d17
       ---
       apiVersion: ambassador/v1
       kind: AuthService
       name: authentication
       proto: grpc
-<<<<<<< HEAD
-      auth_service: 127.0.0.1:8082
-=======
       auth_service: "127.0.0.1:8500"
->>>>>>> 26c28d17
       allow_request_body: false # setting this to 'true' allows Plugin and External filters to access the body, but has performance overhead
       ---
       # This mapping needs to exist, but is never actually followed.
