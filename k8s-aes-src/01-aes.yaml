#==== This file is processed by 'make update-yaml'.
#====  - Comments starting with '#====' are stripped during processing.
#====  - Comments starting with '#devmagic:' are stripped for
#====    published YAML and are uncommented for the private 'make
#====    deploy' YAML.
#====  - A Deployment gets generated and appended to this file.
#devmagic:# @TEMPLATE@

######################################################################
# 'ambassador' namespace.
---
apiVersion: v1
kind: Namespace
metadata:
  name: ambassador
  labels:
    product: aes
#devmagic:{{ if env "DEV_USE_IMAGEPULLSECRET" | ne "" }}
#devmagic:---
#devmagic:apiVersion: v1
#devmagic:kind: Secret
#devmagic:metadata:
#devmagic:  name: dev-image-pull-secret
#devmagic:  namespace: ambassador
#devmagic:type: kubernetes.io/dockerconfigjson
#devmagic:data:
#devmagic:  ".dockerconfigjson": {{ printf `%s:%s` (env "DOCKER_BUILD_USERNAME") (env "DOCKER_BUILD_PASSWORD") | b64enc | printf `{"auths": {%q: {"auth": %q}}}` (env "DEV_REGISTRY" | dir) | b64enc }}
#devmagic:---
#devmagic:apiVersion: v1
#devmagic:kind: ServiceAccount
#devmagic:metadata:
#devmagic:  name: default
#devmagic:  namespace: ambassador
#devmagic:imagePullSecrets:
#devmagic:- name: dev-image-pull-secret
#devmagic:{{ end }}

######################################################################
# RBAC
# NB: ClusterRoles and ClusterRoleBindings are not namespaced
---
apiVersion: v1
kind: ServiceAccount
metadata:
  name: ambassador
  namespace: ambassador
  labels:
    product: aes
---
apiVersion: rbac.authorization.k8s.io/v1beta1
kind: ClusterRole
metadata:
  name: ambassador
  labels:
    product: aes
rules:
# Edge Stack mostly needs the same permissions as Ambassador OSS,
# but:
#  1. It needs extra permissions ("update"/"patch"/"create"/"delete")
#     for getambassador.io resources.
#  2. It needs extra permissions ("create"/"update") for secrets.
#  3. It needs permission to "create" events.
#  4. It needs permission to "get"/"create"/"update" Leases (or
#     Endpoints, if on Kubernetes <1.12).
#
# Note: If you edit this, be sure to also edit the pytest
# `manifests/rbac_*_scope.yaml` files.
- apiGroups: [""]
  resources: [ "namespaces", "services" ]
  verbs: ["get", "list", "watch"]
- apiGroups: [ "getambassador.io" ]
  resources: [ "*" ]
  verbs: ["get", "list", "watch", "update", "patch", "create", "delete" ]
- apiGroups: [ "apiextensions.k8s.io" ]
  resources: [ "customresourcedefinitions" ]
  verbs: ["get", "list", "watch"]
- apiGroups: [ "networking.internal.knative.dev" ]
  resources: [ "clusteringresses", "ingresses" ]
  verbs: ["get", "list", "watch"]
- apiGroups: [ "networking.internal.knative.dev" ]
  resources: [ "ingresses/status", "clusteringresses/status" ]
  verbs: ["update"]
- apiGroups: [ "extensions", "networking.k8s.io" ]
  resources: [ "ingresses" ]
  verbs: ["get", "list", "watch"]
- apiGroups: [ "extensions", "networking.k8s.io" ]
  resources: [ "ingresses/status" ]
  verbs: ["update"]
- apiGroups: [""]
  resources: [ "secrets" ]
  verbs: ["get", "list", "watch", "create", "update"]
- apiGroups: [""]
  resources: [ "events" ]
  verbs: ["get", "list", "watch", "create"]
- apiGroups: ["coordination.k8s.io"]
  resources: [ "leases" ]
  verbs: ["get", "create", "update"]
- apiGroups: [""]
  resources: [ "endpoints" ]
  verbs: ["get", "list", "watch", "create", "update"]
# extra permissions for kale
- apiGroups: [""]
  resources: [ "pods", "services" ]
  verbs: [ "get", "list", "create", "watch" ]
- apiGroups: ["getambassador.io"]
  resources: [ "mappings", "projects" ]
  verbs: [ "get", "list", "create", "watch" ]
- apiGroups: [""]
  resources: [ "pods/log" ]
  verbs: [ "get" ]
---
<<<<<<< HEAD
apiVersion: v1
kind: ServiceAccount
metadata:
  name: ambassador
  namespace: ambassador
  labels:
    product: aes
#devmagic:{{ if env "DEV_USE_IMAGEPULLSECRET" | ne "" }}
#devmagic:imagePullSecrets:
#devmagic:- name: dev-image-pull-secret
#devmagic:{{ end }}
---
=======
>>>>>>> 32dda034
apiVersion: rbac.authorization.k8s.io/v1beta1
kind: ClusterRoleBinding
metadata:
  name: ambassador
  labels:
    product: aes
roleRef:
  apiGroup: rbac.authorization.k8s.io
  kind: ClusterRole
  name: ambassador
subjects:
- kind: ServiceAccount
  name: ambassador
  namespace: ambassador


######################################################################
# In-cluster Registry for Kale

# A NodePort mapping for the registry. This allows the kubelets
# running on the worker nodes to access the registry at
# 127.0.0.1:31000. In theory this should work on multiple kinds of
# clusters, but this may be brittle and requires testing. This works
# for GKE clusters after working around the following issues:
# - GKE nodes are configured in such a way that you have to use
#   127.0.0.1 instead of localhost since localhost seems to resolve to
#   an IPV6 address.
# - GKE nodes cannot reach the ip addresses of load balancer services
#   running on their own cluster, even though the rest of the world
#   can reach those ip address.
---
apiVersion: v1
kind: Service
metadata:
  name: registry
  namespace: ambassador
  labels:
    product: aes
spec:
  type: NodePort
  selector:
    app: registry
  ports:
    - port: 443
      nodePort: 31000
      targetPort: 5000


# The registry deployment. The deployment includes a persistent volume
# mount for storing images, a config-map mount for customizing the
# registry configuration, and a secret mounted for tls.
---
apiVersion: apps/v1
kind: Deployment
metadata:
  name: registry
  namespace: ambassador
  labels:
    product: aes
    app: registry
spec:
  replicas: 1
  strategy:
    rollingUpdate:
      maxSurge: 0
  selector:
    matchLabels:
      app: registry
  template:
    metadata:
      annotations:
        foo: "5"
      labels:
        app: registry
    spec:
      containers:
      - name: registry
        image: registry:2
        ports:
        - containerPort: 5000
        volumeMounts:
          - mountPath: /var/lib/registry
            name: registry-data
          - name: registry-config
            mountPath: /etc/docker/registry
          - name: registry-tls
            mountPath: /etc/tls
      volumes:
        - name: registry-config
          configMap:
            # Provide the name of the ConfigMap containing the files you want
            # to add to the container
            name: registry-config
        - name: registry-data
          persistentVolumeClaim:
            claimName: registry-data
        - name: registry-tls
          secret:
            secretName: registry-tls

# The configuration file for our registry.
---
apiVersion: v1
kind: ConfigMap
metadata:
  name: registry-config
  namespace: ambassador
  labels:
    product: aes
data:
  config.yml: |
    version: 0.1
    log:
      fields:
        service: registry
    storage:
      cache:
        blobdescriptor: inmemory
      filesystem:
        rootdirectory: /var/lib/registry
    http:
      addr: :5000
      headers:
        X-Content-Type-Options: [nosniff]
      tls:
        certificate: /etc/tls/tls.crt
        key: /etc/tls/tls.key
    health:
      storagedriver:
        enabled: true
        interval: 10s
        threshold: 3

# The persistent volume for our registry.
---
apiVersion: v1
kind: PersistentVolumeClaim
metadata:
  name: registry-data
  namespace: ambassador
  labels:
    product: aes
spec:
  accessModes:
    - ReadWriteOnce
  resources:
    requests:
      storage: 10Gi

# The self-signed tls secret for our registry. We should look into
# generating this on install with a job.
---
apiVersion: v1
kind: Secret
metadata:
  name: registry-tls
  namespace: ambassador
  labels:
    product: aes
type: kubernetes.io/tls
data:
  tls.crt: |
    LS0tLS1CRUdJTiBDRVJUSUZJQ0FURS0tLS0tCk1JSUVEekNDQXZlZ0F3SUJBZ0lVSVZrWlJGSkVJ
    VCtOTlJiMFJ0TkxwZFp5TTVnd0RRWUpLb1pJaHZjTkFRRUwKQlFBd2daWXhDekFKQmdOVkJBWVRB
    bFZUTVJZd0ZBWURWUVFJREExTllYTnpZV05vZFhObGRIUnpNUk13RVFZRApWUVFIREFwVGIyMWxj
    blpwYkd4bE1SRXdEd1lEVlFRS0RBaEVZWFJoZDJseVpURVVNQklHQTFVRUN3d0xSVzVuCmFXNWxa
    WEpwYm1jeEVUQVBCZ05WQkFNTUNISmxaMmx6ZEhKNU1SNHdIQVlKS29aSWh2Y05BUWtCRmc5a1pY
    WkEKWkdGMFlYZHBjbVV1YVc4d0hoY05NakF3TVRNd01qRXdNVFV5V2hjTk1qRXdNVEk1TWpFd01U
    VXlXakNCbGpFTApNQWtHQTFVRUJoTUNWVk14RmpBVUJnTlZCQWdNRFUxaGMzTmhZMmgxYzJWMGRI
    TXhFekFSQmdOVkJBY01DbE52CmJXVnlkbWxzYkdVeEVUQVBCZ05WQkFvTUNFUmhkR0YzYVhKbE1S
    UXdFZ1lEVlFRTERBdEZibWRwYm1WbGNtbHUKWnpFUk1BOEdBMVVFQXd3SWNtVm5hWE4wY25reEhq
    QWNCZ2txaGtpRzl3MEJDUUVXRDJSbGRrQmtZWFJoZDJseQpaUzVwYnpDQ0FTSXdEUVlKS29aSWh2
    Y05BUUVCQlFBRGdnRVBBRENDQVFvQ2dnRUJBTFRtZ21wb2szVVdCVkhqCjFqb2R5eG9LZFJad09Y
    WnhiZ25ITXlMa2xxLzUydGdmTEJmVlU1TzB2aE5iVm5vcEVSRWdWV0pTd3dlN0dOS0EKSjlaWWxC
    Qlc1Q1U5Q3FNalU2TTVOdTdiVWRQblNyNGRFSFlWcmhEakJYcVpDUElEaFhZS2ZZYWh0YlB4cis1
    egpueS9qQktKU2JwM3RWU3d5SEhsY3JJNHdOU2R1Q2x5UFplOFR0Q2hGQUxhcU5rWUMvclNGK0w0
    SWcwZmY1N0duClpFVmsyZDJja09Xbkp6akRXMGhYL3FUcXhUKzZwV2tUQThWQ0FVS2FabEY5VkRK
    c20rOW1XM2dBWmZ5NWdFWloKajcvaktqNTd5R1BUR2xWQXhra2J2WlJJVWQ5LzVkVmE3V1RCYnlR
    dkxvOEkyWWQ3S1h6Y3BjcElpS2hRREdPQQpHbGVoa2JVQ0F3RUFBYU5UTUZFd0hRWURWUjBPQkJZ
    RUZGTDV5NnNIb09tV0FRWVVGano4VHNETGFnUTdNQjhHCkExVWRJd1FZTUJhQUZGTDV5NnNIb09t
    V0FRWVVGano4VHNETGFnUTdNQThHQTFVZEV3RUIvd1FGTUFNQkFmOHcKRFFZSktvWklodmNOQVFF
    TEJRQURnZ0VCQUFZdHlnNDNDTEJsbVlvY0NkSjVpSlF0NTR0anFGU2hIMzdFd3h4WQp1QVExRHRW
    a0Q3QngzUURZZ1cxeU1QYzFTRDhYenFUcWxjQUlOQTZwdVB0SlNPcC8wUUVqVFJSMkFSZFF5VURI
    ClZOZEZzcHp5MGRnbllqOXY2ckl4akdOazVHZXI3cUp4TURaUUY0dC82NHZLYWNyOHZOQ3dnSmI5
    WEZaMTBjNlEKdVNSNVVVN1pMTWJPeWd4a0hPQStMMXp3S2pSaXZUb2ZMbExPOURQNUJwMk9hOGgr
    TmZhVkJ4ZHFUS2l0UzFaOApnUnZhOTFuRHZwTjl5aHBiNFJVN2FoWW9tWGF4VE5ZVEJxVE1uZWhE
    aWhPQjdBS2Z0VVErdjJWZ2VlM1FxaGJ4CjRUSlJpTTUxR2VIWEtoVWw5ZXBxRnBlYllIa1BnU1ln
    bU1OUy9aT3JSWmFxajVRPQotLS0tLUVORCBDRVJUSUZJQ0FURS0tLS0tCg==
  tls.key: |
    LS0tLS1CRUdJTiBQUklWQVRFIEtFWS0tLS0tCk1JSUV2QUlCQURBTkJna3Foa2lHOXcwQkFRRUZB
    QVNDQktZd2dnU2lBZ0VBQW9JQkFRQzA1b0pxYUpOMUZnVlIKNDlZNkhjc2FDblVXY0RsMmNXNEp4
    ek1pNUphditkcllIeXdYMVZPVHRMNFRXMVo2S1JFUklGVmlVc01IdXhqUwpnQ2ZXV0pRUVZ1UWxQ
    UXFqSTFPak9UYnUyMUhUNTBxK0hSQjJGYTRRNHdWNm1RanlBNFYyQ24yR29iV3o4YS91CmM1OHY0
    d1NpVW02ZDdWVXNNaHg1WEt5T01EVW5iZ3BjajJYdkU3UW9SUUMycWpaR0F2NjBoZmkrQ0lOSDMr
    ZXgKcDJSRlpObmRuSkRscHljNHcxdElWLzZrNnNVL3VxVnBFd1BGUWdGQ21tWlJmVlF5Ykp2dlps
    dDRBR1g4dVlCRwpXWSsvNHlvK2U4aGoweHBWUU1aSkc3MlVTRkhmZitYVld1MWt3VzhrTHk2UENO
    bUhleWw4M0tYS1NJaW9VQXhqCmdCcFhvWkcxQWdNQkFBRUNnZ0VBWUxiMGRxdGVXclRoTnp6V0pk
    QVQ2K0kzWXoyd214QmR3a0NMcUZZSjhoOWsKenpNclFicTlxalJ4Z3F2TWVoZEdscDl3eHRaMGlz
    ZU9wOHY0Z0hKdkJxVk42RkxRUXhQNS9VUHppSlFkRld1TQozRU54cjVBN3RhK0tHRmVGSHM2Zkpk
    TEo5WmF6TEhkRWxmbWUyOTFGZHZzWFJMdkVVNUtmQW90M2ZiVnNWWjFxCnRucVIzY0dET3JVQ00v
    ZzJKZmVBYk5wSUJjTnlCV0diOGRQbm5SaHZRNW5YN1ozUnJiNTlhQnhOcldCSkFkbnEKOUtkS3BR
    UmU4cjBiRGJ0WVZQamxXRldpOVluWVQ0WHpQOG9TU0t5a3R4TWZraEM2dlVKb0gwNHFOSmRkWjVM
    WAozWjRKUm14RnlUZU1rUG0xa2dnSVVRZGJhRWp1WG0rOThOeXVkZitKcVFLQmdRRGx6SS9XMzZM
    am1pRE9MSDVUCnFhZTFnazNMV2lTY3hwZzRhazEyenhLSlkrWUJiNnc4UG5EVmlvY2tPa0lsSERh
    V0xzQ2VpRkJsM2lPSDlUWWcKQm9iY3JVZVNUbWdOaUNqSlpIWVhIUlY1TEN2bGE0UkhhcXNMWG43
    elptTE5GVW9YRlhaTkoyQzlqUEp5TStyQQpqOWJLWlFvQTF2NC9qOUdMTXN3eEJZem1pd0tCZ1FE
    SmhxNDhrYmV0MlRTRFhyMUxuY3FMVU9wak1hQmNyOEJKCnpDNlBwK3F0ck01QVE1RnkwaHRoV2Zn
    bDkzZU5vMWRQT2pCRDZ6amIyd2dNSHhBR2w1V0pIN005enFBSWJSaW0KbDFNcmsrUkprbUVGeUls
    cU95TG9jNlg0V1pPN1BwejZPQkdWTExGOFlBR09UcldaRzZwUStDeVJWN3hHUS9PWAo4QlN5UVVh
    d3Z3S0JnRWFXWG55dmQxYVlpb2txUzZlaFRuM0h4K08yRGRjR2ZjMmVnYXNFRW5xWGNCaHkyQ0l0
    ClAvV29OcmpmR0dCVDJVU3FtY3BZcnZHTG1iaHlqeXlwTkpYbXVEeHR6ektRNTQ1dFNJVHpEeHlJ
    Zi9kWjNta2QKaityUEhRbmhJbXBDcHQ2T1hpZDIrQlZoalR1ZFRQZlhkeS8yZDJzb256S2hGOG05
    VWRHaEZkWGZBb0dBRkZ0QwpabVBoeGZIVzJCNU55TUdib0E4QVhoeTVNaU9lck5XdkxsdXIzUGRE
    cmtJbEF4QXVLOXRHc2E4WnFIa0RiTUZYCjlzUmY3ZlZtRHJOa2p3WG8yUDBXd2Z1Sk50Q3VXTVdZ
    WlNKL1FOOUVaYTBvRkU3ODY3WWk0YjlLcVBOZUwvaFIKN2x1aFlncmduVnRlQktWQ3d3TU9uVy9i
    V00yc1lZQ2kxbzY1Y1VrQ2dZQUR4SUJmOGZUOURDS0NaZ1FvQXNDYwpvSzcvdzdDYk1hOEp5TjZa
    ZDRiSlIrSzRzUEtQekd2M3dEandxRzFTRkN6UU1FR01mOWt6TWFYb09XdzNaN2NCCklIZTJDUXFF
    N2NZdW1LYjFkOTFueU1qMVdQVC9CWEJKZzB3aUNMV0RjakdQR0xNWTJyeGsvMWwzL2xjKy9WVkcK
    NjRZZUh1YlllOE9Iemp5UEZGSnJZdz09Ci0tLS0tRU5EIFBSSVZBVEUgS0VZLS0tLS0K

######################################################################
# Redis
---
apiVersion: v1
kind: Service
metadata:
  name: ambassador-redis
  namespace: ambassador
  labels:
    product: aes
spec:
  type: ClusterIP
  ports:
  - port: 6379
    targetPort: 6379
  selector:
    service: ambassador-redis
---
apiVersion: apps/v1
kind: Deployment
metadata:
  name: ambassador-redis
  namespace: ambassador
  labels:
    product: aes
spec:
  replicas: 1
  selector:
    matchLabels:
      service: ambassador-redis
  template:
    metadata:
      labels:
        service: ambassador-redis
    spec:
      containers:
      - name: redis
        image: redis:5.0.1
      restartPolicy: Always

######################################################################
# Configure Ambassador Edge Stack.
---
apiVersion: getambassador.io/v2
kind: RateLimitService
metadata:
  name: ambassador-edge-stack-ratelimit
  namespace: ambassador
  labels:
    product: aes
spec:
  service: "127.0.0.1:8500"
---
apiVersion: getambassador.io/v2
kind: AuthService
metadata:
  name: ambassador-edge-stack-auth
  namespace: ambassador
  labels:
    product: aes
spec:
  proto: grpc
  status_on_error:
    code: 504
  auth_service: "127.0.0.1:8500"
  allow_request_body: false # setting this to 'true' allows Plugin and External filters to access the body, but has performance overhead
---
apiVersion: v1
kind: Secret
metadata:
  name: ambassador-edge-stack
  namespace: ambassador
data:
  license-key: "" # This secret is just a placeholder, it is mounted as a volume and refreshed when changed

######################################################################
# Configure DevPortal
---
apiVersion: getambassador.io/v2
kind: Mapping
metadata:
  # This Mapping name is referenced by convention, it's important to leave as-is.
  name: ambassador-devportal
  namespace: ambassador
  labels:
    product: aes
spec:
  prefix: /docs/
  rewrite: "/docs/"
  service: "127.0.0.1:8500"
---
apiVersion: getambassador.io/v2
kind: Mapping
metadata:
  # This Mapping name is referenced by convention, it's important to leave as-is.
  name: ambassador-devportal-api
  namespace: ambassador
  labels:
    product: aes
spec:
  prefix: /openapi/
  rewrite: ""
  service: "127.0.0.1:8500"

######################################################################
# Create the 'ambassador' and 'ambassador-admin' Services.
---
apiVersion: v1
kind: Service
metadata:
  name: ambassador
  namespace: ambassador
  labels:
    product: aes
    app.kubernetes.io/component: ambassador-service
spec:
  type: LoadBalancer
  ports:
  - name: http
    port: 80
    targetPort: http
  - name: https
    port: 443
    targetPort: https
  selector:
    service: ambassador
---
apiVersion: v1
kind: Service
metadata:
  labels:
    service: ambassador-admin
    product: aes
  name: ambassador-admin
  namespace: ambassador
spec:
  type: ClusterIP
  ports:
  - name: ambassador-admin
    port: 8877
    targetPort: admin
  selector:
    service: ambassador

######################################################################
# Create the Deployment backing the 'ambassador' and
# 'ambassador-admin' Services.
---
#==== 'make update-yaml' generates a Deployment and from the OSS YAML
#==== and inserts it here.<|MERGE_RESOLUTION|>--- conflicted
+++ resolved
@@ -46,6 +46,10 @@
   namespace: ambassador
   labels:
     product: aes
+#devmagic:{{ if env "DEV_USE_IMAGEPULLSECRET" | ne "" }}
+#devmagic:imagePullSecrets:
+#devmagic:- name: dev-image-pull-secret
+#devmagic:{{ end }}
 ---
 apiVersion: rbac.authorization.k8s.io/v1beta1
 kind: ClusterRole
@@ -109,21 +113,6 @@
   resources: [ "pods/log" ]
   verbs: [ "get" ]
 ---
-<<<<<<< HEAD
-apiVersion: v1
-kind: ServiceAccount
-metadata:
-  name: ambassador
-  namespace: ambassador
-  labels:
-    product: aes
-#devmagic:{{ if env "DEV_USE_IMAGEPULLSECRET" | ne "" }}
-#devmagic:imagePullSecrets:
-#devmagic:- name: dev-image-pull-secret
-#devmagic:{{ end }}
----
-=======
->>>>>>> 32dda034
 apiVersion: rbac.authorization.k8s.io/v1beta1
 kind: ClusterRoleBinding
 metadata:
