---
apiVersion: v1
kind: Service
metadata:
  labels:
    service: ambassador-admin
  name: ambassador-admin
spec:
  type: NodePort
  ports:
  - name: ambassador-admin
    port: 8877
    targetPort: 8877
  selector:
    service: ambassador
---
apiVersion: rbac.authorization.k8s.io/v1beta1
kind: ClusterRole
metadata:
  name: ambassador
- apiGroups: [""]
<<<<<<< HEAD
  resources:
  - namespaces
  - services
  - secrets
  - endpoints
  verbs: ["get", "list", "watch"]
- apiGroups: ["getambassador.io"]
  resources:
  - authservices
  - mappings
  - modules
  - ratelimitservices
  - tcpmappings
  - tlscontexts
  - tracingservices
=======
  resources: [ "endpoints", "namespaces", "secrets", "services" ]
  verbs: ["get", "list", "watch"]
- apiGroups: [ "getambassador.io" ]
  resources: [ "*" ]
>>>>>>> e6b9f4d7
  verbs: ["get", "list", "watch"]
---
apiVersion: v1
kind: ServiceAccount
metadata:
  name: ambassador
---
apiVersion: rbac.authorization.k8s.io/v1beta1
kind: ClusterRoleBinding
metadata:
  name: ambassador
roleRef:
  apiGroup: rbac.authorization.k8s.io
  kind: ClusterRole
  name: ambassador
subjects:
- kind: ServiceAccount
  name: ambassador
  namespace: default
---
apiVersion: apiextensions.k8s.io/v1beta1
kind: CustomResourceDefinition
metadata:
  name: authservices.getambassador.io
spec:
  group: getambassador.io
  version: v1
  versions:
  - name: v1
    served: true
    storage: true
  scope: Namespaced
  names:
    plural: authservices
    singular: authservice
    kind: AuthService
---
apiVersion: apiextensions.k8s.io/v1beta1
kind: CustomResourceDefinition
metadata:
  name: mappings.getambassador.io
spec:
  group: getambassador.io
  version: v1
  versions:
  - name: v1
    served: true
    storage: true
  scope: Namespaced
  names:
    plural: mappings
    singular: mapping
    kind: Mapping
---
apiVersion: apiextensions.k8s.io/v1beta1
kind: CustomResourceDefinition
metadata:
  name: modules.getambassador.io
spec:
  group: getambassador.io
  version: v1
  versions:
  - name: v1
    served: true
    storage: true
  scope: Namespaced
  names:
    plural: modules
    singular: module
    kind: Module
---
apiVersion: apiextensions.k8s.io/v1beta1
kind: CustomResourceDefinition
metadata:
  name: ratelimitservices.getambassador.io
spec:
  group: getambassador.io
  version: v1
  versions:
  - name: v1
    served: true
    storage: true
  scope: Namespaced
  names:
    plural: ratelimitservices
    singular: ratelimitservice
    kind: RateLimitService
---
apiVersion: apiextensions.k8s.io/v1beta1
kind: CustomResourceDefinition
metadata:
  name: tcpmappings.getambassador.io
spec:
  group: getambassador.io
  version: v1
  versions:
  - name: v1
    served: true
    storage: true
  scope: Namespaced
  names:
    plural: tcpmappings
    singular: tcpmapping
    kind: TCPMapping
---
apiVersion: apiextensions.k8s.io/v1beta1
kind: CustomResourceDefinition
metadata:
  name: tlscontexts.getambassador.io
spec:
  group: getambassador.io
  version: v1
  versions:
  - name: v1
    served: true
    storage: true
  scope: Namespaced
  names:
    plural: tlscontexts
    singular: tlscontext
    kind: TLSContext
---
apiVersion: apiextensions.k8s.io/v1beta1
kind: CustomResourceDefinition
metadata:
  name: tracingservices.getambassador.io
spec:
  group: getambassador.io
  version: v1
  versions:
  - name: v1
    served: true
    storage: true
  scope: Namespaced
  names:
    plural: tracingservices
    singular: tracingservice
    kind: TracingService
---
apiVersion: v1
kind: ConfigMap
metadata:
  name: ambassador-statsd-config
data:
  exporterConfiguration: ''
---
apiVersion: extensions/v1beta1
kind: Deployment
metadata:
  name: ambassador
spec:
  replicas: 3
  template:
    metadata:
      annotations:
        sidecar.istio.io/inject: "false"
        "consul.hashicorp.com/connect-inject": "false"
      labels:
        service: ambassador
    spec:
      affinity:
        podAntiAffinity:
          preferredDuringSchedulingIgnoredDuringExecution:
          - weight: 100
            podAffinityTerm:
              labelSelector:
                matchLabels:
                  service: ambassador
              topologyKey: kubernetes.io/hostname
      serviceAccountName: ambassador
      volumes:
      - name: stats-exporter-mapping-config
        configMap:
          name: ambassador-statsd-config
          items:
          - key: exporterConfiguration
            path: mapping-config.yaml
      containers:
      - name: ambassador
        image: quay.io/datawire/ambassador:%version%
        resources:
          limits:
            cpu: 1
            memory: 400Mi
          requests:
            cpu: 200m
            memory: 100Mi
        env:
        - name: AMBASSADOR_NAMESPACE
          valueFrom:
            fieldRef:
              fieldPath: metadata.namespace
        - name: STATSD_ENABLED
          value: "true"
        - name: STATSD_HOST
          value: "localhost"
        ports:
        - name: http
          containerPort: 8080
        - name: https
          containerPort: 8443
        - name: admin
          containerPort: 8877
        livenessProbe:
          httpGet:
            path: /ambassador/v0/check_alive
            port: 8877
          initialDelaySeconds: 30
          periodSeconds: 3
        readinessProbe:
          httpGet:
            path: /ambassador/v0/check_ready
            port: 8877
          initialDelaySeconds: 30
          periodSeconds: 3
      - name: statsd-sink
        image: prom/statsd-exporter:v0.8.1
        ports:
        - name: metrics
          containerPort: 9102
        - name: listener
          containerPort: 8125
        args: ["--statsd.listen-udp=:8125", "--statsd.mapping-config=/statsd-exporter/mapping-config.yaml"]
        volumeMounts:
        - name: stats-exporter-mapping-config
          mountPath: /statsd-exporter/
          readOnly: true
      restartPolicy: Always
      securityContext:
        runAsUser: 8888<|MERGE_RESOLUTION|>--- conflicted
+++ resolved
@@ -19,7 +19,6 @@
 metadata:
   name: ambassador
 - apiGroups: [""]
-<<<<<<< HEAD
   resources:
   - namespaces
   - services
@@ -35,12 +34,6 @@
   - tcpmappings
   - tlscontexts
   - tracingservices
-=======
-  resources: [ "endpoints", "namespaces", "secrets", "services" ]
-  verbs: ["get", "list", "watch"]
-- apiGroups: [ "getambassador.io" ]
-  resources: [ "*" ]
->>>>>>> e6b9f4d7
   verbs: ["get", "list", "watch"]
 ---
 apiVersion: v1
