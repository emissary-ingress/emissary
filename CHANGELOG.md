Information in this file will be used to build the merged release notes for GA
releases. Please keep it up to date.
------------------------------------------------------------------------------

# Ambassador Edge Stack CHANGELOG

## next (TBD)

- Feature: Support username and password as headers for OAuth2 authentication (`grantType: Password`)
- Bugfix: The Edge Policy Console now honors the `diagnostics.enabled` setting in the `ambassador` Module
- Bugfix: If the `DEVPORTAL_CONTENT_URL` is not accessible, log a warning but don't crash.
- Change: There is no longer a separate traffic-proxy image; that functionality is now part of the main AES image. Set `command: ["traffic-manager"]` to use it.
- Bugfix: The `Plugin` Filter now correctly sets `request.TLS` to nil/non-nil based on if the original request was encrypted or not.
<<<<<<< HEAD
- Bugfix: The "Filters" tab in the webui no longer renders the value of OAuth client secrets that are stored in Kubernetes secrets.
=======
- Feature: `aes-plugin-runner` now allows passing in `docker run` flags after the main argument list.
>>>>>>> 52d04f29

## 1.2.2 (2020-03-04)

- Internal: Track maximum usage for 24-hour periods, not just instantaneous whenever we phone home.

## 1.2.1 (2020-03-03)

- Bugfix: The `aes-plugin-runner` binary for GNU/Linux is now statically linked (instead of being linked against musl libc), so it should now work on either musl libc or GNU libc systems
- Feature: An `aes-plugin-runner` binary for Windows is now produced.  (It is un-tested as of yet.)
- Bugfix: The `OAuth2` Filter redirection-endpoint now handles various XSRF errors more consistently
- Change: The `OAuth2` Filter redirection-endpoint now handles XSRF errors by redirecting back to the identity provider

## 1.2.0 (2020-02-24)

- Change: The `ambassador` service now uses the default `externalTrafficPolicy` of `Cluster` rather than explicitly setting it to `Local`. This is a safer setting for GKE where the `Local` policy can cause outages when ambassador is updated. See https://stackoverflow.com/questions/60121956/are-hitless-rolling-updates-possible-on-gke-with-externaltrafficpolicy-local for details.
- Bugfix: The RBAC for `Ingress` now supports the `networking.k8s.io` `apiGroup`
- Bugfix: Quiet Dev Portal debug logs
- Change: There is no longer a separate app-sidecar image; it is now combined in to the main aes image; set `command: ["app-sidecar"]` to use that functionality.
- Change: The `OAuth2` Filter no longer sets cookies when `insteadOfRedirect` triggers
- Change: The `OAuth2` Filter more frequently adjusts the cookies
- Feature: `ifRequestHeader` can now have `valueRegex` instead of `value`
- Feature: The `OAuth2` Filter now has `useSessionCookies` option to have cookies expire when the browser closes, rather than at a fixed duration
- Feature: `ifRequestHeader` now has `negate: bool` to invert the match

## 1.1.1 (2020-02-12)

- Feature: The Policy Console can now set the log level to "trace" (in addition to "info" or "debug")
- Bugfix: Don't have the Policy Console poll for snapshots when logged out
- Bugfix: Do a better job of noticing when the license key changes
- Bugfix: `aes-plugin-runner --version` now works properly
- Bugfix: Only serve the custom CONGRATULATIONS! 404 page on `/`
- Change: The `OAuth2` Filter `stateTTL` setting is now ignored; the lifetime of state-tokens is now managed automatically

## 1.1.0 (2020-01-28)

- Feature: `External` Filter now exactly matches the current OSS `AuthService` definiton.  It has gained `include_body` (deprecating `allow_request_body`), `status_on_error`, and `failure_mode_allow`.
- Docs: add instructions for what to do after downloading `edgectl`
- Bugfix: make it much faster to apply the Edge Stack License
- Bugfix: make sure the ACME terms-of-service link is always shown
- Bugfix: make the Edge Policy Console more performant

## 1.0.0 (2020-01-15)

Behavior:

 * Developer portal no longer requires the /openapi Mapping
 * Renamed environment variable APRO_DEVPORTAL_CONTENT_URL to DEVPORTAL_CONTENT_URL
 * Feature: Developer portal can check out a non-default branch. Control with DEVPORTAL_CONTENT_BRANCH env var
 * Feature: Developer portal can use a subdir of a checkout. Control with DEVPORTAL_CONTENT_DIR env var
 * `apictl traffic initialize` no longer waits for the traffic-proxy to become ready before exiting.
 * Feature: Developer portal will show swagger documentation for up to five services (or more with appropriate license)
 * Feature: local-devportal is now a standalone go binary with no external dependencies
 * `v1` license keys were not being used so augment them to include emails
 * The OAuth2 redirection endpoint has moved from `/callback` to `/.ambassador/oauth2/redirection-endpoint`.  Migrating Pro users will need to notify thier IDP of the change.

Other:

 * `amb-core` and `amb-sidecar` have been merged in to a combined `aes` which is based on Ambassador OSS [version TBD].
 * `login-gate-js`content has been updated for a clearer first time experience. 

## 0.11.0 (2019-12-10)

Configuration:

 * `JWT` Filter now has a `realm` setting to configure the realm mentioned in `WWW-Authenticate` of error responses.
 * Feature: `JWT` Filter now has a FilterPolicy argument `scope` to preform `draft-ietf-oauth-token-exchange`-compatible Scope validation.
 * Feature: `OAuth2` Filter now has a `.insteadOfRedirect.filters` FilterPolicy argument that lets you provide a list of filters to run; as if you were listing them directly in a FilterPolicy.
 * Feature: `OAuth2` Filter now has a `extraAuthorizationParameters` setting to manually pass extra parameters to the IDP's authorization endpoint.
 * Feature: `OAuth2` Filter now has a `accessTokenJWTFilter` setting to use a `JWT` filter for access token validation when `accessTokenValidation: jwt` or `accessTokenValidation: auto`.

Behavior:

 * Feature: `JWT` Filter now generates RFC 6750-compliant responses with the `WWW-Authenticate` header set.

Other:

 * Update Ambassador Core from Ambassador 0.85.0 (Envoy 1.11+half-way-to-1.12) to 0.86.0 (Envoy 1.12.2)

## 0.10.0 (2019-11-11)

Configuration:

 * Feature: `FilterPolicy` may now set `ifRequestHeader` to only apply a `Filter` to requests with appropriate headers.
 * Feature: `FilterPolicy` may now set `onDeny` and `onAllow` to modify how `Filter`s chain together.
 * Feature: `JWT` Filter `injectRequestHeaderse` templates can now read the incoming HTTP request headers.
 * Feature: `JWT` Filter `errorResponse` can now set HTTP headers of the error response.
 * Beta feature: `OAuth2` Filter can now be configured to receive OAuth client credentials in the HTTP request header, and use them to obtain a client credentials grant.  This is only currently tested with Okta.

Behavior:

 * The `OAuth2` filter's XSRF protection now works differently.  You should use the `ambassador_xsrf.{name}.{namespace}` cookie instead of the `ambassador_session.{name}.{namespace}` cookie for XSRF-protection purposes.

## 0.9.1 (2019-10-22)

Configuration:

 * The `JWT` and `OAuth2` Filter types support `renegotiateTLS`
 * The `JWT` Filter now has an `errorResponse` argument that allows templating the filter's error response.

Other:

 * Update Ambassador Core from Ambassador 0.83.0 to 0.85.0

## 0.9.0 (2019-10-08)

Configuration

 * The `OAuth2` filter now has a FilterPolicy argument `insteadOfRedirect` that can specify a different action to perform than redirecting to the IDP.

Behavior:

 * Feature: Developer portal URL can be changed by the user. Adjust the `ambassador-pro-devportal` `Mapping` CRD (or annotation) by changing the `prefix` to desired prefix and changing the `rewrite` to `/docs/`. The `ambassador-pro-devportal-api` can not be adjusted yet. 
 * Feature: The `OAuth2` filter can now perform OIDC-session RP-initiated logout when used with an identity provider that supports it.
 * Bugfix: Properly return a 404 for unknown paths in the amb-sidecar; instead of serving the index page; this could happen if the devportal Mapping is misconfigured.
 * Bugfix: Fix the "loaded filter" log info message.
 * Bugfix: Don't publish the "dev-portal-server" Docker image; it was obviated by "amb-sidecar" in 0.8.0.
 * Bugfix: The `JWT` Filter is no longer case-sensitive with the auth-scheme (`Bearer` vs `bearer`)
 * Bugfix: The `JWT` Filter no longer accepts authorizations that are missing an auth-scheme

Other:

 * Update Ambassador Core from Ambassador 0.75.0 to 0.83.0
 * Incorporate the Envoy 1.11.2 security patches in Ambassador Core
 * Fast iteration on Developer Portal styling and content using a docker image inside a local checkout of Developer Portal content repo (see reference doc for usage guide)

## 0.8.0 (2019-09-16)

Configuration:

 * `amb-sidecar` now takes additional configuration related to the developer portal.

Behavior:

 * Feature: The developer portal is now in "beta", and incorporated into amb-sidecar.
 * Bugfix: The `External` Filter no longer erroneously follows redirects.
 * Bugfix: Fixed a case-folding bug causing the `JWT` Filter to be inoperable.
 * Enhancement: Errors in `Filter` resource definitions are now recorded and included in error messages.

## 0.7.0 (2019-08-29)

Configuration:

 * `amb-sidecar`: The default value of `USE_STATSD` has changed from `true` to `false`.
 * Bump license key schema v0 → v1.  The developer portal requires a v1 license with the "devportal" feature enabled.  Some future version of the other functionality will drop support for v0 license keys.
 * The `JWT` Filter can now inject HTTP request headers; configured with the `injectRequestHeaders` field.

Behavior:

 * Fixed a resource leak in dev-portal-server

Other:

 * There is now a build of Ambassador with Certified Envoy named "amb-core".

## 0.6.0 (2019-08-05)

Configuration:

 * The CRD field `ambassador_id` may now be a single string instead of a list of strings (this should have always been the case, but there was a bug in the parser).
 * Everything is now on one port: `APRO_HTTP_PORT`, which defaults to `8500`.
 * `LOG_LEVEL` no longer exists; everything obeys `APP_LOG_LEVEL`.
 * The meaning of `REDIS_POOL_SIZE` has changed slightly; there are no longer separate connection pools for ratelimit and filtering; the maximum number of connections is now `REDIS_POOL_SIZE` instead of 2×`REDIS_POOL_SIZE`.
 * The `amb-sidecar` RateLimitService can now report to statsd, and attempts to do so by default (`USE_STATSD`, `STATSD_HOST`, `STATSD_PORT`, `GOSTATS_FLUSH_INTERVAL_SECONDS`).

Behavior:

 * Now also handles gRPC requests for `envoy.service.auth.v2`, in addition to `envoy.service.auth.v2alpha`.
 * Log a stacktrace at log-level "debug" whenever the HTTP client encounters an error.
 * Fix bug where the wrong key was selected from a JWKS.
 * Everything in amb-sidecar now runs as a single process.

## 0.5.0 (2019-06-21)

Configuration:

 * Redis is now always required to be configured.
 * The `amb-sidecar` environment variables `$APRO_PRIVATE_KEY_PATH` and `$APRO_PUBLIC_KEY_PATH` are replaced by a Kubernetes secret and the `$APRO_KEYPAIR_SECRET_NAME` and `$APRO_KEYPAIR_SECRET_NAMESPACE` environment variables.
 * If the `$APRO_KEYPAIR_SECRET_NAME` Kubernetes secret (above) does not exist, `amb-sidecar` now needs the "create" permission for secrets in its ClusterRole.
 * The `OAuth2` Filter now ignores the `audience` field setting.  I expect it to make a come-back in 0.5.1 though.
 * The `OAuth2` Filter now acts as if the `openid` scope value is always included in the FilterPolicy's `scopes` argument.
 * The `OAuth2` Filter can verify Access Tokens with several different methods; configured with the `accessTokenValidation` field.

Behavior:

 * The `OAuth2` Filter is now strictly compliant with OAuth 2.0.  It is verified to work properly with:
   - Auth0
   - Azure AD
   - Google
   - Keycloak
   - Okta
   - UAA
 * The `OAuth2` Filter browser cookie has changed:
   - It is now named `ambassador_session.{{filter_name}}.{{filter_namespace}}` instead of `access_token`.
   - It is now an opaque string instead of a JWT Access Token.  The Access Token is still available in the injected `Authorization` header.
 * The `OAuth2` Filter will no longer consider a user-agent-provided `Authorization` header, it will only consider the cookie.
 * The `OAuth2` Filter now supports Refresh Tokens; they must be requested by listing `offline_access` in the `scopes` argument in the FilterPolicy.
 * The `OAuth2` Filter's `/callback` endpoint is no longer vulnerable to XSRF attacks
 * The Developer Portal file descriptor leak is fixed.

Other:

 * Open Source dependency license compliance is now automated as part of the release machinery.  Source releases for the Docker images are now present in the images themselves at `/*.opensource.tar.gz`.

## 0.4.3 (2019-05-15)

 * Add the Developer Portal (experimental; no documentation available yet)
 * `apictl traffic initialize`: Correctly handle non-`default` namespaces
 * `app-sidecar`: Respect the `APP_LOG_LEVEL` environment variable, same as `amb-sidecar`

## 0.4.2 (2019-05-03)

 * Turn down liveness and readiness probe logging from "info" to "debug"

## 0.4.1 (2019-04-23)

 * Add liveness and readiness probes

## 0.4.0 (2019-04-18)

 * Moved all of the default sidecar ports around; YAML will need to be adjusted (hence 0.4.0 instead of 0.3.2).  Additionally, all of the ports are now configurable via environment variables

   | Purpose          | Variable       | Old  | New  |
   | -------          | --------       | ---  | ---  |
   | Auth gRPC        | APRO_AUTH_PORT | 8082 | 8500 |
   | RLS gRPC         | GRPC_PORT      | 8081 | 8501 |
   | RLS debug (HTTP) | DEBUG_PORT     | 6070 | 8502 |
   | RLS HTTP ???     | PORT           | 7000 | 8503 |

 * `apictl` no longer sets an imagePullSecret when deploying Pro things to the cluster (since the repo is now public)

## 0.3.1 (2019-04-05)

 * Support running the Ambassador sidecar as a non-root user

## 0.3.0 (2019-04-03)

 * New Filter type `External`
 * Request IDs in the Pro logs are the same as the Request IDs in the Ambassador logs
 * `OAuth2` Filter type supports `secretName` and `secretNamespace`
 * Switch to using Ambassador OSS gRPC API
 * No longer necessary to set `allowed_request_headers` or `allowed_authorization_headers` for `Plugin` Filters
 * RLS logs requests as `info` instead of `warn`
 * Officially support Okta as an IDP

## 0.2.5 (2019-04-02)

(0.3.0 was initially tagged as 0.2.5)

## 0.2.4 (2019-03-19)

 * `JWT` and `OAuth2` Filter types support `insecureTLS`
 * `OAuth2` now handles JWTs with a `scope` claim that is a JSON list of scopes, instead of a JSON string containing a whitespace-separated list of scopes (such as those generated by UAA)

## 0.2.3 (2019-03-13)

 * Consul Connect integration no longer requires a license key

## 0.2.2 (2019-03-11)

 * Fix Consul certificate rotation

## 0.2.1 (2019-03-08)

 * Move the AuthService from port 8080 to 8082, and make it configurable with `APRO_AUTH_PORT`

## 0.2.0 (2019-03-04)

 * Have everything require license keys
 * Differentiate between components when phoning-home to Scout
 * Phone-home to kubernaut.io/scout, not metriton.datawire.io/scout
 * Fix bug where `apictl traffic inject` wiped existing `imagePullSecrets`
 * Support `AMBASSADOR_ID`, `AMBASSADOR_SINGLE_NAMESPACE`, and `AMBASSADOR_NAMESPACE`
 * Log format changed
 * OIDC support
 * Replace `Tenant` and `Policy` CRDs with `Filter` and `FilterPolicy` CRDs
 * Add JWT validation filter
 * Add `apro-plugin-runner` (previously was in a separate OSS git repo)

## 0.1.2 (2019-01-24)

 * More readable logs in the event of a crash
 * `apictl traffic` sets `imagePullSecret`
 * Have `apictl` also look for the license key in `~/.config/` as a fallback on macOS.  The paths it now looks in, from highest to lowest precedence, are:
    - `$HOME/Library/Application Support/ambassador/license-key` (macOS only)
    - `${XDG_CONFIG_HOME:-$HOME/.config}/ambassador/license-key`
    - `$HOME/.ambassador.key`

## 0.1.1 (2019-01-23)

 - First release with combined rate-limiting and authentication.<|MERGE_RESOLUTION|>--- conflicted
+++ resolved
@@ -5,17 +5,17 @@
 # Ambassador Edge Stack CHANGELOG
 
 ## next (TBD)
+
+- Bugfix: The "Filters" tab in the webui no longer renders the value of OAuth client secrets that are stored in Kubernetes secrets.
+
+## 1.3.0 (2020-03-17)
 
 - Feature: Support username and password as headers for OAuth2 authentication (`grantType: Password`)
 - Bugfix: The Edge Policy Console now honors the `diagnostics.enabled` setting in the `ambassador` Module
 - Bugfix: If the `DEVPORTAL_CONTENT_URL` is not accessible, log a warning but don't crash.
 - Change: There is no longer a separate traffic-proxy image; that functionality is now part of the main AES image. Set `command: ["traffic-manager"]` to use it.
 - Bugfix: The `Plugin` Filter now correctly sets `request.TLS` to nil/non-nil based on if the original request was encrypted or not.
-<<<<<<< HEAD
-- Bugfix: The "Filters" tab in the webui no longer renders the value of OAuth client secrets that are stored in Kubernetes secrets.
-=======
 - Feature: `aes-plugin-runner` now allows passing in `docker run` flags after the main argument list.
->>>>>>> 52d04f29
 
 ## 1.2.2 (2020-03-04)
 
