--- conflicted
+++ resolved
@@ -67,20 +67,14 @@
 --->
 
 <!--- CueAddReleaseNotes --->
-<<<<<<< HEAD
-## next (TBD)
-=======
 ## [1.4.0] April 8, 2020
 [1.4.0]: https://github.com/datawire/ambassador/compare/v1.3.2...v1.4.0
->>>>>>> 3fafb113
 
 ### Ambassador API Gateway + Ambassador Edge Stack
 
 - Feature: Support Ingress Path types improvements from networking.k8s.io/v1beta1 on Kubernetes 1.18+
 - Feature: Support Ingress hostname wildcards
 - Feature: Support for the IngressClass Resource, added to networking.k8s.io/v1beta1 on Kubernetes 1.18+
-<<<<<<< HEAD
-=======
    - For more about new Ingress support, see the [Ingress Controller documentation](https://getambassador.io/docs/1.4/topics/running/ingress-controller).
 - Feature: `Mapping`s support the `cluster_tag` attribute to control the name of the generated Envoy cluster (thanks, [Stefan Sedich](https://github.com/stefansedich)!)
    - See the [Advanced Mapping Configuration documentation](https://getambassador.io/docs/1.4/topics/using/mappings) for more.
@@ -98,7 +92,6 @@
 - Bugfix: `edgectl intercept` supports matching headers values against regular expressions once more
 - Bugfix: `edgectl install` correctly handles more local and cluster environments
    - For more about `edgectl` improvements, see the [Service Preview and Edge Control documentation](https://getambassador.io/docs/1.4/topics/using/edgectl).
->>>>>>> 3fafb113
 
 ## [1.3.2] April 1, 2020
 [1.3.2]: https://github.com/datawire/ambassador/compare/v1.3.1...v1.3.2
