# Change Log

This file documents all notable changes to Ambassador Helm Chart. The release
numbering uses [semantic versioning](http://semver.org).

## Next Release

<<<<<<< HEAD
- Feature: Allow overriding the namespace for the release using the values file: [ambassador-chart/#122](https://github.com/datawire/ambassador-chart/pull/122)
=======
## v6.5.5

- Allow hyphens in service annotations: [CHANGELOG](https://github.com/datawire/ambassador/blob/master/CHANGELOG.md)
>>>>>>> 8d7ce9d6

## v6.5.4

- Upgrade Ambassador to version 1.7.1: [CHANGELOG](https://github.com/datawire/ambassador/blob/master/CHANGELOG.md)

## v6.5.3

- Upgrade Ambassador to version 1.7.0: [CHANGELOG](https://github.com/datawire/ambassador/blob/master/CHANGELOG.md)

## v6.5.2

- Feature: Add support for DaemonSet/Deployment labels: [ambassador-chart/#114](https://github.com/datawire/ambassador-chart/pull/114)
- Upgrade Ambassador to version 1.6.2: [CHANGELOG](https://github.com/datawire/ambassador/blob/master/CHANGELOG.md)

## v6.5.1

- Upgrade Ambassador to version 1.6.1: [CHANGELOG](https://github.com/datawire/ambassador/blob/master/CHANGELOG.md)

## v6.5.0

- Upgrade Ambassador to version 1.6.0: [CHANGELOG}](https://github.com/datawire/ambassador/blob/master/CHANGELOG.md)

## v6.4.10

- Feature: Allow specifying annotations for the license-key-secret: [ambassador-chart/#106](https://github.com/datawire/ambassador-chart/issues/106)
- Feature: Annotation for keeping the AES secret on removal: [ambassador-chart/#110](https://github.com/datawire/ambassador-chart/issues/110)
- Fix: do not mount the secret if we do not want a secret: [ambassador-chart/#103](https://github.com/datawire/ambassador-chart/issues/103)
- Internal CI refactorings.

## v6.4.9

- BugFix: Cannot specify podSecurityPolicies: [ambassador-chart/#97](https://github.com/datawire/ambassador-chart/issues/97)

## v6.4.8

- Upgrade Ambassador to version 1.5.5: [CHANGELOG](https://github.com/datawire/ambassador/blob/master/CHANGELOG.md)

## v6.4.7

- BugFix: Registry service is now using the proper `app.kubernetes.io/name`
- BugFix: Restore ability to set `REDIS` env vars in `env` instead of `redisEnv`
- Feature: Add `envRaw` to support supplying raw yaml for environment variables. Deprecates `redisEnv`.

## v6.4.6

- Upgrade Ambassador to version 1.5.4: [CHANGELOG](https://github.com/datawire/ambassador/blob/master/CHANGELOG.md)
- Added support setting external IPs for the ambassador service (thanks, [Jason Smith](https://github.com/jasons42)!)

## v6.4.5

- Upgrade Ambassador to version 1.5.3: [CHANGELOG](https://github.com/datawire/ambassador/blob/master/CHANGELOG.md)

## v6.4.4

- Feature flag for enabling or disabling the [`Project` registry](https://www.getambassador.io/docs/latest/topics/using/projects/)
- redisEnv for setting environment variables to control how Ambassador interacts with redis. See [redis environment](https://www.getambassador.io/docs/latest/topics/running/environment/#redis)

## v6.4.3

- Upgrade Ambassador to version 1.5.2: [CHANGELOG](https://github.com/datawire/ambassador/blob/master/CHANGELOG.md)

## v6.4.2

- Upgrade Ambassador to version 1.5.1: [CHANGELOG](https://github.com/datawire/ambassador/blob/master/CHANGELOG.md)

## v6.4.1

- BugFix: The `PodSecurityPolicy` should not be created by default since it is a cluster-wide resource that should only be created once.

If you would like to use the default `PodSecurityPolicy`, make sure to unset `security.podSecurityPolicy` it in all other releases.

## v6.4.0

- Upgrade Ambassador to version 1.5.0: [CHANGELOG](https://github.com/datawire/ambassador/blob/master/CHANGELOG.md)
- AuthService and RateLimitService are now installed in the same namespace as Ambassador.
- Changes RBAC permissions to better support single-namespace installations and detecting getambassador.io CRDs.
- Add option to install Service Preview components (traffic-manager, traffic-agent).
- Add option to install ambassador-injector, alongside Service Preview.
- Add additional security policy configurations.

   `securityContext` has been deprecated in favor of `security` which allows you to set container and pod security contexts as well as a default `PodSecurityPolicy`.

## v6.3.6

- Switch from Quay.io to DockerHub

## v6.3.5

- Upgrade Ambassador to version 1.4.3: [CHANGELOG}](https://github.com/datawire/ambassador/blob/master/CHANGELOG.md)

## v6.3.4

- Minor bug fixes

## v6.3.3

- Add extra labels to ServiceMonitor: [CHANGELOG}](https://github.com/datawire/ambassador/blob/master/CHANGELOG.md)

## v6.3.2

- Upgrade Ambassador to version 1.4.2: [CHANGELOG}](https://github.com/datawire/ambassador/blob/master/CHANGELOG.md)

## v6.3.1

- Upgrade Ambassador to version 1.4.1: [CHANGELOG}](https://github.com/datawire/ambassador/blob/master/CHANGELOG.md)

## v6.3.0

- Adds: Option to create a ServiceMonitor for scraping via Prometheus Operator

## v6.2.5

- Upgrade Ambassador to version 1.4.0: [CHANGELOG}](https://github.com/datawire/ambassador/blob/master/CHANGELOG.md)

## v6.2.4

- Fix typing so that Helm3 doesn't complain (thanks, [Fabrice Rabaute](https://github.com/jfrabaute)!)

## v6.2.3

- Upgrade Ambassador to version 1.3.2.
- Use explicit types for things like ports, so that things like `helm .. --set service.ports[0].port=80` will be integers instead of ending up as strings

## v6.2.2

- Upgrade Ambassador to version 1.3.1.
- Remove unnecessary `version` field from CRDs.
- Add static label to AES resources, to better support `edgectl install`

## v6.2.1

- Upgrade Ambassador to version 1.3.0.

## v6.2.0

- Add option to not create DevPortal routes

## v6.1.5

- Upgrade Ambassador to version 1.2.2.

## v6.1.4

- Upgrade from Ambassador 1.2.0 to 1.2.1.

## v6.1.3

- Upgrade from Ambassador 1.1.1 to 1.2.0.

## v6.1.2

- Upgrade from Ambassador 1.1.0 to 1.1.1.

## v6.1.1

Minor Improvements:

- Adds: Option to override the name of the RBAC resources

## v6.1.0

Minor improvements including:

- Adds: Option to set `restartPolicy`
- Adds: Option to give the AES license key secret a custom name
- Fixes: Assumption that the AES will be installed only from the `datawire/aes` repository. The `enableAES` flag now configures whether the AES is installed.
- Clarification on how to install OSS

## v6.0.0

Introduces Ambassador Edge Stack being installed by default.

### Breaking changes

Ambassador Pro support has been removed in 6.0.0. Please upgrade to the Ambassador Edge Stack.

## v5.0.0

### Breaking changes

**Note** If upgrading an existing helm 2 installation no action is needed, previously installed CRDs will not be modified.

- Helm 3 support for CRDs was added. Specifically, the CRD templates were moved to non-templated files in the `/crds` directory, and to keep Helm 2 support they are globbed from there by `/templates/crds.yaml`. However, because Helm 3 CRDs are not templated, the labels for new installations have necessarily changed

## v4.0.0

### Breaking Changes

- Introduces the performance tuned and certified build of open source Ambassador, Ambassador core
- The license key is now stored and read from a Kubernetes secret by default
- Added `.Values.pro.licenseKey.secret.enabled` `.Values.pro.licenseKey.secret.create` fields to allow multiple releases in the same namespace to use the same license key secret.

### Minor Changes

- Introduces the ability to configure resource limits for both Ambassador Pro and it's redis instance
- Introduces the ability to configure additional `AuthService` options (see [AuthService documentation](https://www.getambassador.io/reference/services/auth-service/))
- The ambassador-pro-auth `AuthService` and ambassador-pro-ratelimit `RateLimitService` and now created as CRDs when `.Values.crds.enabled: true`
- Fixed misnamed selector for redis instance that failed in an edge case
- Exposes annotations for redis deployment and service

## v3.0.0

### Breaking Changes

- The default annotation has been removed. The service port will be set dynamically to 8080 or 8443 for http and https respectively.
- `service.http`, `service.https`, and `additionalTCPPort` has been replaced with `service.ports`.
- `rbac.namespaced` has been removed. Use `scope.singleNamespace` instead.

### Minor Changes

- Ambassador Pro will pick up when `AMBASSADOR_ID` is set in `.Values.env` [[#15025]](https://github.com/helm/charts/issues/15025).
- `{{release name}}-admins` has been renamed to `{{release name}}-admin` to match YAML install templates
- RBAC configuration has been updated to allow for CRD use when `scope.singleNamespace: true`. [[ambassador/#1576]](https://github.com/datawire/ambassador/issues/1576)
- RBAC configuration now allows for multiple Ambassadors to use CRDs. Set `crds.enabled` in releases that expect CRDs [[ambassador/#1679]](https://github.com/datawire/ambassador/issues/1679)

## v2.6.0

### Minor Changes

- Add ambassador CRDs!
- Update ambassador to 0.70.0

## v2.5.1

### Minor Changes

- Update ambassador to 0.61.1

## v2.5.0

### Minor Changes

- Add support for autoscaling using HPA, see `autoscaling` values.

## v2.4.1

### Minor Changes

- Update ambassador to 0.61.0

## v2.4.0

### Minor Changes

- Allow configuring `hostNetwork` and `dnsPolicy`

## v2.3.1

### Minor Changes

- Adds HOST_IP environment variable

## v2.3.0

### Minor Changes

- Adds support for init containers using `initContainers` and pod labels `podLabels`

## v2.2.5

### Minor Changes

- Update ambassador to 0.60.3

## v2.2.4

### Minor Changes

- Add support for Ambassador PRO [see readme](https://github.com/helm/charts/blob/master/stable/ambassador/README.md#ambassador-pro)

## v2.2.3

### Minor Changes

- Update ambassador to 0.60.2

## v2.2.2

### Minor Changes

- Update ambassador to 0.60.1

## v2.2.1

### Minor Changes

- Fix RBAC for ambassador 0.60.0

## v2.2.0

### Minor Changes

- Update ambassador to 0.60.0

## v2.1.0

### Minor Changes

- Added `scope.singleNamespace` for configuring ambassador to run in single namespace

## v2.0.2

### Minor Changes

- Update ambassador to 0.53.1

## v2.0.1

### Minor Changes

- Update ambassador to 0.52.0

## v2.0.0

### Major Changes

- Removed `ambassador.id` and `namespace.single` in favor of setting environment variables.

## v1.1.5

### Minor Changes

- Update ambassador to 0.50.3

## v1.1.4

### Minor Changes

- support targetPort specification

## v1.1.3

### Minor Changes

- Update ambassador to 0.50.2

## v1.1.2

### Minor Changes

- Add additional chart maintainer

## v1.1.1

### Minor Changes

- Default replicas -> 3

## v1.1.0

### Minor Changes

- Allow RBAC to be namespaced (`rbac.namespaced`)

## v1.0.0

### Major Changes

- First release of Ambassador Helm Chart in helm/charts
- For migration see [Migrating from datawire/ambassador chart](https://github.com/helm/charts/tree/master/stable/ambassador#migrating-from-datawireambassador-chart-chart-version-0400-or-0500)<|MERGE_RESOLUTION|>--- conflicted
+++ resolved
@@ -5,13 +5,11 @@
 
 ## Next Release
 
-<<<<<<< HEAD
 - Feature: Allow overriding the namespace for the release using the values file: [ambassador-chart/#122](https://github.com/datawire/ambassador-chart/pull/122)
-=======
+
 ## v6.5.5
 
 - Allow hyphens in service annotations: [CHANGELOG](https://github.com/datawire/ambassador/blob/master/CHANGELOG.md)
->>>>>>> 8d7ce9d6
 
 ## v6.5.4
 
