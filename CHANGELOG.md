--- conflicted
+++ resolved
@@ -1,6 +1,5 @@
 ## Ambassador Pro CHANGELOG
 
-<<<<<<< HEAD
 ## 1.0.0 (TBD)
 
 Behavior:
@@ -19,7 +18,7 @@
 
  * `amb-core` and `amb-sidecar` have been merged in to a combined `aes` which is based on Ambassador OSS [version TBD].
  * `login-gate-js`content has been updated for a clearer first time experience. 
-=======
+
 ## 0.10.1 (TBD)
 
 Configuration:
@@ -33,7 +32,6 @@
 Behavior:
 
  * Feature: `JWT` Filter now generates RFC 6750-compliant responses with the `WWW-Authenticate` header set.
->>>>>>> 3a29ca89
 
 ## 0.10.0 (2019-11-11)
 
