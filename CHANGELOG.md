--- conflicted
+++ resolved
@@ -1,7 +1,6 @@
 ## Ambassador Pro CHANGELOG
 
-<<<<<<< HEAD
-## 0.9.2 (TBD)
+## 1.0.0 (TBD)
 
 Behavior:
 
@@ -13,7 +12,7 @@
 Other:
 
  * `amb-core` and `amb-sidecar` have been merged in to a combined `aes` which is based on Ambassador OSS [version TBD].
-=======
+
 ## 0.10.0 (2019-11-11)
 
 Configuration
@@ -27,7 +26,6 @@
 Behavior:
 
  * The `OAuth2` filter's XSRF protection now works differently.  You should use the `ambassador_xsrf.{name}.{namespace}` cookie instead of the `ambassador_session.{name}.{namespace}` cookie for XSRF-protection purposes.
->>>>>>> 9a3f0baa
 
 ## 0.9.1 (2019-10-22)
 
