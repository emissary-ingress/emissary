# Changelog

## BREAKING NEWS

### DEFAULT PORTS CHANGING IN AMBASSADOR 0.60

<<<<<<< HEAD
The current recommended version of Ambassador is 0.51.1.
=======
Ambassador 0.60 will, by default, listen for cleartext HTTP on port 8080 (rather than 80),
and for HTTPS on port 8443 (rather than 443), in order to simplify running Ambassador without
root privileges. If you are relying on the default port numbering in your installation, **you
will need to change your configuration** and Ambassador 0.52 will attempt to warn you of this
in the diagnostic service.   

### AMBASSADOR 0.52

The current recommended version of Ambassador is 0.52.0.
>>>>>>> 074c8655

### AMBASSADOR 0.50+

Ambassador 0.50.0 introduces a major rearchitecture of Ambassador onto Envoy V2 using the ADS. It also introduces the KAT suite for dramatically-faster functional testing (see `ambassador/tests/kat` for more).

There are a number of breaking changes in Ambassador 0.50.0:

   - Configuration from a `ConfigMap` is no longer supported.
   
   - Configuration from the filesystem is not supported in 0.50.0. It will be supported again in 0.50.1. 
     
   - **API version `ambassador/v0` is officially deprecated as of Ambassador 0.50.0-rc1.**
      - API version `ambassador/v1` is the minimum recommended version for resources in Ambassador 0.50.0.
   
      - **Some `ambassador/v1` resources change semantics from their `ambassador/v0` versions**:
          - The `Mapping` resource no longer supports `rate_limits` as that functionality has been 
            subsumed by `labels`.
          - The `AuthService` resource supports more extensive configuration options. An `ambassador/v0`
            `AuthService` preserves the older, less flexible semantics: see below for more.
          - The `RateLimitService` permits configuring its `domain` in `ambassador/v1`. 

   - The default value of `use_remote_address` is now `True`. See `docs/reference/modules.md` for more information.

   - Circuit breakers and outlier detection are not supported. They will be reintroduced in a later Ambassador release.
     
   - Ambassador now _requires_ a TLS `Module` to enable TLS termination, where previous versions would automatically enable
     termation if the `ambassador-certs` secret was present. A minimal `Module` for the same behavior is:
     
           ---
           kind: Module
           name: tls
           config:
             server:
               secret: ambassador-certs

   - There are many changes around the external authentication service:
   
      - The authentication `Module` is no longer supported; use `AuthService` instead (which you probably already were).
     
      - External authentication now uses the core Envoy `envoy.ext_authz` filter, rather than the custom Datawire auth filter.
         - `ext_authz` speaks the same protocol, and your existing external auth services should work, however:
         - `ext_authz` does _not_ send all the request headers to the external auth service, and
         - `ext_authz` _does_ authenticate `OPTIONS` requests!
      
      - We strongly recommend using API version `ambassador/v1` for all `AuthService` resources, so that you can fully
        configure which headers are allowed from the client to the auth service, and from the auth service upstream. Using
        API version `ambassador/v0`, Ambassador will attempt to preserve old behavior as documented in
        `docs/reference/services/auth-service.md`, but you may very well find that you need to shift to API version
        `ambassador/v1` to fully support your authentication system.
   
      - More information is available in `docs/reference/services/auth-service.md`.

## RELEASE NOTES

<!---
Add release notes right after this point.

(version number: MAJOR.MINOR.PATCH)

Format:

## [version] <month> <date>, <year>:
[version]: https://github.com/datawire/ambassador/compare/<last released version>...<version>

### Major changes:
- Feature: <insert feature description here>
- Bugfix: <insert bugfix description here>

### Minor changes:
- Feature: <insert feature description here>
- Bugfix: <insert bugfix description here>
--->

<!--- CueAddReleaseNotes --->

<<<<<<< HEAD
=======
## [0.52.0] March 21, 2019
[0.52.0]: https://github.com/datawire/ambassador/compare/0.51.2...0.52.0

### UPCOMING CHANGES

Ambassador 0.60 will listen on ports 8080/8443 by default. The diagnostics service in Ambassador 0.52.0
will try to warn you if your configuration will be affected by this change.

### Changes since 0.51.2

- Initial support for endpoint routing, rather than relying on `kube-proxy` ([#1031])
   - set `AMBASSADOR_ENABLE_ENDPOINTS` in the environment to allow this
- Initial support for Envoy ring hashing and session affinity (requires endpoint routing!) 
- Support Lua filters (thanks to [@lolletsoc](https://github.com/lolletsoc)!)
- Support gRPC-Web (thanks to [@gertvdijk](https://github.com/gertvdijk)!) ([#456])
- Support for gRPC HTTP 1.1 bridge (thanks to [@rotemtam](https://github.com/rotemtam)!)
- Allow configuring `num-trusted-hosts` for `X-Forwarded-For`
- External auth services using gRPC can now correctly add new headers ([#1313])
- External auth services correctly add trace spans
- Ambassador should respond to changes more quickly now ([#1294], [#1318])
- Ambassador startup should be faster now

[#456]: https://github.com/datawire/ambassador/issues/456
[#1031]: https://github.com/datawire/ambassador/issues/1031
[#1294]: https://github.com/datawire/ambassador/issues/1294
[#1313]: https://github.com/datawire/ambassador/issues/1313
[#1318]: https://github.com/datawire/ambassador/issues/1318

## [0.51.2] March 12, 2019
[0.51.2]: https://github.com/datawire/ambassador/compare/0.51.1...0.51.2

### Changes since 0.51.1

- Cookies are now correctly handled when using external auth services... really. ([#1211])

[#1211]: https://github.com/datawire/ambassador/issues/1211

>>>>>>> 074c8655
## [0.51.1] March 11, 2019
[0.51.1]: https://github.com/datawire/ambassador/compare/0.51.0...0.51.1

### Changes since 0.51.0

- Ambassador correctly handles services in namespaces other than the one Ambassador is running in.

## [0.51.0] March 8, 2019
[0.51.0]: https://github.com/datawire/ambassador/compare/0.50.3...0.51.0

**0.51.0 is not recommended: upgrade to 0.51.1.**

### Changes since 0.50.3

- Ambassador can now route any TCP connection, using the new `TCPMapping` resource. ([#420])
- Cookies are now correctly handled when using external auth services ([#1211])
- Lots of work in docs and testing under the hood

[#420]: https://github.com/datawire/ambassador/issues/420
[#1211]: https://github.com/datawire/ambassador/issues/1211

### Limitations in 0.51.0

At present, you cannot mix HTTP and HTTPS upstream `service`s in any Ambassador resource. This restriction will be lifted in a future Ambassador release. 

## [0.50.3] February 21, 2019
[0.50.3]: https://github.com/datawire/ambassador/compare/0.50.2...0.50.3

### Fixes since 0.50.2

- Ambassador saves configuration snapshots as it manages configuration changes. 0.50.3 keeps only 5 snapshots,
  to bound its disk usage. The most recent snapshot has no suffix; the `-1` suffix is the next most recent, and
  the `-4` suffix is the oldest.
- Ambassador will not check for available updates more often than once every four hours.

### Limitations in 0.50.3

At present, you cannot mix HTTP and HTTPS upstream `service`s in any Ambassador resource. This restriction will be lifted in a future Ambassador release. 

## [0.50.2] February 15, 2019
[0.50.2]: https://github.com/datawire/ambassador/compare/0.50.1...0.50.2

### Important fixes since 0.50.1

- Ambassador no longer requires annotations in order to start -- with no configuration, it will launch with only the diagnostics service available. ([#1203])
- If external auth changes headers, routing will happen based on the changed values. ([#1226])

### Other changes since 0.50.1

- Ambassador will no longer log errors about Envoy statistics being unavaible before startup is complete ([#1216])
- The `tls` attribute is again available to control the client certificate offered by an `AuthService` ([#1202])

### Limitations in 0.50.2

At present, you cannot mix HTTP and HTTPS upstream `service`s in any Ambassador resource. This restriction will be lifted in a future Ambassador release. 

[#1202]: https://github.com/datawire/ambassador/issues/1202
[#1203]: https://github.com/datawire/ambassador/issues/1203
[#1216]: https://github.com/datawire/ambassador/issues/1216
[#1226]: https://github.com/datawire/ambassador/issues/1226

## [0.50.1] February 7, 2019
[0.50.1]: https://github.com/datawire/ambassador/compare/0.50.0...0.50.1

**0.50.1 is not recommended: upgrade to 0.52.0.**

### Changes since 0.50.0

- Ambassador defaults to only doing IPv4 DNS lookups. IPv6 can be enabled in the Ambassador module or in a Mapping. ([#944])
- An invalid Envoy configuration should not cause Ambassador to hang.
- Testing using `docker run` and `docker compose` is supported again. ([#1160])
- Configuration from the filesystem is supported again, but see the "Running Ambassador" documentation for more.
- Datawire's default Ambassador YAML no longer asks for any permissions for `ConfigMap`s.

[#944]: https://github.com/datawire/ambassador/issues/944
[#1160]: https://github.com/datawire/ambassador/issues/1160

## [0.50.0] January 29, 2019
[0.50.0]: https://github.com/datawire/ambassador/compare/0.50.0-rc6...0.50.0

**Ambassador 0.50.0 is a major rearchitecture of Ambassador onto Envoy V2 using the ADS. See the "BREAKING NEWS"
section above for more information.**

(Note that Ambassador 0.50.0-rc7 and -rc8 were internal releases.) 

### Changes since 0.50.0-rc6

- `AMBASSADOR_SINGLE_NAMESPACE` is finally correctly supported and properly tested ([#1098])
- Ambassador won't throw an exception for name collisions between resources ([#1155])
- A TLS `Module` can now coexist with SNI (the TLS `Module` effectively defines a fallback cert) ([#1156])
- `ambassador dump --diag` no longer requires you to explicitly state `--v1` or `--v2` 

### Limitations in 0.50.0 GA

- Configuration from the filesystem is not supported in 0.50.0. It will be resupported in 0.50.1.
- A `TLSContext` referencing a `secret` in another namespace will not function when `AMBASSADOR_SINGLE_NAMESPACE` is set. 

[#1098]: https://github.com/datawire/ambassador/issues/1098
[#1155]: https://github.com/datawire/ambassador/issues/1155
[#1156]: https://github.com/datawire/ambassador/issues/1156

## [0.50.0-rc6] January 28, 2019
[0.50.0-rc6]: https://github.com/datawire/ambassador/compare/0.50.0-rc5...0.50.0-rc6

**Ambassador 0.50.0-rc6 is a release candidate**.

### Changes since 0.50.0-rc5

- Ambassador watches certificates and automatically updates TLS on certificate changes ([#474])
- Ambassador no longer saves secrets it hasn't been told to use to disk ([#1093])
- Ambassador correctly honors `AMBASSADOR_SINGLE_NAMESPACE` rather than trying to access all namespaces ([#1098])
- Ambassador correctly honors the `AMBASSADOR_CONFIG_BASE_DIR` setting again ([#1118])
- Configuration changes take effect much more quickly than in RC5 ([#1148])
- `redirect_cleartext_from` works with no configured secret, to support TLS termination at a downstream load balancer ([#1104])
- `redirect_cleartext_from` works with the `PROXY` protocol ([#1115])
- Multiple `AuthService` resources (for canary deployments) work again ([#1106])
- `AuthService` with `allow_request_body` works correctly with an empty body and no `Content-Length` header ([#1140])
- `Mapping` supports the `bypass_auth` attribute to bypass authentication (thanks, @patricksanders! [#174])
- The diagnostic service no longer needs to re-parse the configuration on every page load ([#483])
- Startup is now faster and more stable
- The Makefile should do the right thing if your PATH has spaces in it (thanks, @er1c!)
- Lots of Helm chart, statsd, and doc improvements (thanks, @Flydiverny, @alexgervais, @bartlett, @victortv7, and @zencircle!)

[#174]: https://github.com/datawire/ambassador/issues/174
[#474]: https://github.com/datawire/ambassador/issues/474
[#483]: https://github.com/datawire/ambassador/issues/483
[#1093]: https://github.com/datawire/ambassador/issues/1093
[#1098]: https://github.com/datawire/ambassador/issues/1098
[#1104]: https://github.com/datawire/ambassador/issues/1104
[#1106]: https://github.com/datawire/ambassador/issues/1106
[#1115]: https://github.com/datawire/ambassador/issues/1115
[#1118]: https://github.com/datawire/ambassador/issues/1118
[#1140]: https://github.com/datawire/ambassador/issues/1140
[#1148]: https://github.com/datawire/ambassador/issues/1148

## [0.50.0-rc5] January 14, 2019
[0.50.0-rc5]: https://github.com/datawire/ambassador/compare/0.50.0-rc4...0.50.0-rc5

**Ambassador 0.50.0-rc5 is a release candidate**.

### Changes since 0.50.0-rc4

- Websocket connections will now be authenticated if an AuthService is configured [#1026]
- Client certificate authentication should function whether configured from a TLSContext resource or from the the old-style TLS module (this is the full fix for [#993])
- Ambassador can now switch listening ports without a restart (e.g. switching from cleartext to TLS) [#1100]
- TLS origination certificates (including Istio mTLS) should now function [#1071]  
- The diagnostics service should function in all cases. [#1096]
- The Ambassador image is significantly (~500MB) smaller than RC4.

[#933]: https://github.com/datawire/ambassador/issues/993
[#1026]: https://github.com/datawire/ambassador/issues/1026
[#1071]: https://github.com/datawire/ambassador/issues/1071
[#1096]: https://github.com/datawire/ambassador/issues/1096
[#1100]: https://github.com/datawire/ambassador/issues/1100

## [0.50.0-rc4] January 9, 2019
[0.50.0-rc4]: https://github.com/datawire/ambassador/compare/0.50.0-rc3...0.50.0-rc4

**Ambassador 0.50.0-rc4 is a release candidate**, and fully supports running under Microsoft Azure.

### Changes since 0.50.0-rc3

- Ambassador fully supports running under Azure [#1039]
- The `proto` attribute of a v1 `AuthService` is now optional, and defaults to `http`
- Ambassador will warn about the use of v0 configuration resources.

[#1039]: https://github.com/datawire/ambassador/issues/1039

## [0.50.0-rc3] January 3, 2019
[0.50.0-rc3]: https://github.com/datawire/ambassador/compare/0.50.0-rc2...0.50.0-rc3

**Ambassador 0.50.0-rc3 is a release candidate**, but see below for an important warning about Azure.

### Microsoft Azure

There is a known issue with recently-created Microsoft Azure clusters where Ambassador will stop receiving service
updates after running for a short time. This will be fixed in 0.50.0-GA.

### Changes since 0.50.0-rc2

- The `Location` and `Set-Cookie` headers should always be allowed from the auth service when using an `ambassador/v0` config [#1054] 
- `add_response_headers` (parallel to `add_request_headers`) is now supported (thanks, @n1koo!)
- `host_redirect` and `shadow` both now work correctly [#1057], [#1069]
- Kat is able to give better information when it cannot parse a YAML specification. 

[#1054]: https://github.com/datawire/ambassador/issues/1054
[#1057]: https://github.com/datawire/ambassador/issues/1057
[#1069]: https://github.com/datawire/ambassador/issues/1069

## [0.50.0-rc2] December 24, 2018
[0.50.0-rc2]: https://github.com/datawire/ambassador/compare/0.50.0-rc1...0.50.0-rc2

**Ambassador 0.50.0-rc2 fixes some significant TLS bugs found in RC1.**

### Changes since 0.50.0-rc1:

- TLS client certificate verification should function correctly (including requiring client certs).
- TLS context handling (especially with multiple contexts and origination contexts) has been made more consistent and correct.
    - Ambassador is now much more careful about reporting errors in TLS configuration (especially around missing keys).
    - You can reference a secret in another namespace with `secret: $secret_name.$namespace`.
    - Ambassador will now save certificates loaded from Kubernetes to `$AMBASSADOR_CONFIG_BASE_DIR/$namespace/secrets/$secret_name`.
- `use_proxy_proto` should be correctly supported [#1050].
- `AuthService` v1 will default its `proto` to `http` (thanks @flands!)
- The JSON diagnostics service supports filtering: requesting `/ambassador/v0/diag/?json=true&filter=errors`, for example, will return only the errors element from the diagnostic output.

[#1050]: https://github.com/datawire/ambassador/issues/1050

## [0.50.0-rc1] December 19, 2018
[0.50.0-rc1]: https://github.com/datawire/ambassador/compare/0.50.0-ea7...0.50.0-rc1

**Ambassador 0.50.0-rc1 is a release candidate.**

### Changes since 0.50.0-ea7:

- Websockets should work happily with external authentication [#1026]
- A `TracingService` using a long cluster name works now [#1025] 
- TLS origination certificates are no longer offered to clients when Ambassador does TLS termination [#983]
- Ambassador will listen on port 443 only if TLS termination contexts are present; a TLS origination context will not cause the switch 
- The diagnostics service is working, and correctly reporting errors, again. [#1019]
- `timeout_ms` in a `Mapping` works correctly again [#990]
- Ambassador sends additional anonymized usage data to help Datawire prioritize bug fixes, etc.
  See `docs/ambassador/running.md` for more information, including how to disable this function.

[#983]: https://github.com/datawire/ambassador/issues/983
[#990]: https://github.com/datawire/ambassador/issues/990
[#1019]: https://github.com/datawire/ambassador/issues/1019
[#1025]: https://github.com/datawire/ambassador/issues/1025
[#1026]: https://github.com/datawire/ambassador/issues/1026

## [0.50.0-ea7] November 19, 2018
[0.50.0-ea7]: https://github.com/datawire/ambassador/compare/0.50.0-ea6...0.50.0-ea7

**Ambassador 0.50.0-ea7 is an EARLY ACCESS release! IT IS NOT SUPPORTED FOR PRODUCTION USE.**

### Upcoming major changes:

- **API version `ambassador/v0` will be officially deprecated in Ambassador 0.50.0.** 
  API version `ambassador/v1` will the minimum recommended version for resources in Ambassador 0.50.0.

- Some resources will change between `ambassador/v0` and `ambassador/v1`.
   - For example, the `Mapping` resource will no longer support `rate_limits` as that functionality will
     be subsumed by `labels`.   

### Changes since 0.50.0-ea6:

- Ambassador now supports `labels` for all `Mapping`s. 
- Configuration of rate limits for a `Mapping` is now handled by providing `labels` in the domain configured
  for the `RateLimitService` (by default, this is "ambassador").    
- Ambassador, once again, supports `statsd` for statistics gathering. 
- The Envoy `buffer` filter is supported.
- Ambassador can now use GRPC to call the external authentication service, and also include the message body
  in the auth call.
- It's now possible to use environment variables to modify the configuration directory (thanks @n1koo!).
- Setting environment variable `AMBASSADOR_KUBEWATCH_NO_RETRY` will cause the Ambassador pod to exit, and be
  rescheduled, if it loses its connection to the Kubernetes API server. 
- Many dependencies have been updated, most notably including switching to kube-client 8.0.0.

## [0.50.0-ea6] November 19, 2018
[0.50.0-ea6]: https://github.com/datawire/ambassador/compare/0.50.0-ea5...0.50.0-ea6

**Ambassador 0.50.0-ea6 is an EARLY ACCESS release! IT IS NOT SUPPORTED FOR PRODUCTION USE.**

### Changes since 0.50.0-ea5:

- `alpn_protocols` is now supported in the `TLS` module and `TLSContext`s
- Using `TLSContext`s to provide TLS termination contexts will correctly switch Ambassador to listening on port 443.
- `redirect_cleartext_from` is now supported with SNI
- Zipkin `TracingService` configuration now supports 128-bit trace IDs and shared span contexts (thanks, @alexgervais!)
- Zipkin should correctly trace calls to external auth services (thanks, @alexgervais!)
- `AuthService` configurations now allow separately configuring headers allowed from the client to the auth service, and from the auth service upstream
- Ambassador won't endlessly append `:annotation` to K8s resources
- The Ambassador CLI no longer requires certificate files to be present when dumping configurations
- `make mypy` will run full type checks on Ambassador to help developers

## [0.50.0-ea5] November 6, 2018
[0.50.0-ea5]: https://github.com/datawire/ambassador/compare/0.50.0-ea4...0.50.0-ea5

**Ambassador 0.50.0-ea5 is an EARLY ACCESS release! IT IS NOT SUPPORTED FOR PRODUCTION USE.**

### Changes since 0.50.0-ea4:

- **`use_remote_address` is now set to `true` by default.** If you need the old behavior, you will need to manually set `use_remote_address` to `false` in the `ambassador` `Module`.
- Ambassador 0.50.0-ea5 **supports SNI!**  See the docs for more here.
- Header matching is now supported again, including `host` and `method` headers.

## [0.50.0-ea4] October 31, 2018
[0.50.0-ea4]: https://github.com/datawire/ambassador/compare/0.50.0-ea3...0.50.0-ea4

**Ambassador 0.50.0-ea4 is an EARLY ACCESS release! IT IS NOT SUPPORTED FOR PRODUCTION USE.**

### Changes since 0.50.0-ea3:

- Ambassador 0.50.0-ea4 uses Envoy 1.8.0.
- `RateLimitService` is now supported. **You will need to restart Ambassador if you change the `RateLimitService` configuration.** We expect to lift this restriction in a later release; for now, the diag service will warn you when a restart is required.
   - The `RateLimitService` also has a new `timeout_ms` attribute, which allows overriding the default request timeout of 20ms.
- GRPC is provisionally supported, but still needs improvements in test coverage.  
- Ambassador will correctly include its EA number when checking for updates.

## [0.50.0-ea3] October 21, 2018
[0.50.0-ea3]: https://github.com/datawire/ambassador/compare/0.50.0-ea2...0.50.0-ea3

**Ambassador 0.50.0-ea3 is an EARLY ACCESS release! IT IS NOT SUPPORTED FOR PRODUCTION USE.**

### Changes since 0.50.0-ea2:

- `TracingService` is now supported. **You will need to restart Ambassador if you change the `TracingService` configuration.** We expect to lift this restriction in a later release; for now, the diag service will warn you when a restart is required.
- Websockets are now supported, **including** mapping the same websocket prefix to multiple upstream services for canary releases or load balancing.
- KAT supports full debug logs by individual `Test` or `Query`.

**Ambassador 0.50.0 is not yet feature-complete. Read the Limitations and Breaking Changes sections in the 0.50.0-ea1 section below for more information.** 

## [0.50.0-ea2] October 16, 2018
[0.50.0-ea2]: https://github.com/datawire/ambassador/compare/0.50.0-ea1...0.50.0-ea2

**Ambassador 0.50.0-ea2 is an EARLY ACCESS release! IT IS NOT SUPPORTED FOR PRODUCTION USE.**

### Changes since 0.50.0-ea1:

- Attempting to enable TLS termination without supplying a valid cert secret will result in HTTP on port 80, rather than HTTP on port 443. **No error will be displayed in the diagnostic service yet.** This is a bug and will be fixed in `-ea3`. 
- CORS is now supported.
- Logs are no longer full of accesses from the diagnostic service.
- KAT supports isolating OptionTests.
- The diagnostics service now shows the V2 config actually in use, not V1.
- `make` will no longer rebuild the Python venv so aggressively.

**Ambassador 0.50.0 is not yet feature-complete. Read the Limitations and Breaking Changes sections in the 0.50.0-ea1 section below for more information.** 

## [0.50.0-ea1] October 11, 2018
[0.50.0-ea1]: https://github.com/datawire/ambassador/compare/0.40.0...0.50.0-ea1

**Ambassador 0.50.0-ea1 is an EARLY ACCESS release! IT IS NOT SUPPORTED FOR PRODUCTION USE.**

### Ambassador 0.50.0 is not yet feature-complete. Limitations:

- `RateLimitService` and `TracingService` resources are not currently supported.
- WebSockets are not currently supported.
- CORS is not currently supported.
- GRPC is not currently supported.
- TLS termination is not  
- `statsd` integration has not been tested.
- The logs are very cluttered.
- Configuration directly from the filesystem isn’t supported.
- The diagnostics service cannot correctly drill down by source file, though it can drill down by route or other resources.
- Helm installation has not been tested.
- `AuthService` does not currently have full support for configuring headers to be sent to the extauth service. At present it sends all the headers listed in `allowed_headers` plus:  
   - `Authorization`
   - `Cookie`
   - `Forwarded`
   - `From`
   - `Host`
   - `Proxy-Authenticate`
   - `Proxy-Authorization`
   - `Set-Cookie`
   - `User-Agent`
   - `X-Forwarded-For`
   - `X-Forwarded-Host`
   - `X-Forwarded`
   - `X-Gateway-Proto`
   - `WWW-Authenticate`

### **BREAKING CHANGES** from 0.40.0

- Configuration from a `ConfigMap` is no longer supported.
- The authentication `Module` is no longer supported; use `AuthService` instead (which you probably already were).
- External authentication now uses the core Envoy `envoy.ext_authz` filter, rather than the custom Datawire auth filter.
   - `ext_authz` speaks the same protocol, and your existing external auth services should work, however:
   - `ext_authz` does _not_ send all the request headers to the external auth service (see above in `Limitations`).
- Circuit breakers and outlier detection are not supported. They will be reintroduced in a later Ambassador release.
- Ambassador now _requires_ a TLS `Module` to enable TLS termination, where previous versions would automatically enable termation if the `ambassador-certs` secret was present. A minimal `Module` for the same behavior is:

        ---
        kind: Module
        name: tls
        config:
          server:
            secret: ambassador-certs

## [0.40.2] November 26, 2018
[0.40.2]: https://github.com/datawire/ambassador/compare/0.40.1...0.40.2

### Minor changes:
- Feature: Support using environment variables to modify the configuration directory (thanks @n1koo!)
- Feature: In Helmfile, support `volumeMounts` (thanks @kyschouv!)
- Bugfix: In Helmfile, correctly quote `.Values.namespace.single` (thanks @bobby!)
- Bugfix: In Helmfile, correctly support `Nodeport` in HTTP and HTTPS (thanks @n1koo!)

## [0.40.1] October 29, 2018
[0.40.1]: https://github.com/datawire/ambassador/compare/0.40.0...0.40.1

### Minor changes:
- Feature: Support running Ambassador as a `Daemonset` via Helm (thanks @DipeshMitthalal!) 
- Feature: Switch to Envoy commit 5f795fe2 to fix a crash if attempting to add headers after using an AuthService (#647, #680)

## [0.40.0] September 25, 2018
[0.40.0]: https://github.com/datawire/ambassador/compare/0.39.0...0.40.0

### Minor changes:

- Feature: Allow users to override the `STATSD_HOST` value (#810). Thanks to @rsyvarth.
- Feature: Support LightStep distributed tracing (#796). Thanks to @alexgervais.
- Feature: Add service label in Helm chart (#778). Thanks to @sarce.
- Feature: Add support for load balancer IP in Helm chart (#765). Thanks to @larsha.
- Feature: Support prometheus mapping configurations (#746). Thanks to @bcatcho.
- Feature: Add support for `loadBalancerSourceRanges` to Helm chart (#764). Thanks to @mtbdeano.
- Feature: Support for namespaces and Ambassador ID in Helm chart (#588, #643). Thanks to @MichielDeMey and @jstol.
- Bugfix: Add AMBASSADOR_VERIFY_SSL_FALSE flag (#782, #807). Thanks to @sonrier.
- Bugfix: Fix Ambassador single namespace in Helm chart (#827). Thanks to @sarce.
- Bugfix: Fix Helm templates and default values (#826).
- Bugfix: Add `stats-sink` back to Helm chart (#763).
- Bugfix: Allow setting `timeout_ms` to 0 for gRPC streaming services (#545). Thanks to @lovers36.
- Bugfix: Update Flask to 0.12.3.

## [0.39.0] August 30, 2018
[0.39.0]: https://github.com/datawire/ambassador/compare/0.38.0...0.39.0

### Major Changes:

- BugFix: The statsd container has been removed by default in order to avoid DoSing Kubernetes DNS. The functionality can be re-enabled by setting the `STATSD_ENABLED` environment variable to `true` in the Ambassador deployment YAML (#568).
- Docs: Added detailed Ambassador + Istio Integration Documentation on monitoring and distributed tracing. - @feitnomore

### Minor Changes:

- Docs: Added instructions for running Ambassador with Docker Compose. - @bcatcho
- BugFix: Fix Ambassador to more aggressively reconnect to Kubernetes (#554). - @nmatsui
- Feature: Diagnostic view displays AuthService, RateLimitService, and TracingService (#730). - @alexgervais
- Feature: Enable Ambassador to tag tracing spans with request headers via `tag_headers`. - @alexgervais

## [0.38.0] August 08, 2018
[0.38.0]: https://github.com/datawire/ambassador/compare/0.37.0...0.38.0

### Major changes:
- Feature: Default CORS configuration can now be set - @KowalczykBartek
- BugFix: Ambassador does not crash with empty YAML config anymore - @rohan47

### Minor changes:
- DevEx: `master` is now latest, `stable` tracks the latest released version
- DevEx: release-prep target added to Makefile to facilitate releasing process
- DevEx: all tests now run in parallel, consuming lesser time
- BugFix: Ambassador SIGCHLD messages are less scary looking now

## [0.37.0] July 31, 2018:
[0.37.0]: https://github.com/datawire/ambassador/compare/0.36.0...0.37.0

### Major changes:
- Feature: Added support for request tracing (by Alex Gervais)

## [0.36.0] July 26, 2018:
[0.36.0]: https://github.com/datawire/ambassador/compare/0.35.3...0.36.0

### Major changes:
- Fix: HEAD requests no longer cause segfaults
- Feature: TLS can now be configured with arbitrary secret names, instead of predefined secrets
- Change: The Envoy dynamic header value `%CLIENT_IP%` is no longer supported. Use `%DOWNSTREAM_REMOTE_ADDRESS_WITHOUT_PORT%` instead. (This is due to a change in Envoy 1.7.0.) 

## [0.35.3] July 18, 2018: **READ THE WARNING ABOVE**
[0.35.3]: https://github.com/datawire/ambassador/compare/0.35.2...0.35.3

### Changed

Major changes:
- Ambassador is now based on Envoy v1.7.0
- Support for X-FORWARDED-PROTO based redirection, generally used with Layer 7 load balancers
- Support for port based redirection using `redirect_cleartext_from`, generally used with Layer 4 load balancers
- Specifying HTTP and HTTPS target ports in Helm chart

Other changes:
- End-to-end tests can now be run with `make e2e` command
- Helm release automation has been fixed
- Mutliple end-to-end tests are now executed in parallel, taking lesser time
- Huge revamp to documentation around unit tests
- Documentation changes

## [0.35.2] July 5, 2018: **READ THE WARNING ABOVE**
[0.35.2]: https://github.com/datawire/ambassador/compare/0.35.1...0.35.2

### Changed

- 0.35.2 is almost entirely about updates to Datawire testing infrastructure.
- The only user-visible change is that Ambassador will do a better job of showing which Kubernetes objects define Ambassador configuration objects when using `AMBASSADOR_ID` to run multiple Ambassadors in the same cluster.

## [0.35.1] June 25, 2018: **READ THE WARNING ABOVE**
[0.35.1]: https://github.com/datawire/ambassador/compare/0.35.0...0.35.1

### Changed

- Properly support supplying additional TLS configuration (such as `redirect_cleartext_from`) when using certificates from a Kubernetes `Secret`
- Update Helm chart to allow customizing annotations on the deployed `ambassador` Kubernetes `Service` (thanks @psychopenguin!)

## [0.35.0] June 25, 2018: **READ THE WARNING ABOVE**
[0.35.0]: https://github.com/datawire/ambassador/compare/0.34.3...0.35.0

### Changed

- 0.35.0 re-supports websockets, but see the **BREAKING NEWS** for an important caveat.
- 0.35.0 supports running as non-root. See the **BREAKING NEWS** above for more information.
- Make sure regex matches properly handle backslashes, and properly display in the diagnostics service (thanks @alexgervais!).
- Prevent kubewatch from falling into an endless spinloop (thanks @mechpen!).
- Support YAML array syntax for CORS array elements.

## [0.34.3] June 13, 2018: **READ THE WARNING ABOVE**
[0.34.3]: https://github.com/datawire/ambassador/compare/0.34.2...0.34.3

### Changed

- **0.34.3 cannot support websockets**: see the **WARNING** above.
- Fix a possible crash if no annotations are found at all (#519).
- Improve logging around service watching and such.

## [0.34.2] June 11, 2018: **READ THE WARNING ABOVE**
[0.34.2]: https://github.com/datawire/ambassador/compare/0.34.1...0.34.2

### Changed

- **0.34.2 cannot support websockets**: see the **WARNING** above.
- Ambassador is now based on Envoy 1.6.0!
- Ambassador external auth services can now modify existing headers in place, as well as adding new headers.
- Re-support the `ambassador-cacert` secret for configuring TLS client-certificate authentication. **Note well** that a couple of things have changed in setting this up: you'll use the key `tls.crt`, not `fullchain.pem`. See https://www.getambassador.io/reference/auth-tls-certs for more.

## [0.34.1] June 4, 2018
[0.34.1]: https://github.com/datawire/ambassador/compare/0.34.0...0.34.1

### Bugfixes

- Unbuffer log output for better diagnostics.
- Switch to gunicorn instead of Werkzeug for the diag service.
- Use the YAML we release as the basis for end-to-end testing.

## [0.34.0] May 16, 2018
[0.34.0]: https://github.com/datawire/ambassador/compare/0.33.1...0.34.0

### Changed

- When originating TLS, use the `host_rewrite` value to set outgoing SNI. If no `host_rewrite` is set, do not use SNI.
- Allow disabling external access to the diagnostics service (with thanks to @alexgervais and @dougwilson).

## [0.33.1] May 16, 2018
[0.33.1]: https://github.com/datawire/ambassador/compare/0.33.0...0.33.1

### Changed

- Fix YAML error on statsd pod.

## [0.33.0] May 14, 2018
[0.33.0]: https://github.com/datawire/ambassador/compare/v0.32.2...0.33.0

### Changed

- Fix support for `host_redirect` in a `Mapping`. **See the `Mapping` documentation** for more details: the definition of the `host_redirect` attribute has changed.

## [0.32.2] May 2, 2018
[0.32.2]: https://github.com/datawire/ambassador/compare/v0.32.0...v0.32.2

(Note that 0.32.1 was an internal release.)

### Changed

- Fix a bad bootstrap CSS inclusion that would cause the diagnostic service to render incorrectly.

## [0.32.0] April 27, 2018
[0.32.0]: https://github.com/datawire/ambassador/compare/v0.31.0...v0.32.0

### Changed

- Traffic shadowing is supported using the `shadow` attribute in a `Mapping`
- Multiple Ambassadors can now run more happily in a single cluster
- The diagnostic service will now show you what `AuthService` configuration is active
- The `tls` keyword now works for `AuthService` just like it does for `Mapping` (thanks @dvavili!)

## [0.31.0] April 12, 2018
[0.31.0]: https://github.com/datawire/ambassador/compare/v0.30.2...v0.31.0

### Changed

- Rate limiting is now supported (thanks, @alexgervais!) See the docs for more detail here.
- The `statsd` container has been quieted down yet more (thanks again, @alexgervais!).

## [0.30.2] March 26, 2018
[0.30.2]: https://github.com/datawire/ambassador/compare/v0.30.1...v0.30.2

### Changed

- drop the JavaScript `statsd` for a simple `socat`-based forwarder
- ship an Ambassador Helm chart (thanks @stefanprodan!)
   - Interested in testing Helm? See below!
- disable Istio automatic sidecar injection (thanks @majelbstoat!)
- clean up some doc issues (thanks @lavoiedn and @endrec!)

To test Helm, make sure you have `helm` installed and that you have `tiller` properly set up for your RBAC configuration. Then:

```
helm repo add datawire https://www.getambassador.io

helm upgrade --install --wait my-release datawire/ambassador
```

You can also use `adminService.type=LoadBalancer`.

## [0.30.1] March 26, 2018
[0.30.1]: https://github.com/datawire/ambassador/compare/v0.30.0...v0.30.1

### Fixed

- The `tls` module is now able to override TLS settings probed from the `ambassador-certs` secret

## [0.30.0] March 23, 2018
[0.30.0]: https://github.com/datawire/ambassador/compare/v0.29.0...v0.30.0

### Changed

- Support regex matching for `prefix` (thanks @radu-c!)
- Fix docs around `AuthService` usage

## [0.29.0] March 15, 2018
[0.29.0]: https://github.com/datawire/ambassador/compare/v0.28.2...v0.29.0

### Changed

- Default restart timings have been increased. **This will cause Ambassador to respond to service changes less quickly**; by default, you'll see changes appear within 15 seconds.
- Liveness and readiness checks are now enabled after 30 seconds, rather than 3 seconds, if you use our published YAML.
- The `statsd` container is now based on `mhart/alpine-node:9` rather than `:7`.
- `envoy_override` has been reenabled in `Mapping`s.

## [0.28.1] March 5, 2018 (and [0.28.0] on March 2, 2018)
[0.28.1]: https://github.com/datawire/ambassador/compare/v0.26.0...v0.28.1
[0.28.0]: https://github.com/datawire/ambassador/compare/v0.26.0...v0.28.1

(Note that 0.28.1 is identical to 0.28.0, and 0.27.0 was an internal release. These are related to the way CI generates tags, which we'll be revamping soon.)

### Changed

- Support tuning Envoy restart parameters
- Support `host_regex`, `method_regex`, and `regex_headers` to allow regular expression matches in `Mappings`
- Support `use_proxy_proto` and `use_remote_address` in the `ambassador` module
- Fine-tune the way we sort a `Mapping` based on its constraints
- Support manually setting the `precedence` of a `Mapping`, so that there's an escape hatch when the automagic sorting gets it wrong
- Expose `alpn_protocols` in the `tls` module (thanks @technicianted!)
- Make logs a lot quieter
- Reorganize and update documentation
- Make sure that `ambassador dump --k8s` will work correctly
- Remove a dependency on a `ConfigMap` for upgrade checks

## [0.26.0] February 13, 2018
[0.26.0]: https://github.com/datawire/ambassador/compare/v0.25.0...v0.26.0

### Changed

- The `authentication` module is deprecated in favor of the `AuthService` resource type.
- Support redirecting cleartext connections on port 80 to HTTPS on port 443
- Streamline end-to-end tests and, hopefully, allow them to work well without Kubernaut
- Clean up some documentation (thanks @lavoiedn!)

## [0.25.0] February 6, 2018
[0.25.0]: https://github.com/datawire/ambassador/compare/v0.23.0...v0.25.0

(Note that 0.24.0 was an internal release.)

### Changed

- CORS support (thanks @alexgervais!)
- Updated docs for
  - GKE
  - Ambassador + Istio
  - Ordering of `Mappings`
  - Prometheus with Ambassador
- Support multiple external authentication service instances, so that canarying `extauth` services is possible
- Correctly support `timeout_ms` in a `Mapping`
- Various build tweaks and end-to-end test speedups

## [0.23.0] January 17, 2017
[0.23.0]: https://github.com/datawire/ambassador/compare/v0.22.0...v0.23.0

### Changed

- Clean up build docs (thanks @alexgervais!)
- Support `add_request_headers` for, uh, adding requests headers (thanks @alexgervais!)
- Make end-to-end tests and Travis build process a bit more robust
- Pin to Kubernaut 0.1.39
- Document the use of the `develop` branch
- Don't default to `imagePullAlways`
- Switch to Alpine base with a stripped Envoy image

## [0.22.0] January 17, 2017
[0.22.0]: https://github.com/datawire/ambassador/compare/v0.21.1...v0.22.0

### Changed

- Switched to using `quay.io` rather than DockerHub. **If you are not using Datawire's published Kubernetes manifests, you will have to update your manifests!**
- Switched to building over Alpine rather than Ubuntu. (We're still using an unstripped Envoy; that'll change soon.)
- Switched to a proper production configuration for the `statsd` pod, so that it hopefully chews up less memory.
- Make sure that Ambassador won't generate cluster names that are too long for Envoy.
- Fix a bug where Ambassador could crash if there were too many egregious errors in its configuration.

## [0.21.1] January 11, 2017
[0.21.1]: https://github.com/datawire/ambassador/compare/v0.21.0...v0.21.1

### Changed

- Ambassador will no longer generate cluster names that exceed Envoy's 60-character limit.

## [0.21.0] January 3, 2017
[0.21.0]: https://github.com/datawire/ambassador/compare/v0.20.1...v0.21.0

### Changed

- If `AMBASSADOR_SINGLE_NAMESPACE` is present in the environment, Ambassador will only look for services in its own namespace.
- Ambassador `Mapping` objects now correctly support `host_redirect`, `path_redirect`, `host_rewrite`, `auto_host_rewrite`, `case_sensitive`, `use_websocket`, `timeout_ms`, and `priority`.

## [0.20.1] December 22, 2017
[0.20.1]: https://github.com/datawire/ambassador/compare/v0.20.0...v0.20.1

### Changed

- If Ambassador finds an empty YAML document, it will now ignore it rather than raising an exception.
- Includes the namespace of a service from an annotation in the name of its generated YAML file.
- Always process inputs in the same order from run to run.

## [0.20.0] December 18, 2017
[0.20.0]: https://github.com/datawire/ambassador/compare/v0.19.2...v0.20.0

### Changed

- Switch to Envoy 1.5 under the hood.
- Refocus the diagnostic service to better reflect what's actually visible when you're working at Ambassador's level.
- Allow the diagnostic service to display, and change, the Envoy log level.

## [0.19.2] December 12, 2017
[0.19.2]: https://github.com/datawire/ambassador/compare/v0.19.1...v0.19.2

### Changed

- Arrange for logs from the subsystem that watches for Kubernetes service changes (kubewatch) to have timestamps and such.
- Only do new-version checks every four hours.

## [0.19.1] December 4, 2017
[0.19.1]: https://github.com/datawire/ambassador/compare/v0.19.0...v0.19.1

### Changed

- Allow the diag service to look good (well, OK, not too horrible anyway) when Ambassador is running with TLS termination.
- Show clusters on the overview page again.
- The diag service now shows you the "health" of a cluster by computing it from the number of requests to a given service that didn't involve a 5xx status code, rather than just forwarding Envoy's stat, since we don't configure Envoy's stat in a meaningful way yet.
- Make sure that the tests correctly reported failures (sigh).
- Allow updating out-of-date diagnostic reports without requiring multiple test runs.

## [0.19.0] November 30, 2017
[0.19.0]: https://github.com/datawire/ambassador/compare/v0.18.2...v0.19.0

### Changed

- Ambassador can now use HTTPS upstream services: just use a `service` that starts with `https://` to enable it.
  - By default, Ambassador will not offer a certificate when using HTTPS to connect to a service, but it is possible to configure certificates. Please [contact us on Slack](https://d6e.co/slack) if you need to do this.
- HTTP access logs appear in the normal Kubernetes logs for Ambassador.
- It’s now possible to tell `ambassador config` to read Kubernetes manifests from the filesystem and build a configuration from the annotations in them (use the `--k8s` switch).
- Documentation on using Ambassador with Istio now reflects Ambassador 0.19.0 and Istio 0.2.12.

## [0.18.2] November 28, 2017
[0.18.2]: https://github.com/datawire/ambassador/compare/v0.18.0...v0.18.2

### Changed

- The diagnostics service will now tell you when updates are available.

## [0.18.0] November 20, 2017
[0.18.0]: https://github.com/datawire/ambassador/compare/v0.17.0...v0.18.0

### Changed

- The Host header is no longer overwritten when Ambassador talks to an external auth service. It will now retain whatever value the client passes there.

### Fixed

- Checks for updates weren’t working, and they have been restored. At present you’ll only see them in the Kubernetes logs if you’re using annotations to configure Ambassador — they’ll start showing up in the diagnostics service in the next release or so.

## [0.17.0] November 14, 2017
[0.17.0]: https://github.com/datawire/ambassador/compare/v0.16.0...v0.17.0

### Changed

- Allow Mappings to require matches on HTTP headers and `Host`
- Update tests, docs, and diagnostic service for header matching

### Fixed

- Published YAML resource files will no longer overwrite annotations on the Ambassador `service` when creating the Ambassador `deployment`

## [0.16.0] November 10, 2017
[0.16.0]: https://github.com/datawire/ambassador/compare/v0.15.0...v0.16.0

### Changed

- Support configuring Ambassador via `annotations` on Kubernetes `service`s
- No need for volume mounts! Ambassador can read configuration and TLS-certificate information directly from Kubernetes to simplify your Kubernetes YAML
- Expose more configuration elements for Envoy `route`s: `host_redirect`, `path_redirect`, `host_rewrite`, `auto_host_rewrite`, `case_sensitive`, `use_websocket`, `timeout_ms`, and `priority` get transparently copied

### Fixed

- Reenable support for gRPC

## [0.15.0] October 16, 2017
[0.15.0]: https://github.com/datawire/ambassador/compare/v0.14.2...v0.15.0

### Changed

- Allow `docker run` to start Ambassador with a simple default configuration for testing
- Support `host_rewrite` in mappings to force the HTTP `Host` header value for services that need it
- Support `envoy_override` in mappings for odd situations
- Allow asking the diagnostic service for JSON output rather than HTML

## [0.14.2] October 12, 2017
[0.14.2]: https://github.com/datawire/ambassador/compare/v0.14.0...v0.14.2

### Changed

- Allow the diagnostic service to show configuration errors.

## [0.14.0] October 5, 2017
[0.14.0]: https://github.com/datawire/ambassador/compare/v0.13.0...v0.14.0

### Changed

- Have a diagnostic service!
- Support `cert_required` in TLS config

## [0.13.0] September 25, 2017
[0.13.0]: https://github.com/datawire/ambassador/compare/v0.12.1...v0.13.0

### Changed

- Support using IP addresses for services.
- Check for collisions, so that trying to e.g. map the same prefix twice will report an error.
- Enable liveness and readiness probes, and have Kubernetes perform them by default.
- Document the presence of the template-override escape hatch.

## [0.12.1] September 22, 2017
[0.12.1]: https://github.com/datawire/ambassador/compare/v0.12.0...v0.12.1

### Changed

- Notify (in the logs) if a new version of Ambassador is available.

## [0.12.0] September 21, 2017
[0.12.0]: https://github.com/datawire/ambassador/compare/v0.11.2...v0.12.0

### Changed

- Support for non-default Kubernetes namespaces.
- Infrastructure for checking if a new version of Ambassador is available.

## [0.11.2] September 20, 2017
[0.11.2]: https://github.com/datawire/ambassador/compare/v0.11.1...v0.11.2

### Changed

- Better schema verification.

## [0.11.1] September 18, 2017
[0.11.1]: https://github.com/datawire/ambassador/compare/v0.11.0...v0.11.1

### Changed

- Do schema verification of input YAML files.

## [0.11.0] September 18, 2017
[0.11.0]: https://github.com/datawire/ambassador/compare/v0.10.14...v0.11.0

### Changed

- Declarative Ambassador! Configuration is now via YAML files rather than REST calls
- The `ambassador-store` service is no longer needed.

## [0.10.14] September 15, 2017
[0.10.14]: https://github.com/datawire/ambassador/compare/v0.10.13...v0.10.14

### Fixed

- Update `demo-qotm.yaml` with the correct image tag.

## [0.10.13] September 5, 2017
[0.10.13]: https://github.com/datawire/ambassador/compare/v0.10.12...v0.10.13

### Changed

- Properly support proxying all methods to an external authentication service, with headers intact, rather than moving request headers into the body of an HTTP POST.

## [0.10.12] August 2, 2017
[0.10.12]: https://github.com/datawire/ambassador/compare/v0.10.10...v0.10.12

### Changed

- Make TLS work with standard K8s TLS secrets, and completely ditch push-cert and push-cacert.

### Fixed

- Move Ambassador out from behind Envoy, so that you can use Ambassador to fix things if you completely botch your Envoy config.
- Let Ambassador keep running if Envoy totally chokes and dies, but make sure the pod dies if Ambassador loses access to its storage.

## [0.10.10] August 1, 2017
[0.10.10]: https://github.com/datawire/ambassador/compare/v0.10.7...v0.10.10

### Fixed

- Fix broken doc paths and simplify building as a developer. 0.10.8, 0.10.9, and 0.10.10 were all stops along the way to getting this done; hopefully we'll be able to reduce version churn from here on out.

## [0.10.7] July 25, 2017
[0.10.7]: https://github.com/datawire/ambassador/compare/v0.10.6...v0.10.7

### Changed
- More CI-build tweaks.

## [0.10.6] July 25, 2017
[0.10.6]: https://github.com/datawire/ambassador/compare/v0.10.5...v0.10.6

### Changed
- Fix automagic master build tagging

## [0.10.5] July 25, 2017
[0.10.5]: https://github.com/datawire/ambassador/compare/v0.10.1...v0.10.5

### Changed
- Many changes to the build process and versioning. In particular, CI no longer has to commit files.

## [0.10.1] July 3, 2017
[0.10.1]: https://github.com/datawire/ambassador/compare/v0.10.0...v0.10.1

### Added
- Changelog


## [0.10.0] June 30, 2017
[0.10.0]: https://github.com/datawire/ambassador/compare/v0.9.1...v0.10.0
[grpc-0.10.0]: https://github.com/datawire/ambassador/blob/v0.10.0/docs/user-guide/grpc.md

### Added
- Ambassador supports [GRPC services][grpc-0.10.0] (and other HTTP/2-only services) using the GRPC module

### Fixed
- Minor typo in Ambassador's `Dockerfile` that break some versions of Docker


## [0.9.1] June 28, 2017
[0.9.1]: https://github.com/datawire/ambassador/compare/v0.9.0...v0.9.1
[building-0.9.1]: https://github.com/datawire/ambassador/blob/v0.9.1/BUILDING.md

### Changed
- Made development a little easier by automating dev version numbers so that modified Docker images update in Kubernetes
- Updated [`BUILDING.md`][building-0.9.1]


## [0.9.0] June 23, 2017
[0.9.0]: https://github.com/datawire/ambassador/compare/v0.8.12...v0.9.0
[start-0.9.0]: https://github.com/datawire/ambassador/blob/v0.9.0/docs/user-guide/getting-started.md
[concepts-0.9.0]: https://github.com/datawire/ambassador/blob/v0.9.0/docs/user-guide/mappings.md

### Added
- Ambassador supports HTTP Basic Auth
- Ambassador now has the concept of _modules_ to enable and configure optional features such as auth
- Ambassador now has the concept of _consumers_ to represent end-users of mapped services
- Ambassador supports auth via an external auth server

Basic auth is covered in [Getting Started][start-0.9.0]. Learn about modules and consumers and see an example of external auth in [About Mappings, Modules, and Consumers][concepts-0.9.0].

### Changed
- State management (via Ambassador store) has been refactored
- Switched to [Ambassador-Envoy] for the base Docker image


## [0.8.12] June 07, 2017
[0.8.12]: https://github.com/datawire/ambassador/compare/v0.8.11...v0.8.12

### Added
- Mappings can now be updated


## [0.8.11] May 24, 2017
[0.8.11]: https://github.com/datawire/ambassador/compare/v0.8.10...v0.8.11
[istio-0.8.11]: https://github.com/datawire/ambassador/blob/v0.8.11/docs/user-guide/with-istio.md
[stats-0.8.11]: https://github.com/datawire/ambassador/blob/v0.8.11/docs/user-guide/statistics.md

### Added
- Ambassador interoperates with [Istio] -- see [Ambassador and Istio][istio-0.8.11]
- There is additional documentation for [statistics and monitoring][stats-0.8.11]

### Fixed
- Bug in mapping change detection
- Release machinery issues


## [0.8.6] May 05, 2017
[0.8.6]: https://github.com/datawire/ambassador/compare/v0.8.5...v0.8.6

### Added
- Ambassador releases are now performed by Travis CI


## [0.8.2] May 04, 2017
[0.8.2]: https://github.com/datawire/ambassador/compare/v0.8.1...v0.8.2

### Changed
- Documentation updates


## [0.8.0] May 02, 2017
[0.8.0]: https://github.com/datawire/ambassador/compare/v0.7.0...v0.8.0
[client-tls-0.8.0]: https://github.com/datawire/ambassador/blob/v0.8.0/README.md#using-tls-for-client-auth

### Added
- [Ambassador has a website!][Ambassador]
- Ambassador supports auth via [TLS client certificates][client-tls-0.8.0]
- There are some additional helper scripts in the `scripts` directory

### Changed
- Ambassador's admin interface is now on local port 8888 while mappings are available on port 80/443 depending on whether TLS is enabled
- Multiple instances of Ambassador talking to the same Ambassador Store pod will pick up each other's changes automatically


## [0.7.0] May 01, 2017
[0.7.0]: https://github.com/datawire/ambassador/compare/v0.6.0...v0.7.0
[start-0.7.0]: https://github.com/datawire/ambassador/blob/v0.7.0/README.md#mappings

### Added
- Ambassador can rewrite the request URL path prefix before forwarding the request to your service (covered in [Getting Started][start-0.7.0])
- Ambassador supports additional stats aggregators: Datadog, Grafana

### Changed
- _Services_ are now known as _mappings_
- Minikube is supported again


## [0.6.0] April 28, 2017
[0.6.0]: https://github.com/datawire/ambassador/compare/v0.5.2...v0.6.0

### Removed
- The Ambassador SDS has been removed; Ambassador routes to service names


## [0.5.2] April 26, 2017
[0.5.2]: https://github.com/datawire/ambassador/compare/v0.5.0...v0.5.2

### Added
- Ambassador includes a local `statsd` so that full stats from Envoy can be collected and pushed to a stats aggregator (Prometheus is supported)

### Changed
- It's easier to develop Ambassador thanks to improved build documentation and `Makefile` fixes


## [0.5.0] April 13, 2017
[0.5.0]: https://github.com/datawire/ambassador/compare/v0.4.0...v0.5.0

### Added
- Ambassador supports inbound TLS
- YAML for a demo user service is now included

### Changed
- The `geturl` script supports Minikube and handles AWS better
- Documentation and code cleanup


## [0.4.0] April 07, 2017
[0.4.0]: https://github.com/datawire/ambassador/compare/v0.3.3...v0.4.0

### Changed
- Ambassador now reconfigures Envoy automatically once changes have settled for five seconds
- Envoy stats and Ambassador stats are separate
- Mappings no longer require specifying the port as it is not needed

### Fixed
- SDS does the right thing with unnamed ports


## [0.3.1] April 06, 2017
[0.3.1]: https://github.com/datawire/ambassador/compare/v0.3.0...v0.3.1

### Added
- Envoy stats accessible through Ambassador
- Basic interpretation of cluster stats

### Changed
- Split up `ambassador.py` into multiple files
- Switch to a debug build of Envoy


## [0.1.9] April 03, 2017
[0.1.9]: https://github.com/datawire/ambassador/compare/v0.1.8...v0.1.9

### Changed
- Ambassador configuration on `/ambassador-config/` prefix rather than exposed on port 8001
- Updated to current Envoy and pinned the Envoy version
- Use Bumpversion for version management
- Conditionalized Docker push

### Fixed
- Ambassador keeps running with an empty services list (part 2)


## [0.1.5] March 31, 2017
[0.1.5]: https://github.com/datawire/ambassador/compare/v0.1.4...v0.1.5

### Fixed
- Ambassador SDS correctly handles ports


## [0.1.4] March 31, 2017
[0.1.4]: https://github.com/datawire/ambassador/compare/v0.1.3...v0.1.4

### Changed
- Ambassador keeps running with an empty services list
- Easier to run with [Telepresence]


## [0.1.3] March 31, 2017
[0.1.3]: https://github.com/datawire/ambassador/compare/82ed5e4...v0.1.3

### Added
- Initial Ambassador
- Ambassador service discovery service
- Documentation


Based on [Keep a Changelog](http://keepachangelog.com/en/1.0.0/). Ambassador follows [Semantic Versioning](http://semver.org/spec/v2.0.0.html).

[Ambassador]: https://www.getambassador.io/
[Ambassador-Envoy]: https://github.com/datawire/ambassador-envoy
[Telepresence]: http://telepresence.io
[Istio]: https://istio.io/<|MERGE_RESOLUTION|>--- conflicted
+++ resolved
@@ -4,9 +4,6 @@
 
 ### DEFAULT PORTS CHANGING IN AMBASSADOR 0.60
 
-<<<<<<< HEAD
-The current recommended version of Ambassador is 0.51.1.
-=======
 Ambassador 0.60 will, by default, listen for cleartext HTTP on port 8080 (rather than 80),
 and for HTTPS on port 8443 (rather than 443), in order to simplify running Ambassador without
 root privileges. If you are relying on the default port numbering in your installation, **you
@@ -16,7 +13,6 @@
 ### AMBASSADOR 0.52
 
 The current recommended version of Ambassador is 0.52.0.
->>>>>>> 074c8655
 
 ### AMBASSADOR 0.50+
 
@@ -92,8 +88,6 @@
 
 <!--- CueAddReleaseNotes --->
 
-<<<<<<< HEAD
-=======
 ## [0.52.0] March 21, 2019
 [0.52.0]: https://github.com/datawire/ambassador/compare/0.51.2...0.52.0
 
@@ -131,7 +125,6 @@
 
 [#1211]: https://github.com/datawire/ambassador/issues/1211
 
->>>>>>> 074c8655
 ## [0.51.1] March 11, 2019
 [0.51.1]: https://github.com/datawire/ambassador/compare/0.51.0...0.51.1
 
