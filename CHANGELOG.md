Information in this file will be used to build the merged release notes for GA
releases. Please keep it up to date.
------------------------------------------------------------------------------

# Ambassador Edge Stack CHANGELOG

## 1.1.2 (TBD)

 * Bugfix: The RBAC for `Ingress` now supports the `networking.k8s.io` `apiGroup`

<<<<<<< HEAD
- Feature: The Policy Console can now set the log level to "trace" (in addition to "info" or "debug")
- Bugfix: Don't have the Policy Console poll for snapshots when logged out
- Bugfix: Do a better job of noticing when the license key changes
- Bugfix: `aes-plugin-runner --version` now works properly
- Bugfix: Only serve the custom CONGRATULATIONS! 404 page on `/`
- Change: The `OAuth2` Filter `stateTTL` setting is now ignored; the lifetime of state-tokens is now managed automatically
=======
## 1.1.1 (TBD)

 * Bugfix: `aes-plugin-runner --version` now works properly.
 * Change: The `OAuth2` Filter `stateTTL` setting is now ignored; the lifetime of state-tokens is now managed automatically.
>>>>>>> 2b4efd53

## 1.1.0 (2020-01-28)

- Feature: `External` Filter now exactly matches the current OSS `AuthService` definiton.  It has gained `include_body` (deprecating `allow_request_body`), `status_on_error`, and `failure_mode_allow`.
- Docs: add instructions for what to do after downloading `edgectl`
- Bugfix: make it much faster to apply the Edge Stack License
- Bugfix: make sure the ACME terms-of-service link is always shown
- Bugfix: make the Edge Policy Console more performant

## 1.0.0 (2020-01-15)

Behavior:

 * Developer portal no longer requires the /openapi Mapping
 * Renamed environment variable APRO_DEVPORTAL_CONTENT_URL to DEVPORTAL_CONTENT_URL
 * Feature: Developer portal can check out a non-default branch. Control with DEVPORTAL_CONTENT_BRANCH env var
 * Feature: Developer portal can use a subdir of a checkout. Control with DEVPORTAL_CONTENT_DIR env var
 * `apictl traffic initialize` no longer waits for the traffic-proxy to become ready before exiting.
 * Feature: Developer portal will show swagger documentation for up to five services (or more with appropriate license)
 * Feature: local-devportal is now a standalone go binary with no external dependencies
 * `v1` license keys were not being used so augment them to include emails
 * The OAuth2 redirection endpoint has moved from `/callback` to `/.ambassador/oauth2/redirection-endpoint`.  Migrating Pro users will need to notify thier IDP of the change.

Other:

 * `amb-core` and `amb-sidecar` have been merged in to a combined `aes` which is based on Ambassador OSS [version TBD].
 * `login-gate-js`content has been updated for a clearer first time experience. 

## 0.11.0 (2019-12-10)

Configuration:

 * `JWT` Filter now has a `realm` setting to configure the realm mentioned in `WWW-Authenticate` of error responses.
 * Feature: `JWT` Filter now has a FilterPolicy argument `scope` to preform `draft-ietf-oauth-token-exchange`-compatible Scope validation.
 * Feature: `OAuth2` Filter now has a `.insteadOfRedirect.filters` FilterPolicy argument that lets you provide a list of filters to run; as if you were listing them directly in a FilterPolicy.
 * Feature: `OAuth2` Filter now has a `extraAuthorizationParameters` setting to manually pass extra parameters to the IDP's authorization endpoint.
 * Feature: `OAuth2` Filter now has a `accessTokenJWTFilter` setting to use a `JWT` filter for access token validation when `accessTokenValidation: jwt` or `accessTokenValidation: auto`.

Behavior:

 * Feature: `JWT` Filter now generates RFC 6750-compliant responses with the `WWW-Authenticate` header set.

Other:

 * Update Ambassador Core from Ambassador 0.85.0 (Envoy 1.11+half-way-to-1.12) to 0.86.0 (Envoy 1.12.2)

## 0.10.0 (2019-11-11)

Configuration:

 * Feature: `FilterPolicy` may now set `ifRequestHeader` to only apply a `Filter` to requests with appropriate headers.
 * Feature: `FilterPolicy` may now set `onDeny` and `onAllow` to modify how `Filter`s chain together.
 * Feature: `JWT` Filter `injectRequestHeaderse` templates can now read the incoming HTTP request headers.
 * Feature: `JWT` Filter `errorResponse` can now set HTTP headers of the error response.
 * Beta feature: `OAuth2` Filter can now be configured to receive OAuth client credentials in the HTTP request header, and use them to obtain a client credentials grant.  This is only currently tested with Okta.

Behavior:

 * The `OAuth2` filter's XSRF protection now works differently.  You should use the `ambassador_xsrf.{name}.{namespace}` cookie instead of the `ambassador_session.{name}.{namespace}` cookie for XSRF-protection purposes.

## 0.9.1 (2019-10-22)

Configuration:

 * The `JWT` and `OAuth2` Filter types support `renegotiateTLS`
 * The `JWT` Filter now has an `errorResponse` argument that allows templating the filter's error response.

Other:

 * Update Ambassador Core from Ambassador 0.83.0 to 0.85.0

## 0.9.0 (2019-10-08)

Configuration

 * The `OAuth2` filter now has a FilterPolicy argument `insteadOfRedirect` that can specify a different action to perform than redirecting to the IDP.

Behavior:

 * Feature: Developer portal URL can be changed by the user. Adjust the `ambassador-pro-devportal` `Mapping` CRD (or annotation) by changing the `prefix` to desired prefix and changing the `rewrite` to `/docs/`. The `ambassador-pro-devportal-api` can not be adjusted yet. 
 * Feature: The `OAuth2` filter can now perform OIDC-session RP-initiated logout when used with an identity provider that supports it.
 * Bugfix: Properly return a 404 for unknown paths in the amb-sidecar; instead of serving the index page; this could happen if the devportal Mapping is misconfigured.
 * Bugfix: Fix the "loaded filter" log info message.
 * Bugfix: Don't publish the "dev-portal-server" Docker image; it was obviated by "amb-sidecar" in 0.8.0.
 * Bugfix: The `JWT` Filter is no longer case-sensitive with the auth-scheme (`Bearer` vs `bearer`)
 * Bugfix: The `JWT` Filter no longer accepts authorizations that are missing an auth-scheme

Other:

 * Update Ambassador Core from Ambassador 0.75.0 to 0.83.0
 * Incorporate the Envoy 1.11.2 security patches in Ambassador Core
 * Fast iteration on Developer Portal styling and content using a docker image inside a local checkout of Developer Portal content repo (see reference doc for usage guide)

## 0.8.0 (2019-09-16)

Configuration:

 * `amb-sidecar` now takes additional configuration related to the developer portal.

Behavior:

 * Feature: The developer portal is now in "beta", and incorporated into amb-sidecar.
 * Bugfix: The `External` Filter no longer erroneously follows redirects.
 * Bugfix: Fixed a case-folding bug causing the `JWT` Filter to be inoperable.
 * Enhancement: Errors in `Filter` resource definitions are now recorded and included in error messages.

## 0.7.0 (2019-08-29)

Configuration:

 * `amb-sidecar`: The default value of `USE_STATSD` has changed from `true` to `false`.
 * Bump license key schema v0 → v1.  The developer portal requires a v1 license with the "devportal" feature enabled.  Some future version of the other functionality will drop support for v0 license keys.
 * The `JWT` Filter can now inject HTTP request headers; configured with the `injectRequestHeaders` field.

Behavior:

 * Fixed a resource leak in dev-portal-server

Other:

 * There is now a build of Ambassador with Certified Envoy named "amb-core".

## 0.6.0 (2019-08-05)

Configuration:

 * The CRD field `ambassador_id` may now be a single string instead of a list of strings (this should have always been the case, but there was a bug in the parser).
 * Everything is now on one port: `APRO_HTTP_PORT`, which defaults to `8500`.
 * `LOG_LEVEL` no longer exists; everything obeys `APP_LOG_LEVEL`.
 * The meaning of `REDIS_POOL_SIZE` has changed slightly; there are no longer separate connection pools for ratelimit and filtering; the maximum number of connections is now `REDIS_POOL_SIZE` instead of 2×`REDIS_POOL_SIZE`.
 * The `amb-sidecar` RateLimitService can now report to statsd, and attempts to do so by default (`USE_STATSD`, `STATSD_HOST`, `STATSD_PORT`, `GOSTATS_FLUSH_INTERVAL_SECONDS`).

Behavior:

 * Now also handles gRPC requests for `envoy.service.auth.v2`, in addition to `envoy.service.auth.v2alpha`.
 * Log a stacktrace at log-level "debug" whenever the HTTP client encounters an error.
 * Fix bug where the wrong key was selected from a JWKS.
 * Everything in amb-sidecar now runs as a single process.

## 0.5.0 (2019-06-21)

Configuration:

 * Redis is now always required to be configured.
 * The `amb-sidecar` environment variables `$APRO_PRIVATE_KEY_PATH` and `$APRO_PUBLIC_KEY_PATH` are replaced by a Kubernetes secret and the `$APRO_KEYPAIR_SECRET_NAME` and `$APRO_KEYPAIR_SECRET_NAMESPACE` environment variables.
 * If the `$APRO_KEYPAIR_SECRET_NAME` Kubernetes secret (above) does not exist, `amb-sidecar` now needs the "create" permission for secrets in its ClusterRole.
 * The `OAuth2` Filter now ignores the `audience` field setting.  I expect it to make a come-back in 0.5.1 though.
 * The `OAuth2` Filter now acts as if the `openid` scope value is always included in the FilterPolicy's `scopes` argument.
 * The `OAuth2` Filter can verify Access Tokens with several different methods; configured with the `accessTokenValidation` field.

Behavior:

 * The `OAuth2` Filter is now strictly compliant with OAuth 2.0.  It is verified to work properly with:
   - Auth0
   - Azure AD
   - Google
   - Keycloak
   - Okta
   - UAA
 * The `OAuth2` Filter browser cookie has changed:
   - It is now named `ambassador_session.{{filter_name}}.{{filter_namespace}}` instead of `access_token`.
   - It is now an opaque string instead of a JWT Access Token.  The Access Token is still available in the injected `Authorization` header.
 * The `OAuth2` Filter will no longer consider a user-agent-provided `Authorization` header, it will only consider the cookie.
 * The `OAuth2` Filter now supports Refresh Tokens; they must be requested by listing `offline_access` in the `scopes` argument in the FilterPolicy.
 * The `OAuth2` Filter's `/callback` endpoint is no longer vulnerable to XSRF attacks
 * The Developer Portal file descriptor leak is fixed.

Other:

 * Open Source dependency license compliance is now automated as part of the release machinery.  Source releases for the Docker images are now present in the images themselves at `/*.opensource.tar.gz`.

## 0.4.3 (2019-05-15)

 * Add the Developer Portal (experimental; no documentation available yet)
 * `apictl traffic initialize`: Correctly handle non-`default` namespaces
 * `app-sidecar`: Respect the `APP_LOG_LEVEL` environment variable, same as `amb-sidecar`

## 0.4.2 (2019-05-03)

 * Turn down liveness and readiness probe logging from "info" to "debug"

## 0.4.1 (2019-04-23)

 * Add liveness and readiness probes

## 0.4.0 (2019-04-18)

 * Moved all of the default sidecar ports around; YAML will need to be adjusted (hence 0.4.0 instead of 0.3.2).  Additionally, all of the ports are now configurable via environment variables

   | Purpose          | Variable       | Old  | New  |
   | -------          | --------       | ---  | ---  |
   | Auth gRPC        | APRO_AUTH_PORT | 8082 | 8500 |
   | RLS gRPC         | GRPC_PORT      | 8081 | 8501 |
   | RLS debug (HTTP) | DEBUG_PORT     | 6070 | 8502 |
   | RLS HTTP ???     | PORT           | 7000 | 8503 |

 * `apictl` no longer sets an imagePullSecret when deploying Pro things to the cluster (since the repo is now public)

## 0.3.1 (2019-04-05)

 * Support running the Ambassador sidecar as a non-root user

## 0.3.0 (2019-04-03)

 * New Filter type `External`
 * Request IDs in the Pro logs are the same as the Request IDs in the Ambassador logs
 * `OAuth2` Filter type supports `secretName` and `secretNamespace`
 * Switch to using Ambassador OSS gRPC API
 * No longer necessary to set `allowed_request_headers` or `allowed_authorization_headers` for `Plugin` Filters
 * RLS logs requests as `info` instead of `warn`
 * Officially support Okta as an IDP

## 0.2.5 (2019-04-02)

(0.3.0 was initially tagged as 0.2.5)

## 0.2.4 (2019-03-19)

 * `JWT` and `OAuth2` Filter types support `insecureTLS`
 * `OAuth2` now handles JWTs with a `scope` claim that is a JSON list of scopes, instead of a JSON string containing a whitespace-separated list of scopes (such as those generated by UAA)

## 0.2.3 (2019-03-13)

 * Consul Connect integration no longer requires a license key

## 0.2.2 (2019-03-11)

 * Fix Consul certificate rotation

## 0.2.1 (2019-03-08)

 * Move the AuthService from port 8080 to 8082, and make it configurable with `APRO_AUTH_PORT`

## 0.2.0 (2019-03-04)

 * Have everything require license keys
 * Differentiate between components when phoning-home to Scout
 * Phone-home to kubernaut.io/scout, not metriton.datawire.io/scout
 * Fix bug where `apictl traffic inject` wiped existing `imagePullSecrets`
 * Support `AMBASSADOR_ID`, `AMBASSADOR_SINGLE_NAMESPACE`, and `AMBASSADOR_NAMESPACE`
 * Log format changed
 * OIDC support
 * Replace `Tenant` and `Policy` CRDs with `Filter` and `FilterPolicy` CRDs
 * Add JWT validation filter
 * Add `apro-plugin-runner` (previously was in a separate OSS git repo)

## 0.1.2 (2019-01-24)

 * More readable logs in the event of a crash
 * `apictl traffic` sets `imagePullSecret`
 * Have `apictl` also look for the license key in `~/.config/` as a fallback on macOS.  The paths it now looks in, from highest to lowest precedence, are:
    - `$HOME/Library/Application Support/ambassador/license-key` (macOS only)
    - `${XDG_CONFIG_HOME:-$HOME/.config}/ambassador/license-key`
    - `$HOME/.ambassador.key`

## 0.1.1 (2019-01-23)

 - First release with combined rate-limiting and authentication.<|MERGE_RESOLUTION|>--- conflicted
+++ resolved
@@ -8,19 +8,14 @@
 
  * Bugfix: The RBAC for `Ingress` now supports the `networking.k8s.io` `apiGroup`
 
-<<<<<<< HEAD
+## 1.1.1 (TBD)
+
 - Feature: The Policy Console can now set the log level to "trace" (in addition to "info" or "debug")
 - Bugfix: Don't have the Policy Console poll for snapshots when logged out
 - Bugfix: Do a better job of noticing when the license key changes
 - Bugfix: `aes-plugin-runner --version` now works properly
 - Bugfix: Only serve the custom CONGRATULATIONS! 404 page on `/`
 - Change: The `OAuth2` Filter `stateTTL` setting is now ignored; the lifetime of state-tokens is now managed automatically
-=======
-## 1.1.1 (TBD)
-
- * Bugfix: `aes-plugin-runner --version` now works properly.
- * Change: The `OAuth2` Filter `stateTTL` setting is now ignored; the lifetime of state-tokens is now managed automatically.
->>>>>>> 2b4efd53
 
 ## 1.1.0 (2020-01-28)
 
