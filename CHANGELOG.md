<!-- -*- fill-column: 100 -*- -->
# CHANGELOG -- this is a GENERATED FILE, edit docs/releaseNotes.yml and "make generate" to change.

## EMISSARY-INGRESS and AMBASSADOR EDGE STACK

Emissary-ingress is a Kubernatives-native, self-service, open-source API gateway
and ingress controller. It is a CNCF Incubation project, formerly known as the
Ambassador API Gateway.

Ambassador Edge Stack is a comprehensive, self-service solution for exposing,
securing, and managing the boundary between end users and your Kubernetes services.
The core of Ambassador Edge Stack is Emissary-ingress.

**Note well:**

- Ambassador Edge Stack provides all the capabilities of Emissary-ingress,
  as well as additional capabilities including:

  - Security features such as automatic TLS setup via ACME integration, OAuth/OpenID Connect
    integration, rate limiting, and fine-grained access control; and
  - Developer onboarding assistance, including an API catalog, Swagger/OpenAPI documentation
    support, and a fully customizable developer portal.

- Emissary-ingress can do everything that Ambassador Edge Stack can do, but you'll need to
  write your own code to take advantage of the capabilities above.

- Ambassador Edge Stack is free for all users: due to popular demand, Ambassador Edge Stack
  offers a free usage tier of its core features, designed for startups.

In general, references to "Ambassador" in documentation (including this CHANGELOG)
refer both to Emissary-ingress and to the Ambassador Edge Stack.

## UPCOMING BREAKING CHANGES

#### Envoy V2 API

In *Emissary-ingress v2.2.0*, support for the Envoy V2 API will be removed, and Emissary-ingress
will support only the Envoy V3 API. The `AMBASSADOR_ENVOY_API_VERSION` environment variable will
also be removed. Note that Emissary-ingress has been using the Envoy V3 API as its default since
v1.14.0.

#### TLS Termination and the `Host` CRD

As of Emissary-ingress v2.0.4, you _must_ supply a `Host` CRD to terminate TLS: it is not
sufficient to define a `TLSContext` (although `TLSContext`s are still the best way to define TLS
configuration information to be shared across multiple `Host`s). The minimal configuration for
TLS termination is now a certificate stored in a Kubernetes `Secret`, and a `Host` referring to
that `Secret`.

For Emissary-ingress v2.0.0 - v2.0.3, you must supply an `AmbassadorHost` CRD.

#### `Ingress` Resources and Namespaces

In a future version of Emissary-ingress, **no sooner than Emissary-ingress v2.1.0**, TLS
secrets in `Ingress` resources will not be able to use `.namespace` suffixes to cross namespaces.

#### Regex Matching

In a future version of Emissary-ingress, **no sooner than Ambassador v2.1.0**, the `regex_type`
and `regex_max_size` fields will be removed from the `ambassador` `Module`, and Ambassador Edge
Stack will support only Envoy `safe_regex` matching. Note that `safe_regex` matching has been
the default for all 1.X releases of Emissary-ingress.

This change is being made the original Envay `regex` matcher was [deprecated in favor of safe_regex]
in Envoy v1.12.0, then removed entirely from the Envoy V3 APIs. Additionally, setting
[max_program_size was deprecated] in Envoy v1.15.0. As such, `regex_type: unsafe` and setting
`regex_max_size` are no longer supported unless `AMBASSADOR_ENVOY_API_VERSION` is set to `V2`.

Please see the [Envoy documentation](https://www.envoyproxy.io/docs/envoy/latest/api-v3/type/matcher/v3/regex.proto.html) for more information.

[deprecated in favor of safe_regex]: https://www.envoyproxy.io/docs/envoy/latest/version_history/v1.12.0.html?highlight=regex#deprecated
[max_program_size was deprecated]: https://www.envoyproxy.io/docs/envoy/latest/version_history/v1.15.0.html?highlight=max_program_size

#### Zipkin Collector Versions

In a future version of Emissary-ingress, **no sooner than Emissary-ingress v2.1.0**, support
for the [HTTP_JSON_V1] Zipkin collector version will be removed.

This change is being made because the HTTP_JSON_V1 collector was deprecated in Envoy v1.12.0, then
removed entirely from the Envoy V3 APIs. As such, the HTTP_JSON_V1 collector is no longer supported
unless `AMBASSADOR_ENVOY_API_VERSION` is set to `V2`. You must migrate to either the HTTP_JSON or
the HTTP_PROTO collector unless `AMBASSADOR_ENVOY_API_VERSION` is set to `V2`.

Please see the [Envoy documentation](https://www.envoyproxy.io/docs/envoy/latest/api-v2/config/trace/v2/zipkin.proto#envoy-api-field-config-trace-v2-zipkinconfig-collector-endpoint-version) for more information.

[HTTP_JSON_V1]: https://www.envoyproxy.io/docs/envoy/latest/api-v2/config/trace/v2/zipkin.proto#envoy-api-field-config-trace-v2-zipkinconfig-collector-endpoint-version

## RELEASE NOTES

## [2.2.0] February 10, 2022
[2.2.0]: https://github.com/emissary-ingress/emissary/compare/v2.1.2...v2.2.0

### Emissary-ingress and Ambassador Edge Stack

- Change: Support for the Envoy V2 API is deprecated as of Emissary-ingress v2.1, and will be
  removed in Emissary-ingress v3.0. The `AMBASSADOR_ENVOY_API_VERSION` environment variable will be
  removed at the same time. Only the Envoy V3 API will be supported (this has been the default since
  Emissary-ingress v1.14.0).

- Change: Emissary-ingress will now watch for ConfigMap or Secret resources specified by the
  `AGENT_CONFIG_RESOURCE_NAME` environment variable in order to allow all components (and not only
  the Ambassador Agent) to authenticate requests to Ambassador Cloud.

- Security: Emissary-ingress has updated Alpine to 3.15, and Python and Go dependencies to their
  latest compatible versions, to incorporate numerous security patches.

- Feature: Emissary-ingress now supports the metric `ambassador_log_level{label="debug"}` which will
  be set to 1 if debug logging is enabled for the running Emissary instance, or to 0 if not. This
  can help to be sure that a running production instance was not actually left doing debugging
  logging, for example. (Thanks to <a href="https://github.com/jfrabaute">Fabrice</a>!) ([#3906])

- Feature: Emissary-ingress is now leveraging a new Envoy Proxy patch that allows Envoy to accept
  escaped '%' characters in its configuration. This means that error_response_overrides and other
  custom user content can now contain '%' symbols escaped as '%%'. ([DW Envoy: 74]) ([Upstream Envoy: 19383])

- Feature: Support for streaming Envoy metrics about the clusters to Ambassador Cloud. ([#4053])

- Feature: The Ambassador agent now receives commands to manipulate Rollouts (pause, continue, and
  abort are currently supported) via directives and executes them in the cluster. A report is sent
  to Ambassador Cloud including the command ID, whether it ran successfully, and an error message in
  case there was any. ([#4040])

- Bugfix: Kubernetes Secrets that should contain TLS certificates are now validated before being
  accepted for configuration. A Secret that contains an invalid TLS certificate will be logged as an
  invalid resource. ([#3821])

[#3906]: https://github.com/emissary-ingress/emissary/issues/3906
[DW Envoy: 74]: https://github.com/datawire/envoy/pull/74
[Upstream Envoy: 19383]: https://github.com/envoyproxy/envoy/pull/19383
[#4053]: https://github.com/emissary-ingress/emissary/pull/4053
[#4040]: https://github.com/emissary-ingress/emissary/pull/4040
[#3821]: https://github.com/emissary-ingress/emissary/issues/3821

## [2.1.2] January 25, 2022
[2.1.2]: https://github.com/emissary-ingress/emissary/compare/v2.1.0...v2.1.2

### Emissary-ingress and Ambassador Edge Stack

- Change: Support for the Envoy V2 API is deprecated in Emissary-ingress v2.1, and will be removed
  in Emissary-ingress v2.2.0. The `AMBASSADOR_ENVOY_API_VERSION` environment variable will be
  removed at the same time. Only the Envoy V3 API will be supported (this has been the default since
  Emissary-ingress v1.14.0).

- Change: Docker BuildKit is enabled for all Emissary builds. Additionally, the Go build cache is
  fully enabled when building images, speeding up repeated builds.

<<<<<<< HEAD
- Feature: Emissary hostname is now passed as `node.id` to the Envoy configuration. The `node.id`
  tag in trace spans will now contain the hostname instead of the hardcoded `test-id` string
  (thanks, <a href="https://github.com/psalaberria002">Paul Salaberria</a>!).

[3906]: https://github.com/emissary-ingress/emissary/issues/3906
=======
- Bugfix: Emissary-ingress 2.1.0 generated invalid Envoy configuration for `getambassador.io/v2`
  `Mappings` that set `spec.cors.origins` to a string rather than a list of strings; this has been
  fixed, and these `Mappings` should once again function correctly.

- Bugfix: Changes to the `weight` of `Mapping` in a canary group will now always be correctly
  managed during reconfiguration; such changes could have been missed in earlier releases.

- Bugfix: A `Mapping` that is not part of a canary group, but that has a `weight` less than 100,
  will be correctly configured to receive all traffic as if the `weight` were 100.

- Bugfix: Using `rewrite: ""` in a `Mapping` is correctly handled to mean "do not rewrite the path
  at all".

- Bugfix: `Mapping`s with DNS wildcard `hostname` will now be correctly matched with `Host`s.
  Previously, the case where both the `Host` and the `Mapping` use DNS wildcards for their hostnames
  could sometimes not correctly match when they should have.

- Bugfix: Any `Mapping` that uses the `host_redirect` field is now properly discovered and used.
  Thanks to <a href="https://github.com/gferon">Gabriel Féron</a> for contributing this bugfix! ([3709])

- Bugfix: If the `ambassador` `Module` sets a global default for `add_request_headers`,
  `add_response_headers`, `remove_request_headers`, or `remove_response_headers`, it is often
  desirable to be able to turn off that setting locally for a specific `Mapping`. For several
  releases this has not been possible for `Mappings` that are native Kubernetes resources (as
  opposed to annotations), as an empty value ("mask the global default") was erroneously considered
  to be equivalent to unset ("inherit the global default").  This is now fixed.

- Bugfix: It is now possible to set a `Mapping` `spec.error_response_overrides` `body.text_format`
  to an empty string or `body.json_format` to an empty dict.  Previously, this was possible for
  annotations but not for native Kubernetes resources.

- Bugfix: Resources that exist as `getambassador.io/config` annotations rather than as native
  Kubernetes resources are now validated and internally converted to v3alpha1 and, the same as
  native Kubernetes resources.

- Bugfix: Resource validation errors are now reported more consistently; it was the case that in
  some situations a validation error would not be reported.

- Change: Docker BuildKit is enabled for all Emissary builds. Additionally, the Go build cache is
  fully enabled when building images, speeding up repeated builds.

[3709]: https://github.com/emissary-ingress/emissary/issues/3709

## 2.1.1 not issued

*Emissary-ingress 2.1.1 was not issued; Ambassador Edge Stack 2.1.1 uses Emissary-ingress 2.1.0.*
>>>>>>> f7bdce81

## [2.1.0] December 16, 2021
[2.1.0]: https://github.com/emissary-ingress/emissary/compare/v2.0.5...v2.1.0

*Emissary-ingress 2.1.0 is not recommended; upgrade to 2.1.2 instead.*

### Emissary-ingress and Ambassador Edge Stack

- Change: Support for the Envoy V2 API is deprecated in Emissary-ingress v2.1, and will be removed
  in Emissary-ingress v2.2.0. The `AMBASSADOR_ENVOY_API_VERSION` environment variable will be
  removed at the same time. Only the Envoy V3 API will be supported (this has been the default since
  Emissary-ingress v1.14.0).

- Feature: Emissary-ingress supports `getambassador.io/v2` CRDs, to simplify migration from
  Emissary-ingress 1.X. **Note:** it is important to read the <a
  href="https://www.getambassador.io/docs/emissary/latest/topics/install/migration-matrix">migration
  documentation</a> before starting migration.

- Bugfix: The incremental reconfiguration cache could miss some updates when multiple `Mapping`s had
  the same `prefix` ("canary"ing multiple `Mapping`s together). This has been corrected, so that all
  such updates correctly take effect. ([#3945])

- Bugfix: When using Kubernetes Secrets to store ACME private keys (as the Edge Stack ACME client
  does), an error would always be logged about the Secret not being present, even though it was
  present, and everything was working correctly. This error is no longer logged.

- Bugfix: When using gzip compression, upstream services will no longer receive compressed data.
  This bug was introduced in 1.14.0. The fix restores the default behavior of not sending compressed
  data to upstream services. ([#3818])

- Security: Update to busybox 1.34.1 to resolve CVE-2021-28831, CVE-2021-42378, CVE-2021-42379,
  CVE-2021-42380, CVE-2021-42381, CVE-2021-42382, CVE-2021-42383, CVE-2021-42384, CVE-2021-42385,
  and CVE-2021-42386.

- Security: Update Python dependencies to resolve CVE-2020-28493 (jinja2), CVE-2021-28363 (urllib3),
  and CVE-2021-33503 (urllib3).

- Security: Previous built images included some Python packages used only for test. These have now
  been removed, resolving CVE-2020-29651.

[#3945]: https://github.com/emissary-ingress/emissary/issues/3945
[#3818]: https://github.com/emissary-ingress/emissary/issues/3818

## [2.0.5] November 08, 2021
[2.0.5]: https://github.com/emissary-ingress/emissary/compare/v2.0.4...v2.0.5

### Emissary-ingress and Ambassador Edge Stack

- Feature: It is now possible to set the `circuit_breakers` for `AuthServices`, exactly the same as
  for `Mappings` and `TCPMappings`. This makes it possible to configure your `AuthService` to be
  able to handle more than 1024 concurrent requests.

- Bugfix: Any token delimited by '%' is now validated agains a whitelist of valid Envoy command
  operators. Any mapping containing an `error_response_overrides` section with invalid command
  operators will be discarded.

- Bugfix: The `Host` CRD now correctly supports the `mappingSelector` element, as documented. As a
  transition aid, `selector` is a synonym for `mappingSelector`; a future version of
  Emissary-ingress will remove the `selector` element. ([#3902])

[#3902]: https://github.com/emissary-ingress/emissary/issues/3902

## [2.0.4] October 19, 2021
[2.0.4]: https://github.com/emissary-ingress/emissary/compare/v2.0.3-ea...v2.0.4

We're pleased to introduce Emissary-ingress 2.0.4 for general availability! The 2.X family
introduces a number of changes to allow Emissary-ingress to more gracefully handle larger
installations, reduce global configuration to better handle multitenant or multiorganizational
installations, reduce memory footprint, and improve performance. We welcome feedback!! Join us on <a
href="https://a8r.io/slack">Slack</a> and let us know what you think.

### Emissary-ingress and Ambassador Edge Stack

- Change: The `x.getambassador.io/v3alpha1` API version has become the `getambassador.io/v3alpha1`
  API version. The `Ambassador-` prefixes from `x.getambassador.io/v3alpha1` resources have been
  removed for ease of migration. **Note that `getambassador.io/v3alpha1` is the only supported API
  version for 2.0.4** &mdash; full support for `getambassador.io/v2` will arrive soon in a later 2.X
  version.

- Feature: The `getambassador.io/v3alpha1` API version and the published chart and manifests have
  been updated to support Kubernetes 1.22. Thanks to <a href="https://github.com/imoisharma">Mohit
  Sharma</a> for contributions to this feature!

- Feature: You can now set `dns_type` between `strict_dns` and `logical_dns` in a `Mapping` to
  configure the Service Discovery Type.

- Feature: You can now set `respect_dns_ttl` to `true` to force the DNS refresh rate for a `Mapping`
  to be set to the record's TTL obtained from DNS resolution.

- Feature: You can now set `buffer_limit_bytes` in the `ambassador` `Module` to to change the size
  of the upstream read and write buffers. The default is 1MiB.

- Bugfix: The release now shows its actual released version number, rather than the internal
  development version number. ([#3854])

- Bugfix: Large configurations no longer cause Emissary-ingress to be unable to communicate with
  Ambassador Cloud. ([#3593])

- Bugfix: The `l7Depth` element of the `Listener` CRD is properly supported.

[#3854]: https://github.com/emissary-ingress/emissary/issues/3854
[#3593]: https://github.com/emissary-ingress/emissary/issues/3593

## [2.0.3-ea] September 16, 2021
[2.0.3-ea]: https://github.com/emissary-ingress/emissary/compare/v2.0.2-ea...v2.0.3-ea

We're pleased to introduce Emissary-ingress 2.0.3 as a **developer preview**. The 2.X family
introduces a number of changes to allow Emissary-ingress to more gracefully handle larger
installations, reduce global configuration to better handle multitenant or multiorganizational
installations, reduce memory footprint, and improve performance. We welcome feedback!! Join us on <a
href="https://a8r.io/slack">Slack</a> and let us know what you think.

### Emissary-ingress and Ambassador Edge Stack

- Feature: The environment variable `AES_LOG_LEVEL` now also sets the log level for the `diagd`
  logger. ([#3686]) ([#3666])

- Feature: You can now set `dns_type` in the `AmbassadorMapping` to configure how Envoy will use the
  DNS for the service.

- Bugfix: It is no longer necessary to set `DOCKER_BUILDKIT=0` when building Emissary. A future
  change will fully support BuildKit. ([#3707])

[#3686]: https://github.com/emissary-ingress/emissary/issues/3686
[#3666]: https://github.com/emissary-ingress/emissary/issues/3666
[#3707]: https://github.com/emissary-ingress/emissary/issues/3707

## [2.0.2-ea] August 24, 2021
[2.0.2-ea]: https://github.com/emissary-ingress/emissary/compare/v2.0.1-ea...v2.0.2-ea

We're pleased to introduce Emissary-ingress 2.0.2 as a **developer preview**. The 2.X family
introduces a number of changes to allow Emissary-ingress to more gracefully handle larger
installations, reduce global configuration to better handle multitenant or multiorganizational
installations, reduce memory footprint, and improve performance. We welcome feedback!! Join us on <a
href="https://a8r.io/slack">Slack</a> and let us know what you think.

### Emissary-ingress and Ambassador Edge Stack

- Bugfix: Upgraded envoy to 1.17.4 to address security vulnerabilities CVE-2021-32777,
  CVE-2021-32778, CVE-2021-32779, and CVE-2021-32781.

- Feature: You can now set `allow_chunked_length` in the Ambassador Module to configure the same
  value in Envoy.

- Change: Envoy-configuration snapshots get saved (as `ambex-#.json`) in `/ambassador/snapshots`.
  The number of snapshots is controlled by the `AMBASSADOR_AMBEX_SNAPSHOT_COUNT` environment
  variable; set it to 0 to disable. The default is 30.

## [2.0.1-ea] August 12, 2021
[2.0.1-ea]: https://github.com/emissary-ingress/emissary/compare/v2.0.0-ea...v2.0.1-ea

We're pleased to introduce Emissary-ingress 2.0.1 as a **developer preview**. The 2.X family
introduces a number of changes to allow Emissary-ingress to more gracefully handle larger
installations, reduce global configuration to better handle multitenant or multiorganizational
installations, reduce memory footprint, and improve performance. We welcome feedback!! Join us on <a
href="https://a8r.io/slack">Slack</a> and let us know what you think.

### Emissary-ingress and Ambassador Edge Stack

- Feature: Ambassador Agent reports sidecar process information and `AmbassadorMapping` OpenAPI
  documentation to Ambassador Cloud to provide more visibility into services and clusters.

- Feature: The optional `stats_prefix` element of the `AmbassadorListener` CRD now determines the
  prefix of HTTP statistics emitted for a specific `AmbassadorListener`.

- Feature: The optional `stats_name` element of `AmbassadorMapping`, `AmbassadorTCPMapping`,
  `AuthService`, `LogService`, `RateLimitService`, and `TracingService` now sets the name under
  which cluster statistics will be logged. The default is the `service`, with non-alphanumeric
  characters replaced by underscores.

- Bugfix: We have updated to `k8s.io/klog/v2` to track upstream and to quiet unnecessary log output.

- Change: Logs now include subsecond time resolutions, rather than just seconds.

- Change: Set `AMBASSADOR_AMBEX_NO_RATELIMIT` to `true` to completely disable ratelimiting Envoy
  reconfiguration under memory pressure. This can help performance with the endpoint or Consul
  resolvers, but could make OOMkills more likely with large configurations. The default is `false`,
  meaning that the rate limiter is active.

## [2.0.0-ea] June 24, 2021
[2.0.0-ea]: https://github.com/emissary-ingress/emissary/compare/v1.14.2...v2.0.0-ea

We're pleased to introduce Emissary-ingress 2.0.0 as a **developer preview**. The 2.X family
introduces a number of changes to allow Emissary-ingress to more gracefully handle larger
installations, reduce global configuration to better handle multitenant or multiorganizational
installations, reduce memory footprint, and improve performance. We welcome feedback!! Join us on <a
href="https://a8r.io/slack">Slack</a> and let us know what you think.

### Emissary-ingress and Ambassador Edge Stack

- Feature: Emissary-ingress 2.0.0 introduces API version `x.getambassador.io/v3alpha1` for
  configuration changes that are not backwards compatible with the 1.X family.  API versions
  `getambassador.io/v0`, `getambassador.io/v1`, and `getambassador.io/v2` are deprecated.  Further
  details are available in the <a
  href="https://www.getambassador.io/docs/emissary/latest/about/changes-2.x/#1-configuration-api-version-getambassadoriov3alpha1">Major
  Changes in 2.X</a> document.

- Feature: The new `AmbassadorListener` CRD defines where and how to listen for requests from the
  network, and which `AmbassadorHost` definitions should be used to process those requests. Note
  that the `AmbassadorListener` CRD is **mandatory** and consolidates *all* port configuration; see
  the <a
  href="https://www.getambassador.io/docs/emissary/latest/topics/running/listener">`AmbassadorListener`
  documentation</a> for more details.

- Feature: Where `AmbassadorMapping`'s `host` field is either an exact match or (with `host_regex`
  set) a regex, the new `hostname` element is always a DNS glob. Use `hostname` instead of `host`
  for best results.

- Feature: The behavior of the Ambassador module `prune_unreachable_routes` field is now automatic,
  which should reduce Envoy memory requirements for installations with many `AmbassadorHost`s

- Bugfix: Each `AmbassadorHost` can specify its `requestPolicy.insecure.action` independently of any
  other `AmbassadorHost`, allowing for HTTP routing as flexible as HTTPS routing. ([#2888])

- Bugfix: Emissary-ingress 2.0.0 fixes a regression in detecting the Ambassador Kubernetes service
  that could cause the wrong IP or hostname to be used in Ingress statuses -- thanks, <a
  href="https://github.com/impl">Noah Fontes</a>!

- Bugfix: Emissary-ingress 2.0.0 fixes a bug where mTLS could use the wrong configuration when SNI
  and the `:authority` header didn't match

- Change: The `TLSContext` `redirect_cleartext_from` and `AmbassadorHost`
  `requestPolicy.insecure.additionalPort` elements are no longer supported. Use a
  `AmbassadorListener` for this functionality instead.

- Change: The `use_proxy_protocol` element of the Ambassador `Module` is no longer supported, as it
  is now part of the `AmbassadorListener` resource (and can be set per-`AmbassadorListener` rather
  than globally).

- Change: An `AmbassadorMapping` will only be matched with an `AmbassadorHost` if the
  `AmbassadorMapping`'s `host` or the `AmbassadorHost`'s `selector` (or both) are explicitly set,
  and match. This change can significantly improve Emissary-ingress's memory footprint when many
  `AmbassadorHost`s are involved. Further details are available in the <a
  href="https://www.getambassador.io/docs/emissary/latest/about/changes-2.x/#host-and-mapping-association">Major
  Changes in 2.X</a> document.

- Change: An `AmbassadorHost` or `Ingress` resource is now required when terminating TLS -- simply
  creating a `TLSContext` is not sufficient. Further details are available in the <a
  href="https://www.getambassador.io/docs/emissary/latest/about/changes-2.x/#host-tlscontext-and-tls-termination">`AmbassadorHost`
  CRD documentation.</a>

- Change: By default, Emissary-ingress will configure Envoy using the V3 Envoy API. This change is
  mostly transparent to users, but note that Envoy V3 does not support unsafe regular expressions
  or, e.g., Zipkin's V1 collector protocol. Further details are available in the <a
  href="https://www.getambassador.io/docs/emissary/latest/about/changes-2.x">Major Changes in
  2.X</a> document.

- Change: The `tls` module and the `tls` field in the Ambassador module are no longer supported.
  Please use `TLSContext` resources instead.

- Change: The environment variable `AMBASSADOR_FAST_RECONFIGURE` is now set by default, enabling the
  higher-performance implementation of the code that Emissary-ingress uses to generate and validate
  Envoy configurations.

- Change: Service Preview and the `AGENT_SERVICE` environment variable are no longer supported. The
  Telepresence product replaces this functionality.

- Change: The `edgectl` CLI tool has been deprecated; please use the `emissary-ingress` helm chart
  instead.

[#2888]: https://github.com/datawire/ambassador/issues/2888

## [1.14.2] September 29, 2021
[1.14.2]: https://github.com/emissary-ingress/emissary/compare/v1.14.1...v1.14.2

### Emissary-ingress and Ambassador Edge Stack

- Feature: You can now set `respect_dns_ttl` in Ambassador Mappings. When true it configures that
  upstream's refresh rate to be set to resource record’s TTL

- Feature: You can now set `dns_type` in Ambassador Mappings to use Envoy's `logical_dns` resolution
  instead of the default `strict_dns`.

- Feature: You can now set `buffer_limit_bytes` in the `ambassador` `Module` to to change the size
  of the upstream read and write buffers. The default is 1MiB.

### Ambassador Edge Stack only

- Feature: You can now set `preserve_servers` in Ambassador Edge Stack's `DevPortal` resource to
  configure the DevPortal to use server definitions from the OpenAPI document when displaying
  connection information for services in the DevPortal.

## [1.14.1] August 24, 2021
[1.14.1]: https://github.com/emissary-ingress/emissary/compare/v1.14.0...v1.14.1

### Emissary-ingress and Ambassador Edge Stack

- Change: Upgraded Envoy to 1.17.4 to address security vulnerabilities CVE-2021-32777,
  CVE-2021-32778, CVE-2021-32779, and CVE-2021-32781.

## [1.14.0] August 19, 2021
[1.14.0]: https://github.com/emissary-ingress/emissary/compare/v1.13.10...v1.14.0

### Emissary-ingress and Ambassador Edge Stack

- Change: Update from Envoy 1.15 to 1.17.3

- Feature: You can now set `allow_chunked_length` in the Ambassador Module to configure the same
  value in Envoy.

- Change: `AMBASSADOR_ENVOY_API_VERSION` now defaults to `V3`

- Change: Logs now include subsecond time resolutions, rather than just seconds.

## [1.13.10] July 28, 2021
[1.13.10]: https://github.com/emissary-ingress/emissary/compare/v1.13.9...v1.13.10

### Emissary-ingress and Ambassador Edge Stack

- Bugfix: Fixed a regression when specifying a comma separated string for `cors.origins` on the
  `Mapping` resource. ([#3609](https://github.com/emissary-ingress/emissary/issues/3609))

- Change: Envoy-configuration snapshots get saved (as `ambex-#.json`) in `/ambassador/snapshots`.
  The number of snapshots is controlled by the `AMBASSADOR_AMBEX_SNAPSHOT_COUNT` environment
  variable; set it to 0 to disable. The default is 30.

- Change: Set `AMBASSADOR_AMBEX_NO_RATELIMIT` to `true` to completely disable ratelimiting Envoy
  reconfiguration under memory pressure. This can help performance with the endpoint or Consul
  resolvers, but could make OOMkills more likely with large configurations. The default is `false`,
  meaning that the rate limiter is active.

### Ambassador Edge Stack only

- Bugfix: The `Mapping` resource can now specify `docs.timeout_ms` to set the timeout when the Dev
  Portal is fetching API specifications.

- Bugfix: The Dev Portal will now strip HTML tags when displaying search results, showing just the
  actual content of the search result.

- Change: Consul certificate-rotation logging now includes the fingerprints and validity timestamps
  of certificates being rotated.

## [1.13.9] June 30, 2021
[1.13.9]: https://github.com/emissary-ingress/emissary/compare/v1.13.8...v1.13.9

### Emissary-ingress and Ambassador Edge Stack

- Bugfix: Configuring multiple TCPMappings with the same ports (but different hosts) no longer
  generates invalid Envoy configuration.

## [1.13.8] June 08, 2021
[1.13.8]: https://github.com/emissary-ingress/emissary/compare/v1.13.7...v1.13.8

### Emissary-ingress and Ambassador Edge Stack

- Bugfix: Ambassador Agent now accurately reports up-to-date Endpoint information to Ambassador
  Cloud

- Feature: Ambassador Agent reports ConfigMaps and Deployments to Ambassador Cloud to provide a
  better Argo Rollouts experience. See [Argo+Ambassador
  documentation](https://www.getambassador.io/docs/argo) for more info.

## [1.13.7] June 03, 2021
[1.13.7]: https://github.com/datawire/ambassador/compare/v1.13.6...v1.13.7

### Emissary-ingress and Ambassador Edge Stack

- Feature: Add AMBASSADOR_JSON_LOGGING to enable JSON for most of the Ambassador control plane. Some
  (but few) logs from gunicorn and the Kubernetes client-go package still log text.

- Bugfix: Fixed a bug where the Consul resolver would not actually use Consul endpoints with
  TCPMappings.

- Change: Ambassador now calculates its own memory usage in a way that is more similar to how the
  kernel OOMKiller tracks memory.

## [1.13.6] May 24, 2021
[1.13.6]: https://github.com/datawire/ambassador/compare/v1.13.5...v1.13.6

### Emissary-ingress and Ambassador Edge Stack

- Bugfix: Fixed a regression where Ambassador snapshot data was logged at the INFO label when using
  `AMBASSADOR_LEGACY_MODE=true`.

## [1.13.5] May 13, 2021
[1.13.5]: https://github.com/datawire/ambassador/compare/v1.13.4...v1.13.5

### Emissary-ingress and Ambassador Edge Stack

- Bugfix: Fix a regression from 1.8.0 that prevented `ambassador` `Module` config keys `proper_case`
  and `preserve_external_request_id` from working correctly.

- Bugfix: Fixed a regression in detecting the Ambassador Kubernetes service that could cause the
  wrong IP or hostname to be used in Ingress statuses (thanks, [Noah
  Fontes](https://github.com/impl)!

## [1.13.4] May 11, 2021
[1.13.4]: https://github.com/datawire/ambassador/compare/v1.13.3...v1.13.4

### Emissary-ingress and Ambassador Edge Stack

- Security: Incorporate the Envoy 1.15.5 security update by adding the
  `reject_requests_with_escaped_slashes` option to the Ambassador module.

## [1.13.3] May 03, 2021
[1.13.3]: https://github.com/datawire/ambassador/compare/v1.13.2...v1.13.3

### Emissary Ingress and Ambassador Edge Stack

- Bugfix: Fixed a regression that caused Ambassador to crash when loading the Edge Policy Console when any RateLimit resources exist ([#3348])

## [1.13.2] April 29, 2021
[1.13.2]: https://github.com/datawire/ambassador/compare/v1.13.1...v1.13.2

### Emissary Ingress and Ambassador Edge Stack

- Bugfix: Fixed a regression that caused endpoint routing to not work when defining mappings in service annotations ([#3369])

[#3369]: https://github.com/datawire/ambassador/issues/3369

## [1.13.1] April 22, 2021
[1.13.1]: https://github.com/datawire/ambassador/compare/v1.13.0...v1.13.1

### Emissary Ingress and Ambassador Edge Stack

- Bugfix: Potentially increased CPU Usage for deployments with large numbers of Hosts ([#3358])

[#3358]: https://github.com/datawire/ambassador/issues/3358

## [1.13.0] April 20, 2021
[1.13.0]: https://github.com/datawire/ambassador/compare/v1.12.4...v1.13.0

### Emissary Ingress and Ambassador Edge Stack

**Note**: Support for the deprecated `v2alpha` `protocol_version` has been removed from the `AuthService` and `RateLimitService`.

- Feature: Added support for the [Mapping AuthService setting] `auth_context_extensions`, allowing supplying custom per-mapping information to external auth services (thanks, [Giridhar Pathak](https://github.com/gpathak)!).
- Feature: Added support in ambassador-agent for reporting [Argo Rollouts] and [Argo Applications] to Ambassador Cloud
- Feature: The [Ambassador Module configuration] now supports the `diagnostics.allow_non_local` flag to expose admin UI internally only ([#3074] -- thanks, [Fabrice](https://github.com/jfrabaute)!)
- Feature: Ambassador will now use the Envoy v3 API internally when the AMBASSADOR_ENVOY_API_VERSION environment variable is set to "V3". By default, Ambassador will continue to use the v2 API.
- Feature: The [Ambassador Agent] is now available (and deployed by default) for the API Gateway (https://app.getambassador.io).
- Feature: The [Ambassador Module configuration] now supports `merge_slashes` which tells Ambassador to merge adjacent slashes when performing route matching. For example, when true, a request with URL '//foo/' would match a Mapping with prefix '/foo/'.
- Feature: Basic support for a subset of the [Kubernetes Gateway API] has been added.
- Feature: Ambassador now supports the `DD_ENTITY_ID` environment variable to set the `dd.internal.entity_id` statistics tag on metrics generated when using DogStatsD.
- Bugfix: Make Knative paths match on prefix instead of the entire path to better align to the Knative specification ([#3224]).
- Bugfix: The endpoint routing resolver will now properly watch services that include a scheme.
- Bugfix: Environment variable interpolation works again for `ConsulResolver.Spec.Address` without setting `AMBASSADOR_LEGACY_MODE` ([#3182], [#3317])
- Bugfix: Endpoint routing will now detect endpoint changes when your service field includes `.svc.cluster.local`. ([#3324])
- Bugfix: Upgrade PyYAML to 5.4.1 ([#3349])
- Change: The Helm chart has been moved into this repo, in the `charts/ambassador` directory.
- Change: The `Mapping` CRD has been modified so that `kubectl get mappings` now has a column for not just the source path-prefix (`.spec.prefix`), but the source host (`.spec.host`) too.
- Change: The yaml in yaml/docs is now generated from the contents of the helm chart in the `charts/ambassador` directory.
- Change: Support for the deprecated `v2alpha` `protocol_version` has been removed from the `AuthService` and `RateLimitService`.

[Ambassador Agent]: https://www.getambassador.io/docs/cloud/latest/service-catalog/quick-start/
[Ambassador Module configuration]: https://getambassador.io/docs/edge-stack/latest/topics/running/ambassador/
[Argo Applications]: https://www.getambassador.io/docs/argo/latest/quick-start/
[Argo Rollouts]: https://www.getambassador.io/docs/argo/latest/quick-start/
[Kubernetes Gateway API]: https://getambassador.io/docs/edge-stack/latest/topics/using/gateway-api/
[Mapping AuthService setting]: https://getambassador.io/docs/edge-stack/latest/topics/using/authservice

[#3074]: https://github.com/datawire/ambassador/issues/3074
[#3182]: https://github.com/datawire/ambassador/issues/3182
[#3224]: https://github.com/datawire/ambassador/issues/3224
[#3317]: https://github.com/datawire/ambassador/issues/3317
[#3324]: https://github.com/datawire/ambassador/issues/3324
[#3349]: https://github.com/datawire/ambassador/issues/3349

### Ambassador Edge Stack only

- Feature: DevPortal: Added doc.display_name attribute to the Mapping CRD. This value allows for a custom name and documentation URL path of the service in the DevPortal.
- Feature: DevPortal: Added `naming_scheme` enum to the DevPortal CRD. This enum controls the way services are displayed in the DevPortal. Supported values are `namespace.name` (current behavior) and `name.prefix`, which will use the Mapping name and Mapping prefix to display the services.
- Feature: DevPortal: `DEVPORTAL_DOCS_BASE_PATH` environment variable makes the base path of service API documentation configurable.
- Feature: DevPortal: DevPortal will now reload content on changes to Mapping and DevPortal resources.
- Feature: DevPortal: DevPortal now supports a search endpoint at `/docs/api/search`
- Feature: DevPortal search can be configured to only search over titles (with search.type=`title-only`in the DevPortal CRD) or to search over all content (search.type=`all-content`)
- Feature: DevPortal search supports deep linking to openapi spec entries (must set `search.type=all-content` and `search.enabled=true` on the DevPortal CRD)
- Feature: DevPortal: Trigger content refresh by hitting `/docs/api/refreshContent`
- Feature: The AES ratelimit preview service now supports [burst ratelimiting] (aka token bucket ratelimiting).
- Bugfix: The AES ratelimit preview no longer ignores LOCAL_CACHE_SIZE_IN_BYTES.
- Bugfix: The AES ratelimit preview no longer ignores NEAR_LIMIT_RATIO.
- Bugfix: The AES ratelimit preview no longer ignores EXPIRATION_JITTER_MAX_SECONDS.
- Change: Silence DevPortal warnings when DevPortal cannot parse a hostname from a Mapping. (#3341)

[burst ratelimiting]: https://getambassador.io/docs/edge-stack/latest/topics/using/rate-limits/rate-limits/

[#3341]: https://github.com/datawire/ambassador/issues/3341

## [1.12.4] April 19, 2021
[1.12.4]: https://github.com/datawire/ambassador/compare/v1.12.3...v1.12.4

Bugfix: Fix the Envoy base image build step and, as a result, correctly ship the Envoy 1.15.4 security updates.

## [1.12.3] April 15, 2021
[1.12.3]: https://github.com/datawire/ambassador/compare/v1.12.2...v1.12.3

Bugfix: Incorporate the Envoy 1.15.4 security update.

## [1.12.2] March 29, 2021
[1.12.2]: https://github.com/datawire/ambassador/compare/v1.12.1...v1.12.2

- Bugfix: Update OpenSSL to 1.1.1k to address CVE-2021-23840), CVE-2021-3450), CVE-2021-23841), CVE-2021-3449), CVE-2021-23839), CVE-2021-23840), CVE-2021-3450), CVE-2021-23841), CVE-2021-3449), and CVE-2021-23839)

## [1.12.1] March 12, 2021
[1.12.1]: https://github.com/datawire/ambassador/compare/v1.12.0...v1.12.1

- Bugfix: The endpoint routing resolver will now properly watch services with mappings that define the service field with an explicit port.
- Bugfix: Correctly manage cluster load assignments with very long cluster names and `AMBASSADOR_FAST_RECONFIGURE`

## [1.12.0] March 08, 2021
[1.12.0]: https://github.com/datawire/ambassador/compare/v1.11.2...v1.12.0

### Ambasssador API Gateway + Ambassador Edge Stack

- Feature: Endpoint routing is now much more performant, especially in situations where reconfigurations are frequent.
- Feature: A scrubbed ambassador snapshot is now accessible outside the pod at `:8005/snapshot-external`. This port is exposed on the ambassador-admin Kubernetes service.
- Feature: Ambassador now supports configuring the maximum lifetime of an upstream connection using `cluster_max_connection_lifetime_ms`. After the configured time, upstream connections are drained and closed, allowing an operator to set an upper bound on how long any upstream connection will remain open. This is useful when using Kubernetes Service resolvers (the default) and modifying label selectors for traffic shifting.
- Feature: The Ambassador Module configuration now supports `cluster_request_timeout_ms` to set a default request `timeout_ms` for Mappings. This allows an operator to update the default request timeout (currently 3000ms) without needing to update every Mapping.
- Feature: The Ambassador Module configuration now supports `suppress_envoy_headers` to prevent Ambassador from setting additional headers on requests and responses. These headers are typically used for diagnostic purposes and are safe to omit when they are not desired.
- Feature: All Kubernetes services managed by Ambassador are automatically instrumented with service catalog discovery annotations.
- Feature: [`headers_with_underscores_action`](https://www.envoyproxy.io/docs/envoy/latest/api-v2/api/v2/core/protocol.proto#enum-core-httpprotocoloptions-headerswithunderscoresaction) is now configurable in the Ambassador `Module`.
- Feature: The Ambassador Module configuration now supports `strip_matching_host_port` to control whether the port should be removed from the host/Authority header before any processing by request filters / routing. This behavior only applies if the port matches the associated Envoy listener port.
- Bugfix: Ambassador now does a better job of cleaning up gRPC connections when shutting down.
- Bugfix: Prevent potential reconcile loop when updating the status of an Ingress.
- Bugfix: Update Python requirements, including addressing CVE-2020-36242 ([#3233])
- Bugfix: Remove unnecessary logs about Kubernetes Secrets ([#3229])

[#3229]: https://github.com/datawire/ambassador/issues/3229
[#3233]: https://github.com/datawire/ambassador/issues/3233

### Ambassador Edge Stack only

- Feature: Added support for ambassador-agent deployment, reporting to Ambassador Cloud Service Catalog (https://app.getambassador.io)
- Feature: `edgectl login` will automatically open your browser, allowing you to login into Service Catalog (https://app.getambassador.io)
- Feature: `edgectl install` command allows you to install a new Ambassador Edge Stack automatically connected to Ambassador Cloud by passing a `--cloud-connect-token` argument.
- Feature: `AES_AUTH_TIMEOUT` now allows you to configure the timeout of the AES authentication service. Defaults to 4s.
- Bugfix: Prevent Dev Portal from sporadically responding with upstream connect timeout when loading content

## [1.11.2] March 01, 2021
[1.11.2]: https://github.com/datawire/ambassador/compare/v1.11.1...v1.11.2

### Ambasssador API Gateway + Ambassador Edge Stack

- Bugfix: Changes to endpoints when endpoint routing is not active will no longer cause reconfiguration
- Bugfix: Correctly differentiate int values of 0 and Boolean values of `false` from non-existent attributes in CRDs ([#3212])
- Bugfix: Correctly support Consul datacenters other than "dc1" without legacy mode.

[#3212]: https://github.com/datawire/ambassador/issues/3212

## [1.11.1] February 04, 2021
[1.11.1]: https://github.com/datawire/ambassador/compare/v1.11.0...v1.11.1

- Bugfix: Fix an issue that caused Dev Portal to sporadically respond with upstream connect timeout when loading content

## [1.11.0] January 26, 2021
[1.11.0]: https://github.com/datawire/ambassador/compare/v1.10.0...v1.11.0

### Ambasssador API Gateway + Ambassador Edge Stack

- Feature: Ambassador now reads the ENVOY_CONCURRENCY environment variable to optionally set the [--concurrency](https://www.envoyproxy.io/docs/envoy/latest/operations/cli#cmdoption-concurrency) command line option when launching Envoy. This controls the number of worker threads used to serve requests and can be used to fine-tune system resource usage.
- Feature: The %DOWNSTREAM_PEER_CERT_V_START% and %DOWNSTREAM_PEER_CERT_V_END% command operators now support custom date formatting, similar to %START_TIME%. This can be used for both header formatting and access log formatting.
- Feature: Eliminate the need to drain and recreate listeners when routing configuration is changed. This reduces both memory usage and disruption of in-flight requests.
- Bugfix: Make sure that `labels` specifying headers with extra attributes are correctly supported again ([#3137]).
- Bugfix: Support Consul services when the `ConsulResolver` and the `Mapping` aren't in the same namespace, and legacy mode is not enabled.
- Bugfix: Fix failure to start when one or more IngressClasses are present in a cluster ([#3142]).
- Bugfix: Properly handle Kubernetes 1.18 and greater when RBAC prohibits access to IngressClass resources.
- Bugfix: Support `TLSContext` CA secrets with fast validation ([#3005]).
- Bugfix: Dev Portal correctly handles transient failures when fetching content
- Bugfix: Dev Portal sidebar pages have a stable order
- Bugfix: Dev Portal pages are now marked cacheable

### Ambassador Edge Stack only

- Feature: RateLimit CRDs now suport specifying an `action` for each limit. Possible values include "Enforce" and "LogOnly", case insensitive. LogOnly may be used to implement dry run rules that do not actually enforce.
- Feature: RateLimit CRDs now support specifying a symbolic `name` for each limit. This name can later be used in the access log to know which RateLimit, if any, applied to a request.
- Feature: RateLimit metadata is now available using the `DYNAMIC_METADATA(envoy.http.filters.ratelimit: ... )` command operator in the Envoy access logs. See [Envoy Documentation](https://www.envoyproxy.io/docs/envoy/latest/configuration/observability/access_log/usage) for more on using dynamic metadata in the access log.
- Feature: OAuth2 Filter: The SameSite cookie attribute is now configurable.

[#3005]: https://github.com/datawire/ambassador/issues/3005
[#3137]: https://github.com/datawire/ambassador/issues/3137
[#3142]: https://github.com/datawire/ambassador/issues/3142

## [1.10.0] January 04, 2021
[1.10.0]: https://github.com/datawire/ambassador/compare/v1.9.1...v1.10.0

### Ambasssador API Gateway + Ambassador Edge Stack

- Feature: The redirect response code returned by Ambassador is now configurable using `redirect_reponse_code` on `Mappings` that use `host_redirect`.
- Feature: The redirect location header returned by Ambassador now supports prefix rewrites using `prefix_redirect` on `Mappings` that use `host_redirect`.
- Feature: The redirect location header returned by Ambassador now supports regex rewrites using `regex_redirect` on `Mappings` that use `host_redirect`.
- Feature: Expose `max_request_headers_kb` in the Ambassador `Module`. This directly exposes the same value in Envoy; see [Envoy documentation](https://www.envoyproxy.io/docs/envoy/latest/api-v2/config/filter/network/http_connection_manager/v2/http_connection_manager.proto) for more information.
- Feature: Support Istio mTLS certification rotation for Istio 1.5 and higher. See the [howto](https://www.getambassador.io/docs/edge-stack/latest/howtos/istio/) for details.
- Feature: The Ambassador Module's `error_response_overrides` now support configuring an empty response body using `text_format`. Previously, empty response bodies could only be configured by specifying an empty file using `text_format_source`.
- Feature: OAuth2 Filter: Support injecting HTTP header fields in to the request before passing on to the upstream service. Enables passing along `id_token` information to the upstream if it was returned by the IDP.
- Bugfix: Fix the grpc external filter to properly cache grpc clients thereby avoiding initiating a separate connection to the external filter for each filtered request.
- Bugfix: Fix a bug in the Mapping CRD where the `text_format_source` field was incorrectly defined as type `string` instead of an object, as documented.
- Bugfix: The RBAC requirements when `AMBASSADOR_FAST_RECONFIGURE` is enabled now more-closely match the requirements when it's disabled.
- Bugfix: Fix error reporting and required-field checks when fast validation is enabled. Note that fast validation is now the default; see below.
- Change: **Fast validation is now the default**, so the `AMBASSADOR_FAST_VALIDATION` variable has been removed. The Golang boot sequence is also now the default. Set `AMBASSADOR_LEGACY_MODE=true` to disable these two behaviors.
- Change: ambassador-consul-connect resources now get deployed into the `ambassador` namespace instead of the active namespace specified in the user's kubernetes context (usually `default`). Old resource cleanup is documented in the Ambassador Consul integration documentation.

### Ambassador Edge Stack only

- Default-off early access: Ratelimiting now supports redis clustering, local caching of exceeded ratelimits, and an upgraded redis client with improved scalability. Must set AES_RATELIMIT_PREVIEW=true to access these improvements.
- Bugfix: OAuth2 Filter: Fix `insufficient_scope` error when validating Azure access tokens.
- Bugfix: Filters: Fix a capitalization-related bug where sometimes existing headers are appended to when they should be overwritten.

## [1.9.1] November 19, 2020
[1.9.1]: https://github.com/datawire/ambassador/compare/v1.9.0...v1.9.1

### Ambassador Edge Stack only

- Bugfix: DevPortal: fix a crash when the `host` cannot be parsed as a valid hostname.

## [1.9.0] November 12, 2020
[1.9.0]: https://github.com/datawire/ambassador/compare/v1.8.1...v1.9.0

### Ambasssador API Gateway + Ambassador Edge Stack

- Feature: Support configuring the gRPC Statistics Envoy filter to enable telemetry of gRPC calls (see the `grpc_stats` configuration flag -- thanks, [Felipe Roveran](https://github.com/feliperoveran)!)
- Feature: The `RateLimitService` and `AuthService` configs now support switching between gRPC protocol versions `v2` and `v2alpha` (see the `protocol_version` setting)
- Feature: The `TracingService` Zipkin config now supports setting `collector_hostname` to tell Envoy which host header to set when sending spans to the collector
- Feature: Ambassador now supports custom error response mapping
- Bugfix: Ambassador will no longer mistakenly post notices regarding `regex_rewrite` and `rewrite` directive conflicts in `Mapping`s due to the latter's implicit default value of `/` (thanks, [obataku](https://github.com/obataku)!)
- Bugfix: The `/metrics` endpoint will no longer break if invoked before configuration is complete (thanks, [Markus Jevring](https://github.com/markusjevringsesame)!)
- Bugfix: Update Python requirements to address CVE-2020-25659
- Bugfix: Prevent mixing `Mapping`s with `host_redirect` set with `Mapping`s that don't in the same group
- Bugfix: `ConsulResolver` will now fallback to the `Address` of a Consul service if `Service.Address` is not set.
- Docs: Added instructions for building ambassador from source, within a docker container (thanks, [Rahul Kumar Saini](https://github.com/rahul-kumar-saini)!)
- Update: Upgrade Alpine 3.10→3.12, GNU libc 2.30→2.32, and Python 3.7→3.8
- Update: Knative serving tests were bumped from version 0.11.0 to version 0.18.0 (thanks, [Noah Fontes](https://github.com/impl)!)

### Ambassador Edge Stack only

- Change: The DevPortal no longer looks for documentation at `/.ambassador-internal/openapi-docs`.  A new field in `Mappings`, `docs`, must be used for specifying the source for documentation.  This can result in an empty Dev Portal after upgrading if `Mappings` do not include a `docs` attribute.
- Feature: How the `OAuth2` Filter authenticates itself to the identity provider is now configurable with the `clientAuthentication` setting.
- Feature: The `OAuth2` Filter can now use RFC 7523 JWT assertions to authenticate itself to the identity provider; this is usable with all grant types.
- Feature: When validating a JWT's scope, the `JWT` and `OAuth2` Filters now support not just RFC 8693 behavior, but also the behavior of various drafts leading to it, making JWT scope validation usable with more identity providers.
- Feature: The `OAuth2` Filter now has `inheritScopeArgument` and `stripInheritedScope` settings that can further customize the behavior of `accessTokenJWTFilter`.
- Feature: DevPortal: default configuration using the `ambassador` `DevPortal` resource.
- Change: The `OAuth2` Filter argument `scopes` has been renamed to `scope`, for consistency.  The name `scopes` is deprecated, but will continue to work for backward compatibility.
- Bugfix: `OAuth2` Filter: Don't have `accessTokenValidation: auto` fall back to "userinfo" validation for a client_credentials grant; it doesn't make sense there and only serves to obscure a more useful error message.

## [1.8.1] October 16, 2020
[1.8.1]: https://github.com/datawire/ambassador/compare/v1.8.0...v1.8.1

### Ambasssador API Gateway + Ambassador Edge Stack

- Bugfix: Ambassador no longer fails to configure Envoy listeners when a TracingService or LogService has a service name whose underlying cluster name has over 40 charcters.
- Bugfix: The Ambassador diagnostics page no longer returns HTTP 500 when a TracingService or LogService has a service name whose underlying cluster name has over 40 characters.

## [1.8.0] October 08, 2020
[1.8.0]: https://github.com/datawire/ambassador/compare/v1.7.4...v1.8.0

### Ambasssador API Gateway + Ambassador Edge Stack

- Feature: HTTP IP Allow/Deny ranges are supported.
- Bugfix: Ambassador's health checks don't claim that Envoy has failed when reconfiguration taking a long time (thanks, [Fabrice](https://github.com/jfrabaute), for contributions here!).
- Bugfix: The `edgectl connect` command now works properly when using zsh on a Linux platform.
- Bugfix: The container no longer exits "successfully" when the Deployment specifies an invalid `command`.

### Ambassador Edge Stack only

- Feature: `RateLimit` CRDs now support setting a response body, configurable with the `errorResponse` setting.
- Bugfix: `External` `Filter` can now properly proxy the body to the configured `auth_service`
- Bugfix: The RBAC for AES now grants permission to "patch" `Events.v1.core` (previously it granted "create" but not "patch")

## [1.7.4] October 06, 2020
[1.7.4]: https://github.com/datawire/ambassador/compare/v1.7.3...v1.7.4

### Ambasssador API Gateway + Ambassador Edge Stack

- Bugfix: Several regressions in the 1.7.x series are resolved by removing the ability to set `insecure.action` on a per-`Host`-resource basis, which was an ability added in 1.7.0.  This reverts to the pre-1.7.0 behavior of having one `Host`'s insecure action "win" and be used for all `Host`s.
- Bugfix: Ambassador will no longer generate invalid Envoy configuration with duplicate clusters in certain scenarios when `AMBASSADOR_FAST_RECONFIGURE=true`.
- Enhancement: When `AMBASSADOR_FAST_RECONFIGURE=true` is set, Ambassador now logs information about memory usage.

## [1.7.3] September 29, 2020
[1.7.3]: https://github.com/datawire/ambassador/compare/v1.7.2...v1.7.3

### Ambasssador API Gateway + Ambassador Edge Stack

- Incorporate the Envoy 1.15.1 security update.
- Bugfix: A regression introduced in 1.7.2 when `AMBASSADOR_FAST_RECONFIGURE=true` has been fixed where Host resources `tls.ca_secret` didn't work correctly.
- Bugfix: `TLSContext` resources and `spec.tls` in `Host` resources now correctly handle namespaces with `.` in them.
- Bugfix: Fix `spec.requestPolicy.insecure.action` for `Host` resources with a `*` wildcard in the hostname.
- Bugfix: Reduce lock contention while generating diagnostics.

## [1.7.2] September 16, 2020
[1.7.2]: https://github.com/datawire/ambassador/compare/v1.7.1...v1.7.2

### Ambasssador API Gateway + Ambassador Edge Stack

- Bugfix: A regression introduced in 1.7.0 with the various `Host` resource `spec.requestPolicy.insecure.action` behaviors, including handling of X-Forwarded-Proto, has been fixed.
- Bugfix: Host resources no longer perform secret namespacing when the `AMBASSADOR_FAST_RECONFIGURE` flag is enabled.

## [1.7.1] September 08, 2020
[1.7.1]: https://github.com/datawire/ambassador/compare/v1.7.0...v1.7.1

### Ambasssador API Gateway + Ambassador Edge Stack

- Bugfix: Support `envoy_validation_timeout` in the Ambassador Module to set the timeout for validating new Envoy configurations

### Ambassador Edge Stack only

- Bugfix: `consul_connect_integration` is now built correctly.
- Bugfix: The developer portal again supports requests for API documentation

## [1.7.0] August 27, 2020
[1.7.0]: https://github.com/datawire/ambassador/compare/v1.6.2...v1.7.0

### Ambassador API Gateway + Ambassador Edge Stack

- Feature: Upgrade from Envoy 1.14.4 to 1.15.0.
- Bugfix: Correctly handle a `Host` object with incompatible manually-specified `TLSContext`
- Feature: The Ambassador control-plane now publishes Prometheus metrics alongside the existing Envoy data-plane metrics under the `/metrics` endpoint on port 8877.
- Default-off early access: Experimental changes to allow Ambassador to more quickly process configuration changes (especially with larger configurations) have been added. The `AMBASSADOR_FAST_RECONFIGURE` env var must be set to enable this. `AMBASSADOR_FAST_VALIDATION` should also be set for maximum benefit.
- Bugfix: Fixed insecure route action behavior. Host security policies no longer affect other Hosts.

### Ambassador API Gateway only

- Bugfix: Fixes regression in 1.5.1 that caused it to not correctly know its own version number, leading to notifications about an available upgrade despite being on the most recent version.

### Ambassador Edge Stack only

- Feature: DevPortal can now discover openapi documentation from `Mapping`s that set `host` and `headers`
- Feature: `edgectl install` will automatically enable Service Preview with a Preview URL on the Host resource it creates.
- Feature: Service Preview will inject an `x-service-preview-path` header in filtered requests with the original request prefix to allow for context propagation.
- Feature: Service Preview can intercept gRPC requests using the `--grpc` flag on the `edgectl intercept add` command and the `getambassador.io/inject-traffic-agent-grpc: "true"` annotation when using automatic Traffic-Agent injection.
- Feature: The `TracingService` Zipkin config now supports setting `collector_endpoint_version` to tell Envoy to use Zipkin v2.
- Feature: You can now inject request and/or response headers from a `RateLimit`.
- Bugfix: Don't crash during startup if Redis is down.
- Bugfix: Service Preview correctly uses the Host default `Path` value for the `spec.previewUrl.type` field.
- Bugfix: The `JWT`, `OAuth2`, and other Filters are now better about reusing connections for outgoing HTTP requests.
- Bugfix: Fixed a potential deadlock in the HTTP cache used for fetching JWKS and such for `Filters`.
- Bugfix: Internal Ambassador data is no longer exposed to the `/.ambassador-internal/` endpoints used by the DevPortal.
- Bugfix: Problems with license key limits will no longer trigger spurious HTTP 429 errors.  Using the `RateLimit` resource beyond 5rps without any form of license key will still trigger 429 responses, but now with a `X-Ambassador-Message` header indicating that's what happned.
- Bugfix: When multiple `RateLimit`s overlap, it is supposed to enforce the strictest limit; but the strictness comparison didn't correctly handle comparing limits with different units.
- Change: The Redis settings have been adjusted to default to the pre-1.6.0 behavior, and have been adjusted to be easier to understand.
- Feature: `consul_connect_integration` is now part of the AES image.
- Bugfix: `consul_connect_integration` now correctly handles certificates from Hashicorp Vault.

## [1.6.2] July 30, 2020
[1.6.2]: https://github.com/datawire/ambassador/compare/v1.6.1...v1.6.2

### Ambassador API Gateway + Ambassador Edge Stack

- Bugfix: The (new in 1.6.0) `Host.spec.tls` and `Host.spec.tlsContext` fields now work when `AMBASSADOR_FAST_VALIDATION=fast` is not set.
- Bugfix: Setting `use_websocket: true` on a `Mapping` now only affects routes generated from that `Mapping`, instead of affecting all routes on that port.
- Feature: It is now possible to "upgrade" to non-HTTP protocols other than WebSocket; the new `allow_upgrade` is a generalization of `use_websocket`.

### Ambassador Edge Stack only

- Bugfix: The `Host.spec.requestPolicy.insecure.additionalPort` field works again.
- Bugfix: The `Host.spec.ambassadorId` is once again handled in addition to `.ambassador_id`; allowing hosts written by older versions AES prior to 1.6.0 to continue working.
- Bugfix: Fix a redirect loop that could occur when using using multiple `protectedOrigins` in a `Host`.

## [1.6.1] July 23, 2020
[1.6.1]: https://github.com/datawire/ambassador/compare/v1.6.0...v1.6.1

### Ambassador API Gateway + Ambassador Edge Stack

- Bugfix: Mapping with `https` scheme for service are correctly parsed.
- Bugfix: Mapping with both a scheme and a hostname of `localhost` is now handled correctly.
- Bugfix: ConsulResolver now works again for Mappings outside of Ambassador's namespace.

## [1.6.0] July 21, 2020
[1.6.0]: https://github.com/datawire/ambassador/compare/v1.5.5...v1.6.0

### Ambassador API Gateway + Ambassador Edge Stack

- Incorporate the Envoy 1.14.4 security update.
- API CHANGE: Turning off the Diagnostics UI via the Ambassador Module now disables access to the UI from both inside and outside the Ambassador Pod.
- API CHANGE: Default changes updating `Mapping` status from default-on to default-off; see below.
- Feature: Add support for circuit breakers in TCP mapping (thanks, [Pierre Fersing](https://github.com/PierreF)!)
- Feature: Ambassador CRDs now include schema. This enables validation by `kubectl apply`.
- Feature: Advanced TLS configuration can be specified in `Host` resource via `tlsContext` and `tls` fields.
- Feature: Implement sampling percentage in tracing service.
- Performance improvement: Diagnostics are generated on demand rather than on every reconfig.
- Performance improvement: Experimental fast validation of the contents of Ambassador resources has been added. The `AMBASSADOR_FAST_VALIDATION` env var must be set to enable this.
- Internal: Configuration endpoints used internally by Ambassador are no longer accessible from outside the Ambassador Pod.
- Bugfix: `envoy_log_format` can now be set with `envoy_log_type: json`.
- Docs: Fixed OAuth2 documentation spelling errors (thanks, [Travis Byrum](https://github.com/travisbyrum)!)

As previously announced, the default value of `AMBASSADOR_UPDATE_MAPPING_STATUS`
has now changed from `true` to `false`; Ambassador will no longer attempt to
update the `Status` of a `Mapping` unless you explicitly set
`AMBASSADOR_UPDATE_MAPPING_STATUS=true` in the environment.  If you do not have
tooling that relies on `Mapping` status updates, we do not recommend setting
`AMBASSADOR_UPDATE_MAPPING_STATUS`.

**In Ambassador 1.7**, TLS secrets in `Ingress` resources will not be able to use
`.namespace` suffixes to cross namespaces.

### Ambassador Edge Stack only

- Feature: The Edge Policy Console's Debugging page now has a "Log Out" button to terminate all EPC sessions.
- Feature: `X-Content-Type-Options: nosniff` to response headers are now set for the Edge Policy Console, to prevent MIME confusion attacks.
- Feature: The `OAuth2` Filter now has a `allowMalformedAccessToken` setting to enable use with IDPs that generate access tokens that are not compliant with RFC 6750.
- Bugfix: All JWT Filter errors are now formatted per the specified `errorResponse`.
- Feature: Options for making Redis connection pooling configurable.
- Bugfix: User is now directed to the correct URL after clicking in Microsoft Office.
- Feature: The Console's Dashboard page has speedometer gauges to visualize Rate Limited and Authenticated traffic.

## [1.5.5] June 30, 2020
[1.5.5]: https://github.com/datawire/ambassador/compare/v1.5.4...v1.5.5

### Ambassador API Gateway + Ambassador Edge Stack

- Incorporate the Envoy 1.14.3 security update.

## [1.5.4] June 23, 2020
[1.5.4]: https://github.com/datawire/ambassador/compare/v1.5.3...v1.5.4

### Ambassador API Gateway + Ambassador Edge Stack

- Bugfix: Allow disabling `Mapping`-status updates (RECOMMENDED: see below)
- Bugfix: Logging has been made _much_ quieter; the default Envoy log level has been turned down from "warning" to "error"
- Ambassador now logs timing information about reconfigures

We recommend that users set `AMBASSADOR_UPDATE_MAPPING_STATUS=false`
in the environment to tell Ambassador not to update `Mapping` statuses
unless you have some script that relies on `Mapping` status updates.
The default value of `AMBASSADOR_UPDATE_MAPPING_STATUS` will change to
`false` in Ambassador 1.6.

## [1.5.3] June 16, 2020
[1.5.3]: https://github.com/datawire/ambassador/compare/v1.5.2...v1.5.3

### Ambassador API Gateway + Ambassador Edge Stack

- Bugfix: Restore Envoy listener drain time to its pre-Ambassador 1.3.0 default of 10 minutes.
- Bugfix: Read Knative ingress generation from the correct place in the Kubernetes object

### Ambassador Edge Stack only

- Bugfix: Allow deletion of ProjectControllers.
- Bugfix: Fix regression introduced in 1.4.2 where the `OAuth2` AuthorizationCode filter no longer works when behind another gateway that rewrites the request hostname.  The behavior here is now controllable via the `internalOrigin` sub-field.

## [1.5.2] June 10, 2020
[1.5.2]: https://github.com/datawire/ambassador/compare/v1.5.1...v1.5.2

### Ambassador API Gateway + Ambassador Edge Stack

- Incorporate the [Envoy 1.14.2](https://www.envoyproxy.io/docs/envoy/v1.14.2/intro/version_history#june-8-2020) security update.
- Upgrade the base Docker images used by several tests (thanks, [Daniel Sutton](https://github.com/ducksecops)!).

### Ambassador Edge Stack only

- Feature (BETA): Added an in-cluster micro CI/CD system to enable building, staging, and publishing of GitHub projects from source.  This has been included in previous versions as an alpha, but disabled by default. It is now in BETA.
- Bugfix: The `DEVPORTAL_CONTENT_URL` environment variable now properly handles `file:///` URLs to refer to volume-mounted content.
- Bugfix: `acmeProvider.authority: none` is no longer case sensitive
- Bugfix: `edgectl connect` works again on Ubuntu and other Linux setups with old versions of nss-mdns (older than version 0.11)
- Bugfix: `edgectl` works again on Windows
- Bugfix: The Edge Policy Console now correctly creates FilterPolicy resources

## [1.5.1] June 05, 2020
[1.5.1]: https://github.com/datawire/ambassador/compare/v1.5.0...v1.5.1

### Ambassador API Gateway + Ambassador Edge Stack

- Bugfix: Logging has been made _much_ quieter
- Bugfix: A service that somehow has no hostname should no longer cause an exception

## [1.5.0] May 28, 2020
[1.5.0]: https://github.com/datawire/ambassador/compare/v1.4.3...v1.5.0

### Ambassador API Gateway + Ambassador Edge Stack

- Change: Switched from quay.io back to DockerHub as our primary publication point. **If you are using your own Kubernetes manifests, you will have to update them!** Datawire's Helm charts and published YAML have already been updated.
- Feature: switch to Envoy 1.14.1
- Feature: Allow defaults for `add_request_header`, `remove_request_header`, `add_response_header`, and `remove_response_header`
- Feature: Inform Knative of the route to the Ambassador service if available (thanks, [Noah Fontes](https://github.com/impl)!)
- Feature: Support the path and timeout options of the Knative ingress path rules (thanks, [Noah Fontes](https://github.com/impl)!)
- Feature: Allow preserving `X-Request-ID` on requests from external clients (thanks, [Prakhar Joshi](https://github.com/prakharjoshi)!)
- Feature: Mappings now support query parameters (thanks, [Phil Peble](https://github.com/ppeble)!)
- Feature: Allow setting the Envoy shared-memory base ID (thanks, [Phil Peble](https://github.com/ppeble)!)
- Feature: Additional security configurations not set on default YAMLs
- Feature: Let Ambassador configure `regex_rewrite` for advanced forwarding
- Bugfix: Only update Knative ingress CRDs when the generation changes (thanks, [Noah Fontes](https://github.com/impl)!)
- Bugfix: Now behaves properly when `AMBASSADOR_SINGLE_NAMESPACE` is set to an empty string; rather than getting in to a weird in-between state
- Bugfix: The websocket library used by the test suite has been upgraded to incorporate security fixes (thanks, [Andrew Allbright](https://github.com/aallbrig)!)
- Bugfix: Fixed evaluation of label selectors causing the wrong IP to be put in to Ingress resource statuses
- Bugfix: The `watt` (port 8002) and `ambex` (port 8003) components now bind to localhost instead of 0.0.0.0, so they are no longer erroneously available from outside the Pod

### Ambassador Edge Stack only

- Feature: `edgectl upgrade` allows upgrading API Gateway installations to AES
- Feature: `edgectl intercept` can generate preview-urls for Host resources that enabled the feature
- Feature: `edgectl install` will now automatically install the Service Preview components (ambassador-injector, telepresence-proxy) and scoped RBAC
- Feature: Rate-limited 429 responses now include the `Retry-After` header
- Feature: The `JWT` Filter now makes `hasKey` and `doNotSet` functions available to header field templates; in order to facilitate only conditionally setting a header field.
- Feature: The `OAuth2` Filter now has an `expirationSafetyMargin` setting that will cause an access token to be treated as expired sooner, in order to have a safety margin of time to send it to the upstream Resource Server that grants insufficient leeway.
- Feature: The `JWT` Filter now has `leewayFor{ExpiresAt,IssuedAt,NotBefore}` settings for configuring leeway when validating the timestamps of a token.
- Feature: The environment variables `REDIS{,_PERSECOND}_{USERNAME,PASSWORD,TLS_ENABLED,TLS_INSECURE}` may now be used to further configure how the Ambassador Edge Stack communicates with Redis.
- Bugfix: Don't start the dev portal running if `POLL_EVERY_SECS` is 0
- Bugfix: Now no longer needs cluster-wide RBAC when running with `AMBASSADOR_SINGLE_NAMESPACE`.
- Bugfix: The `OAuth2` Filter now validates the reported-to-Client scope of an Access Token even if a separate `accessTokenJWTFilter` is configured.
- Bugfix: The `OAuth2` Filter now sends the user back to the identity provider to upgrade the scope if they request an endpoint that requires broader scope than initially requested; instead of erroring.
- Bugfix: The `OAuth2` Filter will no longer send RFC 7235 challenges back to the user agent if it would not accept RFC 7235 credentials (previously it only avoided sending HTTP 401 challenges, but still sent 400 or 403 challenges).
- Bugfix: The `amb-sidecar` (port 8500) component now binds to localhost instead of 0.0.0.0, so it is no longer erroneously available from outside the Pod

## [1.4.3] May 14, 2020
[1.4.3]: https://github.com/datawire/ambassador/compare/v1.4.2...v1.4.3

### Ambassador Edge Stack only

- Bugfix: Don't generate spurious 403s in the logs when using the Edge Policy Console.

## [1.4.2] April 22, 2020
[1.4.2]: https://github.com/datawire/ambassador/compare/v1.4.1...v1.4.2

### Ambassador Edge Stack only

- Bugfix: The Traffic Agent binds to port 9900 by default. That port can be configured in the Agent's Pod spec.
   - For more about using the Traffic Agent, see the [Service Preview documentation](https://www.getambassador.io/docs/edge-stack/latest/topics/using/edgectl/#configuring-service-preview).
- Bugfix: The `OAuth2` Filter redirection-endpoint now handles various XSRF errors more consistently (the way we meant it to in 1.2.1)
- Bugfix: The `OAuth2` Filter now supports multiple authentication domains that share the same credentials.
   - For more about using multiple domains, see the [OAuth2 `Filter` documentation](https://www.getambassador.io/docs/edge-stack/1.4/topics/using/filters/oauth2/).
- Bugfix: The ACME client now obeys `AMBASSADOR_ID`
- Feature (ALPHA): Added an in-cluster micro CI/CD system to enable building, staging, and publishing of GitHub projects from source.  This is disabled by default.

## [1.4.1] April 15, 2020
[1.4.1]: https://github.com/datawire/ambassador/compare/v1.4.0...v1.4.1

### Ambassador Edge Stack only

- Internal: `edgectl install` uses Helm under the hood

## [1.4.0] April 08, 2020
[1.4.0]: https://github.com/datawire/ambassador/compare/v1.3.2...v1.4.0

### Ambassador API Gateway + Ambassador Edge Stack

- Feature: Support Ingress Path types improvements from networking.k8s.io/v1beta1 on Kubernetes 1.18+
- Feature: Support Ingress hostname wildcards
- Feature: Support for the IngressClass Resource, added to networking.k8s.io/v1beta1 on Kubernetes 1.18+
   - For more about new Ingress support, see the [Ingress Controller documentation](https://getambassador.io/docs/edge-stack/1.4/topics/running/ingress-controller).
- Feature: `Mapping`s support the `cluster_tag` attribute to control the name of the generated Envoy cluster (thanks, [Stefan Sedich](https://github.com/stefansedich)!)
   - See the [Advanced Mapping Configuration documentation](https://getambassador.io/docs/edge-stack/1.4/topics/using/mappings) for more.
- Feature: Support Envoy's ability to force response headers to canonical HTTP case (thanks, [Puneet Loya](https://github.com/puneetloya)!)
   - See the [Ambassador Module documentation](https://getambassador.io/docs/edge-stack/1.4/topics/running/ambassador) for more.
- Bugfix: Correctly ignore Kubernetes services with no metadata (thanks, [Fabrice](https://github.com/jfrabaute)!)

### Ambassador Edge Stack only

- Feature: `edgectl install` output has clearer formatting
- Feature: `edgectl install` offers help when installation does not succeed
- Feature: `edgectl install` uploads installer and AES logs to a private area upon failure so Datawire support can help
- Bugfix: The "Filters" tab in the webui no longer renders the value of OAuth client secrets that are stored in Kubernetes secrets.
- Bugfix: The ACME client of of one Ambassador install will no longer interfere with the ACME client of another Ambassador install in the same namespace with a different AMBASSADOR_ID.
- Bugfix: `edgectl intercept` supports matching headers values against regular expressions once more
- Bugfix: `edgectl install` correctly handles more local and cluster environments
   - For more about `edgectl` improvements, see the [Service Preview and Edge Control documentation](https://getambassador.io/docs/edge-stack/1.4/topics/using/edgectl).

## [1.3.2] April 01, 2020
[1.3.2]: https://github.com/datawire/ambassador/compare/v1.3.1...v1.3.2

### Ambassador Edge Stack only

- Bugfix: `edgectl install` correctly installs on Amazon EKS and other clusters that provide load balancers with fixed DNS names
- Bugfix: `edgectl install` when using Helm once again works as documented
- Bugfix: `edgectl install` console logs are improved and neatened
- Bugfix: `edgectl install --verbose` output is improved
- Bugfix: `edgectl install` automatically opens documentation pages for some errors
- Bugfix: `edgectl install` help text is improved

## [1.3.1] March 24, 2020
[1.3.1]: https://github.com/datawire/ambassador/compare/v1.3.0...v1.3.1

### Ambassador Edge Stack only

- Bugfix: `edgectl install` will not install on top of a running Ambassador
- Bugfix: `edgectl install` can detect and report if `kubectl` is missing
- Bugfix: `edgectl install` can detect and report if it cannot talk to a Kubernetes cluster
- Bugfix: When using the `Authorization Code` grant type for `OAuth2`, expired tokens are correctly handled so that the user will be prompted to renew
- Bugfix: When using the `Password` grant type for `OAuth2`, authentication sessions are properly associated with each user
- Bugfix: When using the `Password` grant type for `OAuth2`, you can set up multiple `Filter`s to allow requesting different scopes for different endpoints

## [1.3.0] March 17, 2020
[1.3.0]: https://github.com/datawire/ambassador/compare/v1.2.2...v1.3.0

### Ambassador Edge Stack only

- Feature: Support username and password as headers for OAuth2 authentication (`grantType: Password`)
- Feature: `edgectl install` provides better feedback for clusters that are unreachable from the public Internet
- Feature: `edgectl install` supports KIND clusters (thanks, [@factorypreset](https://github.com/factorypreset)!)
- Feature: `edgectl intercept` supports HTTPS
- Feature: Ambassador Edge Stack Docker image is ~150MB smaller
- Feature: The Edge Policy Console can be fully disabled with the `diagnostics.enabled` element in the `ambassador` Module
- Feature: `aes-plugin-runner` now allows passing in `docker run` flags after the main argument list.
- Bugfix: Ambassador Edge Stack doesn't crash if the Developer Portal content URL is not accessible
- Bugfix: `edgectl connect` does a better job handling clusters with many services
- Bugfix: The `Plugin` Filter now correctly sets `request.TLS` to nil/non-nil based on if the original request was encrypted or not.
- Change: There is no longer a separate traffic-proxy image; that functionality is now part of the main AES image. Set `command: ["traffic-manager"]` to use it.

## [1.2.2] March 04, 2020
[1.2.2]: https://github.com/datawire/ambassador/compare/v1.2.1...v1.2.2

### Ambassador Edge Stack only

- Internal: Fix an error in Edge Stack update checks

## [1.2.1] March 03, 2020
[1.2.1]: https://github.com/datawire/ambassador/compare/v1.2.0...v1.2.1

Edge Stack users SHOULD NOT use this release, and should instead use 1.2.2.

### Ambassador API Gateway + Ambassador Edge Stack

- Bugfix: re-support PROXY protocol when terminating TLS ([#2348])
- Bugfix: Incorporate the Envoy 1.12.3 security update

### Ambassador Edge Stack only

- Bugfix: The `aes-plugin-runner` binary for GNU/Linux is now statically linked (instead of being linked against musl libc), so it should now work on either musl libc or GNU libc systems
- Feature (ALPHA): An `aes-plugin-runner` binary for Windows is now produced.  (It is un-tested as of yet.)
- Bugfix: The `OAuth2` Filter redirection-endpoint now handles various XSRF errors more consistently
- Change: The `OAuth2` Filter redirection-endpoint now handles XSRF errors by redirecting back to the identity provider

[#2348]: https://github.com/datawire/ambassador/issues/2348

## [1.2.0] February 24, 2020
[1.2.0]: https://github.com/datawire/ambassador/compare/v1.1.1...v1.2.0

### Ambassador API Gateway + Ambassador Edge Stack

- Feature: add idle_timeout_ms support for common HTTP listener (thanks, Jordan Neufeld!) ([#2155])
- Feature: allow override of bind addresses, including for IPv6! (thanks to [Josue Diaz](https://github.com/josuesdiaz)!) ([#2293])
- Bugfix: Support Istio mTLS secrets natively (thanks, [Phil Peble](https://github.com/ppeble)!) ([#1475])
- Bugfix: TLS custom secret with period in name doesn't work (thanks, [Phil Peble](https://github.com/ppeble)!) ([#1255])
- Bugfix: Honor ingress.class when running with Knative
- Internal: Fix CRD-versioning issue in CI tests (thanks, [Ricky Taylor](https://github.com/ricky26)!)
- Bugfix: Stop using deprecated Envoy configuration elements
- Bugfix: Resume building a debuggable Envoy binary

### Ambassador Edge Stack only

- Change: The `ambassador` service now uses the default `externalTrafficPolicy` of `Cluster` rather than explicitly setting it to `Local`. This is a safer setting for GKE where the `Local` policy can cause outages when ambassador is updated. See https://stackoverflow.com/questions/60121956/are-hitless-rolling-updates-possible-on-gke-with-externaltrafficpolicy-local for details.
- Feature: `edgectl install` provides a much cleaner, quicker experience when installing Ambassador Edge Stack
- Feature: Ambassador Edge Stack supports the Ambassador operator for automated management and upgrade
- Feature: `ifRequestHeader` can now have `valueRegex` instead of `value`
- Feature: The `OAuth2` Filter now has `useSessionCookies` option to have cookies expire when the browser closes, rather than at a fixed duration
- Feature: `ifRequestHeader` now has `negate: bool` to invert the match
- Bugfix: The RBAC for `Ingress` now supports the `networking.k8s.io` `apiGroup`
- Bugfix: Quiet Dev Portal debug logs
- Bugfix: The Edge Policy Console is much less chatty when logged out
- Change: The intercept agent is now incorporated into the `aes` image
- Change: The `OAuth2` Filter no longer sets cookies when `insteadOfRedirect` triggers
- Change: The `OAuth2` Filter more frequently adjusts the cookies

[#1475]: https://github.com/datawire/ambassador/issues/1475
[#1255]: https://github.com/datawire/ambassador/issues/1255
[#2155]: https://github.com/datawire/ambassador/issues/2155
[#2293]: https://github.com/datawire/ambassador/issues/2293

## [1.1.1] February 12, 2020
[1.1.1]: https://github.com/datawire/ambassador/compare/v1.1.0...v1.1.1

### Ambassador API Gateway + Ambassador Edge Stack

- Bugfix: Load explicitly referenced secrets in another namespace, even when `AMBASSADOR_SINGLE_NAMESPACE` (thanks, [Thibault Cohen](https://github.com/titilambert)!) ([#2202])
- Bugfix: Fix Host support for choosing cleartext or TLS ([#2279])
- Bugfix: Fix intermittent error when rendering `/ambassador/v0/diag/`
- Internal: Various CLI tooling improvements

[#2202]: https://github.com/datawire/ambassador/issues/2202
[#2279]: https://github.com/datawire/ambassador/pull/2279

### Ambassador Edge Stack only

- Feature: The Policy Console can now set the log level to "trace" (in addition to "info" or "debug")
- Bugfix: Don't have the Policy Console poll for snapshots when logged out
- Bugfix: Do a better job of noticing when the license key changes
- Bugfix: `aes-plugin-runner --version` now works properly
- Bugfix: Only serve the custom CONGRATULATIONS! 404 page on `/`
- Change: The `OAuth2` Filter `stateTTL` setting is now ignored; the lifetime of state-tokens is now managed automatically

## [1.1.0] January 28, 2020
[1.1.0]: https://github.com/datawire/ambassador/compare/v1.0.0...v1.1.0

(Note that Ambassador 1.1.0 is identical to Ambassador 1.1.0-rc.0, from January 24, 2020.
 Also, we're now using "-rc.N" rather than just "-rcN", for better compliance with
 [SemVer](https://www.semver.org/).

### Ambassador API Gateway + Ambassador Edge Stack

- Feature: support resources with the same name but in different namespaces ([#2226], [#2198])
- Feature: support DNS overrides in `edgectl`
- Bugfix: Reduce log noise about "kubestatus" updates
- Bugfix: manage the diagnostics snapshot cache more aggressively to reduce memory footprint
- Bugfix: re-enable Docker demo mode (and improve the test to make sure we don't break it again!) ([#2227])
- Bugfix: correct potential issue with building edgectl on Windows
- Internal: fix an error with an undefined Python type in the TLS test (thanks, [Christian Clauss](https://github.com/cclauss)!)

### Ambassador Edge Stack only

- Feature: make the `External` filter type fully compatible with the `AuthService` type
- Docs: add instructions for what to do after downloading `edgectl`
- Bugfix: make it much faster to apply the Edge Stack License
- Bugfix: make sure the ACME terms-of-service link is always shown
- Bugfix: make the Edge Policy Console more performant

[#2198]: https://github.com/datawire/ambassador/issues/2198
[#2226]: https://github.com/datawire/ambassador/issues/2226
[#2227]: https://github.com/datawire/ambassador/issues/2227

## [1.0.0] January 15, 2020
[1.0.0]: https://github.com/datawire/ambassador/compare/v0.86.1...v1.0.0

### Caution!

All of Ambassador's CRDs have been switched to `apiVersion: getambassador.io/v2`, and
**your resources will be upgraded when you apply the new CRDs**. We recommend that you
follow the [migration instructions](https://getambassador.io/early-access/user-guide/upgrade-to-edge-stack/) and check your installation's
behavior before upgrading your CRDs.

## Ambassador API Gateway + Ambassador Edge Stack

### Breaking changes

- When a resource specifies a service or secret name without a corresponding namespace, Ambassador will now
  look for the service or secret in the namespace of the resource that mentioned it. In the past, Ambassador
  would look in the namespace in which Ambassador was running.

### Features

- The Host CR provides an easy way to tell Ambassador about domains it should expect to handle, and
  how it should handle secure and insecure requests for those domains
- Redirection from HTTP to HTTPS defaults to ON when termination contexts are present
- Mapping and Host CRs, as well as Ingress resources, get Status updates to provide better feedback
- Improve performance of processing events from Kubernetes
- Automatic HTTPS should work with any ACME clients doing the http-01 challenge

### Bugfixes

- CORS now happens before rate limiting
- The reconfiguration engine is better protected from exceptions
- Don’t try to check for upgrades on every UI snapshot update
- Reduced reconfiguration churn
- Don't force SNI routes to be lower-priority than non-SNI routes
- Knative mappings fallback to the Ambassador namespace if no namespace is specified
- Fix `ambassador_id` handling for Knative resources
- Treat `ambassadorId` as a synonym for `ambassador_id` (`ambassadorId` is the Protobuf 3 canonical form of `ambassador_id`)

### Ambassador Edge Stack

Ambassador Edge Stack incorporates the functionality of the old Ambassador Pro product.

- Authentication and ratelimiting are now available under a free community license
- Given a Host CR, Ambassador can manage TLS certificates using ACME (or you can manage them by hand)
- There is now an `edgectl` program that you can use for interacting with Ambassador from the command line
- There is a web user-interface for Ambassador
- BREAKING CHANGE: `APP_LOG_LEVEL` is now `AES_LOG_LEVEL`

See the [`CHANGELOG.old-pro.md`](./CHANGELOG.old-pro.md) file for the changelog of
the old Ambassador Pro product.

## [1.0.0-rc6] January 15, 2020
[1.0.0-rc6]: https://github.com/datawire/ambassador/compare/v1.0.0-rc4...v1.0.0-rc6

 - AES: Bugfix: Fix ACME client with multiple replicas
 - AES: Bugfix: Fix ACME client race conditions with the API server and WATT
 - AES: Bugfix: Don't crash in the ACME client if Redis is unavailable

## [1.0.0-rc4] January 13, 2020
[1.0.0-rc4]: https://github.com/datawire/ambassador/compare/v1.0.0-rc1...v1.0.0-rc4

- Change: Less verbose yet more useful Ambassador pod logs
- Bugfix: Various bugfixes for listeners and route rejection
- Bugfix: Don't append the service namespace for `localhost`
- AES: Bugfix: Fix rendering mapping labels YAML in the webui
- AES: Bugfix: Organize help output from `edgectl` so it is easier to read
- AES: Bugfix: Various bugfixes around ACME support with manually-configured TLSContexts
- AES: Change: Don't disable scout or enable extra-verbose logging when migrating from OSS
- AES: BREAKING CHANGE: `APP_LOG_LEVEL` is now `AES_LOG_LEVEL`

## [1.0.0-rc1] January 11, 2020
[1.0.0-rc1]: https://github.com/datawire/ambassador/compare/v1.0.0-rc0...v1.0.0-rc1

- Internal: Improvements to release machinery
- Internal: Fix the dev shell
- Internal: Adjust KAT tests to work with the Edge Stack

## [1.0.0-rc0] January 10, 2020
[1.0.0-rc0]: https://github.com/datawire/ambassador/compare/v1.0.0-ea13...v1.0.0-rc0

- BREAKING CHANGE: Rename Host CR status field `reason` to `errorReason`
- Feature: Host CRs now default `.spec.hostname` to `.metadata.name`
- Feature: Host CRs now have a `requestPolicy` field to control redirecting from cleartext to TLS
- Feature: Redirecting from cleartext to TLS no longer interferes with ACME http-01 challenges
- Feature: Improved `edgectl` help and informational messages
- Bugfix: Host CR status is now a sub-resource
- Bugfix: Have diagd snapshot JSON not include "serialization" keys (which could potentially leak secrets)
- Bugfix: Fix `ambassador_id` handling for Knative resources
- Bugfix: Use the correct namespace for resources found via annotations
- Bugfix: Treat `ambassadorId` as a synonym for `ambassador_id` (`ambassadorId` is the Protobuf 3 canonical form of `ambassador_id`)
- Internal: Allow passing a `DOCKER_NETWORK` variable to the build-system

## [1.0.0-ea13] January 09, 2020
[1.0.0-ea13]: https://github.com/datawire/ambassador/compare/v1.0.0-ea12...v1.0.0-ea13

- Bugfix: Knative mappings populate and fallback to the Ambassador namespace if unspecified
- Internal: Knative tests for versions 0.7.1 and 0.8.0 were removed
- Internal: Knative tests for version 0.11.0 were added
- Internal: Improved performance with Edge Stack using /ambassador/v0/diag/ with an optional `patch_client` query param to send a partial representation in JSON Patch format, reducing the memory and network traffic for large deployments
- Internal: Silencing warnings from `which` in docs preflight-check

## [1.0.0-ea12] January 08, 2020
[1.0.0-ea12]: https://github.com/datawire/ambassador/compare/v1.0.0-ea9...v1.0.0-ea12

- BREAKING CHANGE: When a resource specifies a service or secret name without a corresponding namespace, Ambassador uses the namespace of the resource. In the past, Ambassador would use its own namespace.
- Bugfix: Add the appropriate label so Ingress works with Edge Stack
- Bugfix: Remove superfluous imagePullSecret
- Bugfix: Fix various admin UI quirks, especially in Firefox
  - Bogus warnings about duplicate resources
  - Drag-and-drop reordering of rate limit configuration
  - Missing icons
- Internal: Drop duplicated resources earlier in the processing chain
- Internal: Streamline code generation from protobufs
- Internal: Automated broken-link checks in the documentation

## [1.0.0-ea9] December 23, 2019
[1.0.0-ea9]: https://github.com/datawire/ambassador/compare/v1.0.0-ea7...v1.0.0-ea9

- Bugfix: Use proper executable name for Windows edgectl
- Bugfix: Don't force SNI routes to be lower-priority than non-SNI routes
- Bugfix: Prevent the self-signed fallback context from conflicting with a manual context

## [1.0.0-ea7] December 19, 2019
[1.0.0-ea7]: https://github.com/datawire/ambassador/compare/v1.0.0-ea6...v1.0.0-ea7

- Bugfix: UI buttons can hide themselves
- Bugfix: Developer Portal API acquisition
- Bugfix: Developer Portal internal routing
- Internal: Better JS console usage
- Internal: Rationalize usage reporting for Edge Stack

## [1.0.0-ea6] December 18, 2019
[1.0.0-ea6]: https://github.com/datawire/ambassador/compare/v1.0.0-ea5...v1.0.0-ea6

- Feature: Improve performance of processing events from Kubernetes
- Feature: Automatic HTTPS should work with any ACME clients doing the http-01 challenge
- Internal: General improvements to test infrastructure
- Internal: Improved the release process

`ambassador-internal-access-control` `Filter` and `FilterPolicy` are now
created internally. Remove them from your cluster if upgrading from a
previous version.

## [1.0.0-ea5] December 17, 2019
[1.0.0-ea5]: https://github.com/datawire/ambassador/compare/v1.0.0-ea3...v1.0.0-ea5

- Internal: Improved the reliability of CI
- Internal: Improved the release process

## [1.0.0-ea3] December 16, 2019
[1.0.0-ea3]: https://github.com/datawire/ambassador/compare/v1.0.0-ea1...v1.0.0-ea3

- Feature: initial edgectl support for Windows!
- UX: be explicit that seeing the license applied can take a few minutes
- Bugfix: don’t try to check for upgrades on every UI snapshot update
- Bugfix: don’t activate the fallback TLSContext if its secret is not available
- Bugfix: first cut at reducing reconfiguration churn

## [1.0.0-ea1] December 10, 2019
[1.0.0-ea1]: https://github.com/datawire/ambassador/compare/v0.85.0...v1.0.0-ea1

### Caution!

All of Ambassador's CRDs have been switched to `apiVersion: getambassador.io/v2`, and
**your resources will be upgraded when you apply the new CRDs**. We recommend that you
follow the [migration instructions](https://getambassador.io/early-access/user-guide/upgrade-to-edge-stack/) and check your installation's
behavior before upgrading your CRDs.

### Features

- Authentication and ratelimiting are now available under a free community license
- The Host CRD provides an easy way to tell Ambassador about domains it should expect to handle
- Given a Host CRD, Ambassador can manage TLS certificates using ACME (or you can manage them by hand)
- Redirection from HTTP to HTTPS defaults to ON when termination contexts are present
- Mapping and Host CRDs, as well as Ingress resources, get Status updates to provide better feedback

### Bugfixes

- CVE-2019–18801, CVE-2019–18802, and CVE-2019–18836 are fixed by including Envoy 1.12.2
- CORS now happens before rate limiting
- The reconfiguration engine is better protected from exceptions

## [0.86.1] December 10, 2019
[0.86.1]: https://github.com/datawire/ambassador/compare/v0.84.1...v0.86.1

- Envoy updated to 1.12.2 for security fixes
- Envoy TCP keepalives are now supported (thanks, [Bartek Kowalczyk](https://github.com/KowalczykBartek)!)
- Envoy remote access logs are now supported
- Correctly handle upgrades when the `LogService` CRD is not present

(Ambassador 0.86.0 was superseded by Ambassador 0.86.1.)

## [0.85.0] October 22, 2019
[0.85.0]: https://github.com/datawire/ambassador/compare/v0.84.1...v0.85.0

### Features

- Support configuring the Envoy access log format (thanks to [John Esmet](https://github.com/esmet)!)

## [0.84.1] October 20, 2019
[0.84.1]: https://github.com/datawire/ambassador/compare/v0.84.0...v0.84.1

### Major changes:
- Bugfix: Fix /ambassador permissions to allow running as non-root - Thanks @dmayle (https://github.com/dmayle) for reporting the bug.

## [0.84.0] October 18, 2019
[0.84.0]: https://github.com/datawire/ambassador/compare/v0.83.0...v0.84.0

### Features:

- Support setting window_bits for the GZip filter (thanks to [Florent Delannoy](https://github.com/Pluies)!)
- Correctly support tuning the regex_max_size, and bump its default to 200 (thanks to [Paul Salaberria](https://github.com/psalaberria002)!)
- Support setting redirect_cleartext_from in a TLSContext

### Bugfixes:

- Correctly update loadbalancer status of Ingress resources
- Don't enable diagd debugging in the test suite unless explicitly requested (thanks to [Jonathan Suever](https://github.com/suever)!)
- Switch to an Envoy release build

### Developer Notes:

- Many many things about the build system have changed under the hood!
   - Start with `make help`, and
   - Join our [Slack channel](https://d6e.co/slack) for more help!

## [0.83.0] October 08, 2019
[0.83.0]: https://github.com/datawire/ambassador/compare/v0.82.0...v0.83.0

### Major changes:
- Update Ambassador to address CVE-2019-15225 and CVE-2019-15226.

NOTE: this switches the default regex engine! See the documentation for the `ambassador` `Module` for more.

## [0.82.0] October 02, 2019
[0.82.0]: https://github.com/datawire/ambassador/compare/v0.81.0...v0.82.0

### Major changes:
- Feature: Arrange for the Prometheus metrics endpoint to also return associated headers (thanks, [Jennifer Wu](https://github.com/jhsiaomei)!)
- Feature: Support setting a TLS origination context when doing TLS to a RateLimitService (thanks, [Phil Peble](https://github.com/ppeble)!)
- Feature: Allow configuring Envoy's access log path (thanks, [Jonathan Suever](https://github.com/suever)!)
- Update: Switch to Python 3.7 and Alpine 3.10

### Developer notes:
- Switch back to the latest mypy (currently 0.730)
- Environment variable KAT_IMAGE_PULL_POLICY can override the imagePullPolicy when running KAT tests
- Updated Generated Envoy Golang APIs

## [0.81.0] September 26, 2019
[0.81.0]: https://github.com/datawire/ambassador/compare/v0.80.0...v0.81.0

### Major changes:
- Feature: ${} environment variable interpolation is supported in all Ambassador configuration resources (thanks, [Stefan Sedich](https://github.com/stefansedich)!)
- Feature: DataDog APM tracing is now supported (thanks again, [Stefan Sedich](https://github.com/stefansedich)!)
- Bugfix: Fix an error in the TLSContext schema (thanks, [@georgekaz](https://github.com/georgekaz)!)

### Developer notes:
- Test services can now be built, deployed, and tested more easily (see BUILDING.md)
- `mypy` is temporarily pinned to version 0.720.

## [0.80.0] September 20, 2019
[0.80.0]: https://github.com/datawire/ambassador/compare/v0.78.0...v0.80.0

### Major changes:
- Feature: Basic support for the Kubernetes Ingress resource
- Feature: Basic reporting for some common configuration errors (lack of Mappings, lack of TLS contexts)
- Bugfix: Update Envoy to prevent crashing when updating AuthService under load

### Developer notes
- Golang components now use Go 1.13
- Ambassador build now _requires_ clean type hinting
- KAT client and server have been pulled back into the Ambassador repo

## [0.78.0] September 11, 2019
[0.78.0]: https://github.com/datawire/ambassador/compare/v0.77.0...v0.78.0

### Major changes:
- Feature: Support setting cipher_suites and ecdh_curves in TLSContext - #1782 (Thanks @teejaded)
- Feature: Make 128-bits traceids the default - #1794 (Thanks @Pluies)
- Feature: Set cap_net_bind_service to allow binding to low ports - #1720 (Thanks @swalberg)

### Minor changes:
- Testing: Add test that ambassador cli does not crash when called with --help - #1806 (Thanks @rokostik)

## [0.77.0] September 05, 2019
[0.77.0]: https://github.com/datawire/ambassador/compare/v0.76.0...v0.77.0

- (Feature) Support the `least_request` load balancer policy (thanks, [Steve Flanders](https://github.com/flands)!)
- (Misc) Many test and release-engineering improvements under the hood

## [0.76.0] August 26, 2019
[0.76.0]: https://github.com/datawire/ambassador/compare/v0.75.0...v0.76.0

- circuit breakers now properly handle overriding a global circuit breaker within a Mapping ([#1767])
- support for Knative 0.8.0 ([#1732])

[#1767]: https://github.com/datawire/ambassador/issues/1767
[#1732]: https://github.com/datawire/ambassador/issues/1732

## [0.75.0] August 13, 2019
[0.75.0]: https://github.com/datawire/ambassador/compare/0.74.1...0.75.0

- (Feature) Update to Envoy 1.11.1, including security fixes
- (Feature) You can use a `TLSContext` without a `secret` to set origination options ([#1708])
- (Feature) Canary deployments can now use multiple `host_rewrite` values ([#1159])
- (Bugfix) Make sure that Ambassador won't mistakenly complain about the number of RateLimit and Tracing services (thanks, [Christian Claus](https://github.com/cclauss)!)

[#1159]: https://github.com/datawire/ambassador/issues/1159
[#1708]: https://github.com/datawire/ambassador/issues/1708

## [0.74.1] August 06, 2019
[0.74.1]: https://github.com/datawire/ambassador/compare/0.74.0...0.74.1

- (bugfix) Make sure that updates properly trigger reconfigures ([#1727])
- (misc) Arrange for startup logging to have timestamps

[#1727]: https://github.com/datawire/ambassador/issues/1727

## [0.74.0] July 30, 2019
[0.74.0]: https://github.com/datawire/ambassador/compare/0.73.0...0.74.0

- Bugfix: Make sure that the pod dies if Envoy dies
- Bugfix: Correctly allow setting `timeout_ms` for `AuthService` (thanks, [John Esmet!](https://www.github.com/esmet)!)
- Feature: Permit configuring `cluster_idle_timeout_ms` for upstream services (thanks, [John Esmet!](https://www.github.com/esmet)!) ([#1542])

[#1542]: https://github.com/datawire/ambassador/issues/1542

## [0.73.0] July 11, 2019
[0.73.0]: https://github.com/datawire/ambassador/compare/0.72.0...0.73.0

- Feature: Experimental native support for Knative! ([#1579])
- Feature: Better Linkerd interoperability! ([#1578], [#1594])

- Feature: Add a legend for the colors of service names on the diagnostic overview (thanks, [Wyatt Pearsall](https://github.com/wpears)!)
- Feature: Allow switching Envoy to output JSON logs (thanks, [Pedro Tavares](https://github.com/ServerlessP)!)
- Feature: Allow setting `AMBASSADOR_LABEL_SELECTOR` and `AMBASSADOR_FIELD_SELECTOR` to let Ambassador use Kubernetes selectors to determine which things to read (thanks, [John Esmet](https://github.com/esmet)!) ([#1292])
- Feature: Allow configuring retries for `AuthService` (thanks, [Kevin Dagostino](https://github.com/TonkWorks)!) ([#1622], [#1461])

- Bugfix: Allow Ambassador to ride through Envoy-validation timeouts (thanks, [John Morrisey](https://github.com/jwm)!)
- Bugfix: Allow Ambassador to ride through parse errors on input resources (thanks, [Andrei Predoiu](https://github.com/Andrei-Predoiu)!) ([#1625])
- Bugfix: Allow '.' in a `secret` name to just be a '.' ([#1255])

- Bugfix: Allow manually defining an Ambassador `Service` resource, same as any other resource
- Bugfix: Prevent spurious duplicate-resource errors when loading config from the filesystem

[#1255]: https://github.com/datawire/ambassador/issues/1255
[#1292]: https://github.com/datawire/ambassador/issuse/1292
[#1461]: https://github.com/datawire/ambassador/issues/1461
[#1578]: https://github.com/datawire/ambassador/issuse/1578
[#1579]: https://github.com/datawire/ambassador/issuse/1579
[#1594]: https://github.com/datawire/ambassador/issuse/1594
[#1622]: https://github.com/datawire/ambassador/issues/1622
[#1625]: https://github.com/datawire/ambassador/issues/1625

## [0.72.0] June 13, 2019
[0.72.0]: https://github.com/datawire/ambassador/compare/0.71.0...0.72.0

- Envoy: Update Envoy to commit 8f57f7d765
- Bugfix: Auth spans are now properly connected to requests ([#1414])
- Bugfix: `include_body` now works correctly ([#1531], [#1595])
- Bugfix: `x_forwarded_proto_redirect` works again (thanks to [Kyle Martin](https://github.com/KyleMartin901)!) ([#1571])
- Bugfix: Ambassador works correctly with read-only filesystems (thanks, [Niko Kurtti](https://github.com/n1koo)!) ([#1614], [#1619])
- Bugfix: Correctly render groups associated with a given resolver in diagnostics JSON output
- Feature: Give the Ambassador CLI a way to specify the directory into which to write secrets.

[#1414]: https://github.com/datawire/ambassador/issues/1414
[#1531]: https://github.com/datawire/ambassador/issues/1531
[#1571]: https://github.com/datawire/ambassador/issues/1571
[#1595]: https://github.com/datawire/ambassador/issues/1595
[#1614]: https://github.com/datawire/ambassador/issues/1614
[#1619]: https://github.com/datawire/ambassador/issues/1619

## [0.71.0] June 06, 2019
[0.71.0]: https://github.com/datawire/ambassador/compare/0.70.1...0.71.0

- Feature: GZIP support [#744]
- Feature: diag UI shows active Resolvers [#1453]
- Feature: CRDs exist for Resolvers [#1563]
- Feature: Resolvers with custom names work, even as CRDs [#1497]
- Feature: The `/metrics` endpoint provides direct access to Prometheus-format stats (thanks to [Rotem Tamir](https://github.com/rotemtam)!)
- Bugfix: `statsd-exporter` now correctly defaults to port 8125 (thanks to [Jonathan Suever](https://github.com/suever)!)
- Bugfix: redirect_cleartext_from no longer strips the URL path [#1463]
- Bugfix: canary weights of 0 and 100 work correctly [#1379]
- Bugfix: `docker run` works again for the Ambassador demo, and is part of our tests now [#1569]
- Bugfix: Scout `DEBUG` messages don’t get leaked into the diag UI [#1573]
- Maintenance: warn of upcoming protocol version changes
- Maintenance: check in with Scout every 24 hours, but no more than twice per day

[#744]: https://github.com/datawire/ambassador/issues/744
[#1379]: https://github.com/datawire/ambassador/issues/1379
[#1453]: https://github.com/datawire/ambassador/issues/1453
[#1463]: https://github.com/datawire/ambassador/issues/1463
[#1497]: https://github.com/datawire/ambassador/issues/1497
[#1563]: https://github.com/datawire/ambassador/issues/1563
[#1569]: https://github.com/datawire/ambassador/issues/1569
[#1573]: https://github.com/datawire/ambassador/issues/1573

## [0.70.1] May 24, 2019
[0.70.1]: https://github.com/datawire/ambassador/compare/0.70.0...0.70.1

### Minor changes:
- Bugfix: Disable CRD support if Ambassador cannot access them
- Upgrade: Upgrade to watt 0.5.1

## [0.70.0] May 20, 2019
[0.70.0]: https://github.com/datawire/ambassador/compare/0.61.0...0.70.0

### Major changes:
- Feature: Support CRDs in the `getambassador.io` API group for configuration ([#482])
- Feature: Update to Envoy 1.10

### Minor changes:
- Feature: Support removing request headers (thanks @ysaakpr!)
- Bugfix: `watt` should better coalesce calls to the watch hook on startup
- Bugfix: Ambassador no longer uses ports 7000 or 18000 ([#1526], [#1527])

[#482]: https://github.com/datawire/ambassador/issues/482
[#1526]: https://github.com/datawire/ambassador/issues/1526
[#1527]: https://github.com/datawire/ambassador/issues/1527

## [0.61.1] May 16, 2019
[0.61.1]: https://github.com/datawire/ambassador/compare/0.61.0...0.61.1

- Bugfix: Make sure that Consul discovery properly handles the datacenter name ([#1533])
- Bugfix: Make sure that the feature-walk code is protected against clusters with no endpoints at all ([#1532])

[#1532]: https://github.com/datawire/ambassador/issues/1532
[#1533]: https://github.com/datawire/ambassador/issues/1533

## [0.61.0] May 08, 2019
[0.61.0]: https://github.com/datawire/ambassador/compare/0.60.3...0.61.0

Ambassador 0.61.0 metadata

### Changes:
- Feature: Support for minimum and maximum TLS versions (#689)
- Feature: Allow choosing whether to append or overwrite when adding request or response headers (#1481) - thanks to @ysaakpr
- Feature: Support for circuit breakers (#360)
- Feature: Support for automatic retries (#1127) - thanks to @l1v3
- Feature: Support for shadow traffic weighting - thanks to @nemo83
- Feature: Support for HTTP/1.0 (#988) - thanks to @cyrus-mc
- Bugfix: Problem with local Consul agent resolver and non-standard HTTP port (#1508)
- Bugfix: Round each mapping's weight to an integer to prevent invalid Envoy configurations when using weights (#1289) - thanks to @esmet
- Bugfix: Fix deadlock on invalid Envoy configuration (#1491) - thanks to @esmet
- Bugfix: Fixed LightStep gRPC TracingService (#1189) - thanks to @sbaum1994
## [0.60.3] May 01, 2019
[0.60.3]: https://github.com/datawire/ambassador/compare/0.60.2...0.60.3

### Changes since 0.60.2

- When scanning its configuration for secrets and endpoints that must be watched, 0.60.2 could fail with certain configurations if TLS termination but not origination was active. Those failures are fixed now.

## [0.60.2] April 29, 2019
[0.60.2]: https://github.com/datawire/ambassador/compare/0.60.1...0.60.2

### Changes since 0.60.1

- Ambassador is now much more careful about which endpoints and secrets it pays attention to. ([#1465] again -- thanks to [@flands](https://github.com/flands) and @seandon for the help here!)

[#1465]: https://github.com/datawire/ambassador/issues/1465

## [0.60.1] April 25, 2019
[0.60.1]: https://github.com/datawire/ambassador/compare/0.60.0...0.60.1

### Changes since 0.60.0

- Speed up initial parsing of WATT snapshots considerably ([#1465])
- Don't look at secrets in the kube-system namespace, or for service-account tokens.
- Make sure that secrets we do look at are correctly associated with their namespaces ([#1467] -- thanks to @flands and @derrickburns for their contributions here!)
- Allow tuning the number of input snapshots retained for debugging
- Include the grab-snapshots.py script to help with debuggability

[#1465]: https://github.com/datawire/ambassador/issues/1465
[#1467]: https://github.com/datawire/ambassador/issues/1467

## [0.60.0] April 23, 2019
[0.60.0]: https://github.com/datawire/ambassador/compare/0.53.1...0.60.0

### Changes since 0.53.1

- BREAKING CHANGE: Ambassador listens on 8080 and 8443 by default so it does not need to run as root
- Ambassador natively supports using Consul for service discovery
- `AMBASSADOR_ENABLE_ENDPOINTS` is no longer needed; configure using the `Resolver` resource instead
- Support for the Maglev load balancing algorithm
- Support `connect_timeout_ms`. Thanks to Pétur Erlingsson.
- Support for `idle_timeout_ms` Thanks to Aaron Triplett.
- Ambassador will properly reload renewed Let's Encrypt certificates (#1416). Thanks to Matthew Ceroni.
- Ambassador will now properly redirect from HTTP to HTTPS based on `x-forwarded-proto` (#1233).
- The `case_sensitive` field now works when `host_redirect` is set to true (#699). Thanks to Peter Choi and Christopher Coté.

## [0.53.1] April 05, 2019
[0.53.1]: https://github.com/datawire/ambassador/compare/0.52.1...0.53.1

(0.53.0 was immediately supplanted by 0.53.1.)

## SECURITY FIXES

Ambassador 0.53.1 addresses two security issues in Envoy Proxy, CVE-2019-9900 and CVE-2019-9901:

- CVE-2019-9900 (Score 8.3/High). When parsing HTTP/1.x header values, Envoy 1.9 and before does not reject embedded zero characters (NUL, ASCII 0x0).

- CVE-2019-9901 (Score 8.3/High). Envoy does not normalize HTTP URL paths in Envoy 1.9 and before.

Since these issues can potentially allow a remote attacker to use maliciously-crafted URLs to bypass
authentication, anyone running an Ambassador prior to 0.53.1 should upgrade.

### UPCOMING CHANGES

Ambassador 0.60 will listen on ports 8080/8443 by default. The diagnostics service in Ambassador 0.52.0
will try to warn you if your configuration will be affected by this change.

## Other changes since 0.52.1

- `AuthService` version `ambassador/v1` can now explicitly configure how much body data is sent
  to the external authentication service.

## [0.52.1] March 26, 2019
[0.52.1]: https://github.com/datawire/ambassador/compare/0.52.0...0.52.1

### Changes since 0.52.0

- You can specify the `AMBASSADOR_NO_SECRETS` environment variable to prevent Ambassador from
  watching Kubernetes secrets at all (thanks [@esmet](https://github.com/esmet)!) ([#1293])
- The services used when you do `docker run ambassador --demo` have been moved into the Docker image,
  to remove external dependencies from the Ambassador quickstart.

[#1293]: https://github.com/datawire/ambassador/issues/1293

## [0.52.0] March 21, 2019
[0.52.0]: https://github.com/datawire/ambassador/compare/0.51.2...0.52.0

### Changes since 0.51.2

- Initial support for endpoint routing, rather than relying on `kube-proxy` ([#1031])
   - set `AMBASSADOR_ENABLE_ENDPOINTS` in the environment to allow this
- Initial support for Envoy ring hashing and session affinity (requires endpoint routing!)
- Support Lua filters (thanks to [@lolletsoc](https://github.com/lolletsoc)!)
- Support gRPC-Web (thanks to [@gertvdijk](https://github.com/gertvdijk)!) ([#456])
- Support for gRPC HTTP 1.1 bridge (thanks to [@rotemtam](https://github.com/rotemtam)!)
- Allow configuring `num-trusted-hosts` for `X-Forwarded-For`
- External auth services using gRPC can now correctly add new headers ([#1313])
- External auth services correctly add trace spans
- Ambassador should respond to changes more quickly now ([#1294], [#1318])
- Ambassador startup should be faster now

[#456]: https://github.com/datawire/ambassador/issues/456
[#1031]: https://github.com/datawire/ambassador/issues/1031
[#1294]: https://github.com/datawire/ambassador/issues/1294
[#1313]: https://github.com/datawire/ambassador/issues/1313
[#1318]: https://github.com/datawire/ambassador/issues/1318

## [0.51.2] March 12, 2019
[0.51.2]: https://github.com/datawire/ambassador/compare/0.51.1...0.51.2

### Changes since 0.51.1

- Cookies are now correctly handled when using external auth services... really. ([#1211])

[#1211]: https://github.com/datawire/ambassador/issues/1211

## [0.51.1] March 11, 2019
[0.51.1]: https://github.com/datawire/ambassador/compare/0.51.0...0.51.1

### Changes since 0.51.0

- Ambassador correctly handles services in namespaces other than the one Ambassador is running in.

## [0.51.0] March 08, 2019
[0.51.0]: https://github.com/datawire/ambassador/compare/0.50.3...0.51.0

**0.51.0 is not recommended: upgrade to 0.51.1.**

### Changes since 0.50.3

- Ambassador can now route any TCP connection, using the new `TCPMapping` resource. ([#420])
- Cookies are now correctly handled when using external auth services ([#1211])
- Lots of work in docs and testing under the hood

[#420]: https://github.com/datawire/ambassador/issues/420
[#1211]: https://github.com/datawire/ambassador/issues/1211

### Limitations in 0.51.0

At present, you cannot mix HTTP and HTTPS upstream `service`s in any Ambassador resource. This restriction will be lifted in a future Ambassador release.

## [0.50.3] February 21, 2019
[0.50.3]: https://github.com/datawire/ambassador/compare/0.50.2...0.50.3

### Fixes since 0.50.2

- Ambassador saves configuration snapshots as it manages configuration changes. 0.50.3 keeps only 5 snapshots,
  to bound its disk usage. The most recent snapshot has no suffix; the `-1` suffix is the next most recent, and
  the `-4` suffix is the oldest.
- Ambassador will not check for available updates more often than once every four hours.

### Limitations in 0.50.3

At present, you cannot mix HTTP and HTTPS upstream `service`s in any Ambassador resource. This restriction will be lifted in a future Ambassador release.

## [0.50.2] February 15, 2019
[0.50.2]: https://github.com/datawire/ambassador/compare/0.50.1...0.50.2

### Important fixes since 0.50.1

- Ambassador no longer requires annotations in order to start -- with no configuration, it will launch with only the diagnostics service available. ([#1203])
- If external auth changes headers, routing will happen based on the changed values. ([#1226])

### Other changes since 0.50.1

- Ambassador will no longer log errors about Envoy statistics being unavaible before startup is complete ([#1216])
- The `tls` attribute is again available to control the client certificate offered by an `AuthService` ([#1202])

### Limitations in 0.50.2

At present, you cannot mix HTTP and HTTPS upstream `service`s in any Ambassador resource. This restriction will be lifted in a future Ambassador release.

[#1202]: https://github.com/datawire/ambassador/issues/1202
[#1203]: https://github.com/datawire/ambassador/issues/1203
[#1216]: https://github.com/datawire/ambassador/issues/1216
[#1226]: https://github.com/datawire/ambassador/issues/1226

## [0.50.1] February 07, 2019
[0.50.1]: https://github.com/datawire/ambassador/compare/0.50.0...0.50.1

**0.50.1 is not recommended: upgrade to 0.52.0.**

### Changes since 0.50.0

- Ambassador defaults to only doing IPv4 DNS lookups. IPv6 can be enabled in the Ambassador module or in a Mapping. ([#944])
- An invalid Envoy configuration should not cause Ambassador to hang.
- Testing using `docker run` and `docker compose` is supported again. ([#1160])
- Configuration from the filesystem is supported again, but see the "Running Ambassador" documentation for more.
- Datawire's default Ambassador YAML no longer asks for any permissions for `ConfigMap`s.

[#944]: https://github.com/datawire/ambassador/issues/944
[#1160]: https://github.com/datawire/ambassador/issues/1160

## [0.50.0] January 29, 2019
[0.50.0]: https://github.com/datawire/ambassador/compare/0.50.0-rc6...0.50.0

**Ambassador 0.50.0 is a major rearchitecture of Ambassador onto Envoy V2 using the ADS. See the "BREAKING NEWS"
section above for more information.**

(Note that Ambassador 0.50.0-rc7 and -rc8 were internal releases.)

### Changes since 0.50.0-rc6

- `AMBASSADOR_SINGLE_NAMESPACE` is finally correctly supported and properly tested ([#1098])
- Ambassador won't throw an exception for name collisions between resources ([#1155])
- A TLS `Module` can now coexist with SNI (the TLS `Module` effectively defines a fallback cert) ([#1156])
- `ambassador dump --diag` no longer requires you to explicitly state `--v1` or `--v2`

### Limitations in 0.50.0 GA

- Configuration from the filesystem is not supported in 0.50.0. It will be resupported in 0.50.1.
- A `TLSContext` referencing a `secret` in another namespace will not function when `AMBASSADOR_SINGLE_NAMESPACE` is set.

[#1098]: https://github.com/datawire/ambassador/issues/1098
[#1155]: https://github.com/datawire/ambassador/issues/1155
[#1156]: https://github.com/datawire/ambassador/issues/1156

## [0.50.0-rc6] January 28, 2019
[0.50.0-rc6]: https://github.com/datawire/ambassador/compare/0.50.0-rc5...0.50.0-rc6

**Ambassador 0.50.0-rc6 is a release candidate**.

### Changes since 0.50.0-rc5

- Ambassador watches certificates and automatically updates TLS on certificate changes ([#474])
- Ambassador no longer saves secrets it hasn't been told to use to disk ([#1093])
- Ambassador correctly honors `AMBASSADOR_SINGLE_NAMESPACE` rather than trying to access all namespaces ([#1098])
- Ambassador correctly honors the `AMBASSADOR_CONFIG_BASE_DIR` setting again ([#1118])
- Configuration changes take effect much more quickly than in RC5 ([#1148])
- `redirect_cleartext_from` works with no configured secret, to support TLS termination at a downstream load balancer ([#1104])
- `redirect_cleartext_from` works with the `PROXY` protocol ([#1115])
- Multiple `AuthService` resources (for canary deployments) work again ([#1106])
- `AuthService` with `allow_request_body` works correctly with an empty body and no `Content-Length` header ([#1140])
- `Mapping` supports the `bypass_auth` attribute to bypass authentication (thanks, @patricksanders! [#174])
- The diagnostic service no longer needs to re-parse the configuration on every page load ([#483])
- Startup is now faster and more stable
- The Makefile should do the right thing if your PATH has spaces in it (thanks, @er1c!)
- Lots of Helm chart, statsd, and doc improvements (thanks, @Flydiverny, @alexgervais, @bartlett, @victortv7, and @zencircle!)

[#174]: https://github.com/datawire/ambassador/issues/174
[#474]: https://github.com/datawire/ambassador/issues/474
[#483]: https://github.com/datawire/ambassador/issues/483
[#1093]: https://github.com/datawire/ambassador/issues/1093
[#1098]: https://github.com/datawire/ambassador/issues/1098
[#1104]: https://github.com/datawire/ambassador/issues/1104
[#1106]: https://github.com/datawire/ambassador/issues/1106
[#1115]: https://github.com/datawire/ambassador/issues/1115
[#1118]: https://github.com/datawire/ambassador/issues/1118
[#1140]: https://github.com/datawire/ambassador/issues/1140
[#1148]: https://github.com/datawire/ambassador/issues/1148

## [0.50.0-rc5] January 14, 2019
[0.50.0-rc5]: https://github.com/datawire/ambassador/compare/0.50.0-rc4...0.50.0-rc5

**Ambassador 0.50.0-rc5 is a release candidate**.

### Changes since 0.50.0-rc4

- Websocket connections will now be authenticated if an AuthService is configured [#1026]
- Client certificate authentication should function whether configured from a TLSContext resource or from the the old-style TLS module (this is the full fix for [#993])
- Ambassador can now switch listening ports without a restart (e.g. switching from cleartext to TLS) [#1100]
- TLS origination certificates (including Istio mTLS) should now function [#1071]
- The diagnostics service should function in all cases. [#1096]
- The Ambassador image is significantly (~500MB) smaller than RC4.

[#933]: https://github.com/datawire/ambassador/issues/993
[#1026]: https://github.com/datawire/ambassador/issues/1026
[#1071]: https://github.com/datawire/ambassador/issues/1071
[#1096]: https://github.com/datawire/ambassador/issues/1096
[#1100]: https://github.com/datawire/ambassador/issues/1100

## [0.50.0-rc4] January 09, 2019
[0.50.0-rc4]: https://github.com/datawire/ambassador/compare/0.50.0-rc3...0.50.0-rc4

**Ambassador 0.50.0-rc4 is a release candidate**, and fully supports running under Microsoft Azure.

### Changes since 0.50.0-rc3

- Ambassador fully supports running under Azure [#1039]
- The `proto` attribute of a v1 `AuthService` is now optional, and defaults to `http`
- Ambassador will warn about the use of v0 configuration resources.

[#1039]: https://github.com/datawire/ambassador/issues/1039

## [0.50.0-rc3] January 03, 2019
[0.50.0-rc3]: https://github.com/datawire/ambassador/compare/0.50.0-rc2...0.50.0-rc3

**Ambassador 0.50.0-rc3 is a release candidate**, but see below for an important warning about Azure.

### Microsoft Azure

There is a known issue with recently-created Microsoft Azure clusters where Ambassador will stop receiving service
updates after running for a short time. This will be fixed in 0.50.0-GA.

### Changes since 0.50.0-rc2

- The `Location` and `Set-Cookie` headers should always be allowed from the auth service when using an `ambassador/v0` config [#1054]
- `add_response_headers` (parallel to `add_request_headers`) is now supported (thanks, @n1koo!)
- `host_redirect` and `shadow` both now work correctly [#1057], [#1069]
- Kat is able to give better information when it cannot parse a YAML specification.

[#1054]: https://github.com/datawire/ambassador/issues/1054
[#1057]: https://github.com/datawire/ambassador/issues/1057
[#1069]: https://github.com/datawire/ambassador/issues/1069

## [0.50.0-rc2] December 24, 2018
[0.50.0-rc2]: https://github.com/datawire/ambassador/compare/0.50.0-rc1...0.50.0-rc2

**Ambassador 0.50.0-rc2 fixes some significant TLS bugs found in RC1.**

### Changes since 0.50.0-rc1:

- TLS client certificate verification should function correctly (including requiring client certs).
- TLS context handling (especially with multiple contexts and origination contexts) has been made more consistent and correct.
    - Ambassador is now much more careful about reporting errors in TLS configuration (especially around missing keys).
    - You can reference a secret in another namespace with `secret: $secret_name.$namespace`.
    - Ambassador will now save certificates loaded from Kubernetes to `$AMBASSADOR_CONFIG_BASE_DIR/$namespace/secrets/$secret_name`.
- `use_proxy_proto` should be correctly supported [#1050].
- `AuthService` v1 will default its `proto` to `http` (thanks @flands!)
- The JSON diagnostics service supports filtering: requesting `/ambassador/v0/diag/?json=true&filter=errors`, for example, will return only the errors element from the diagnostic output.

[#1050]: https://github.com/datawire/ambassador/issues/1050

## [0.50.0-rc1] December 19, 2018
[0.50.0-rc1]: https://github.com/datawire/ambassador/compare/0.50.0-ea7...0.50.0-rc1

**Ambassador 0.50.0-rc1 is a release candidate.**

### Changes since 0.50.0-ea7:

- Websockets should work happily with external authentication [#1026]
- A `TracingService` using a long cluster name works now [#1025]
- TLS origination certificates are no longer offered to clients when Ambassador does TLS termination [#983]
- Ambassador will listen on port 443 only if TLS termination contexts are present; a TLS origination context will not cause the switch
- The diagnostics service is working, and correctly reporting errors, again. [#1019]
- `timeout_ms` in a `Mapping` works correctly again [#990]
- Ambassador sends additional anonymized usage data to help Datawire prioritize bug fixes, etc.
  See `docs/ambassador/running.md` for more information, including how to disable this function.

[#983]: https://github.com/datawire/ambassador/issues/983
[#990]: https://github.com/datawire/ambassador/issues/990
[#1019]: https://github.com/datawire/ambassador/issues/1019
[#1025]: https://github.com/datawire/ambassador/issues/1025
[#1026]: https://github.com/datawire/ambassador/issues/1026

## [0.50.0-ea7] November 19, 2018
[0.50.0-ea7]: https://github.com/datawire/ambassador/compare/0.50.0-ea6...0.50.0-ea7

**Ambassador 0.50.0-ea7 is an EARLY ACCESS release! IT IS NOT SUPPORTED FOR PRODUCTION USE.**

### Upcoming major changes:

- **API version `ambassador/v0` will be officially deprecated in Ambassador 0.50.0.**
  API version `ambassador/v1` will the minimum recommended version for resources in Ambassador 0.50.0.

- Some resources will change between `ambassador/v0` and `ambassador/v1`.
   - For example, the `Mapping` resource will no longer support `rate_limits` as that functionality will
     be subsumed by `labels`.

### Changes since 0.50.0-ea6:

- Ambassador now supports `labels` for all `Mapping`s.
- Configuration of rate limits for a `Mapping` is now handled by providing `labels` in the domain configured
  for the `RateLimitService` (by default, this is "ambassador").
- Ambassador, once again, supports `statsd` for statistics gathering.
- The Envoy `buffer` filter is supported.
- Ambassador can now use GRPC to call the external authentication service, and also include the message body
  in the auth call.
- It's now possible to use environment variables to modify the configuration directory (thanks @n1koo!).
- Setting environment variable `AMBASSADOR_KUBEWATCH_NO_RETRY` will cause the Ambassador pod to exit, and be
  rescheduled, if it loses its connection to the Kubernetes API server.
- Many dependencies have been updated, most notably including switching to kube-client 8.0.0.

## [0.50.0-ea6] November 19, 2018
[0.50.0-ea6]: https://github.com/datawire/ambassador/compare/0.50.0-ea5...0.50.0-ea6

**Ambassador 0.50.0-ea6 is an EARLY ACCESS release! IT IS NOT SUPPORTED FOR PRODUCTION USE.**

### Changes since 0.50.0-ea5:

- `alpn_protocols` is now supported in the `TLS` module and `TLSContext`s
- Using `TLSContext`s to provide TLS termination contexts will correctly switch Ambassador to listening on port 443.
- `redirect_cleartext_from` is now supported with SNI
- Zipkin `TracingService` configuration now supports 128-bit trace IDs and shared span contexts (thanks, @alexgervais!)
- Zipkin should correctly trace calls to external auth services (thanks, @alexgervais!)
- `AuthService` configurations now allow separately configuring headers allowed from the client to the auth service, and from the auth service upstream
- Ambassador won't endlessly append `:annotation` to K8s resources
- The Ambassador CLI no longer requires certificate files to be present when dumping configurations
- `make mypy` will run full type checks on Ambassador to help developers

## [0.50.0-ea5] November 06, 2018
[0.50.0-ea5]: https://github.com/datawire/ambassador/compare/0.50.0-ea4...0.50.0-ea5

**Ambassador 0.50.0-ea5 is an EARLY ACCESS release! IT IS NOT SUPPORTED FOR PRODUCTION USE.**

### Changes since 0.50.0-ea4:

- **`use_remote_address` is now set to `true` by default.** If you need the old behavior, you will need to manually set `use_remote_address` to `false` in the `ambassador` `Module`.
- Ambassador 0.50.0-ea5 **supports SNI!**  See the docs for more here.
- Header matching is now supported again, including `host` and `method` headers.

## [0.50.0-ea4] October 31, 2018
[0.50.0-ea4]: https://github.com/datawire/ambassador/compare/0.50.0-ea3...0.50.0-ea4

**Ambassador 0.50.0-ea4 is an EARLY ACCESS release! IT IS NOT SUPPORTED FOR PRODUCTION USE.**

### Changes since 0.50.0-ea3:

- Ambassador 0.50.0-ea4 uses Envoy 1.8.0.
- `RateLimitService` is now supported. **You will need to restart Ambassador if you change the `RateLimitService` configuration.** We expect to lift this restriction in a later release; for now, the diag service will warn you when a restart is required.
   - The `RateLimitService` also has a new `timeout_ms` attribute, which allows overriding the default request timeout of 20ms.
- GRPC is provisionally supported, but still needs improvements in test coverage.
- Ambassador will correctly include its EA number when checking for updates.

## [0.50.0-ea3] October 21, 2018
[0.50.0-ea3]: https://github.com/datawire/ambassador/compare/0.50.0-ea2...0.50.0-ea3

**Ambassador 0.50.0-ea3 is an EARLY ACCESS release! IT IS NOT SUPPORTED FOR PRODUCTION USE.**

### Changes since 0.50.0-ea2:

- `TracingService` is now supported. **You will need to restart Ambassador if you change the `TracingService` configuration.** We expect to lift this restriction in a later release; for now, the diag service will warn you when a restart is required.
- Websockets are now supported, **including** mapping the same websocket prefix to multiple upstream services for canary releases or load balancing.
- KAT supports full debug logs by individual `Test` or `Query`.

**Ambassador 0.50.0 is not yet feature-complete. Read the Limitations and Breaking Changes sections in the 0.50.0-ea1 section below for more information.**

## [0.50.0-ea2] October 16, 2018
[0.50.0-ea2]: https://github.com/datawire/ambassador/compare/0.50.0-ea1...0.50.0-ea2

**Ambassador 0.50.0-ea2 is an EARLY ACCESS release! IT IS NOT SUPPORTED FOR PRODUCTION USE.**

### Changes since 0.50.0-ea1:

- Attempting to enable TLS termination without supplying a valid cert secret will result in HTTP on port 80, rather than HTTP on port 443. **No error will be displayed in the diagnostic service yet.** This is a bug and will be fixed in `-ea3`.
- CORS is now supported.
- Logs are no longer full of accesses from the diagnostic service.
- KAT supports isolating OptionTests.
- The diagnostics service now shows the V2 config actually in use, not V1.
- `make` will no longer rebuild the Python venv so aggressively.

**Ambassador 0.50.0 is not yet feature-complete. Read the Limitations and Breaking Changes sections in the 0.50.0-ea1 section below for more information.**

## [0.50.0-ea1] October 11, 2018
[0.50.0-ea1]: https://github.com/datawire/ambassador/compare/0.40.0...0.50.0-ea1

**Ambassador 0.50.0-ea1 is an EARLY ACCESS release! IT IS NOT SUPPORTED FOR PRODUCTION USE.**

### Ambassador 0.50.0 is not yet feature-complete. Limitations:

- `RateLimitService` and `TracingService` resources are not currently supported.
- WebSockets are not currently supported.
- CORS is not currently supported.
- GRPC is not currently supported.
- TLS termination is not
- `statsd` integration has not been tested.
- The logs are very cluttered.
- Configuration directly from the filesystem isn’t supported.
- The diagnostics service cannot correctly drill down by source file, though it can drill down by route or other resources.
- Helm installation has not been tested.
- `AuthService` does not currently have full support for configuring headers to be sent to the extauth service. At present it sends all the headers listed in `allowed_headers` plus:
   - `Authorization`
   - `Cookie`
   - `Forwarded`
   - `From`
   - `Host`
   - `Proxy-Authenticate`
   - `Proxy-Authorization`
   - `Set-Cookie`
   - `User-Agent`
   - `X-Forwarded-For`
   - `X-Forwarded-Host`
   - `X-Forwarded`
   - `X-Gateway-Proto`
   - `WWW-Authenticate`

### **BREAKING CHANGES** from 0.40.0

- Configuration from a `ConfigMap` is no longer supported.
- The authentication `Module` is no longer supported; use `AuthService` instead (which you probably already were).
- External authentication now uses the core Envoy `envoy.ext_authz` filter, rather than the custom Datawire auth filter.
   - `ext_authz` speaks the same protocol, and your existing external auth services should work, however:
   - `ext_authz` does _not_ send all the request headers to the external auth service (see above in `Limitations`).
- Circuit breakers and outlier detection are not supported. They will be reintroduced in a later Ambassador release.
- Ambassador now _requires_ a TLS `Module` to enable TLS termination, where previous versions would automatically enable termation if the `ambassador-certs` secret was present. A minimal `Module` for the same behavior is:

        ---
        kind: Module
        name: tls
        config:
          server:
            secret: ambassador-certs

## [0.40.2] November 26, 2018
[0.40.2]: https://github.com/datawire/ambassador/compare/0.40.1...0.40.2

### Minor changes:
- Feature: Support using environment variables to modify the configuration directory (thanks @n1koo!)
- Feature: In Helmfile, support `volumeMounts` (thanks @kyschouv!)
- Bugfix: In Helmfile, correctly quote `.Values.namespace.single` (thanks @bobby!)
- Bugfix: In Helmfile, correctly support `Nodeport` in HTTP and HTTPS (thanks @n1koo!)

## [0.40.1] October 29, 2018
[0.40.1]: https://github.com/datawire/ambassador/compare/0.40.0...0.40.1

### Minor changes:
- Feature: Support running Ambassador as a `Daemonset` via Helm (thanks @DipeshMitthalal!)
- Feature: Switch to Envoy commit 5f795fe2 to fix a crash if attempting to add headers after using an AuthService (#647, #680)

## [0.40.0] September 25, 2018
[0.40.0]: https://github.com/datawire/ambassador/compare/0.39.0...0.40.0

### Minor changes:

- Feature: Allow users to override the `STATSD_HOST` value (#810). Thanks to @rsyvarth.
- Feature: Support LightStep distributed tracing (#796). Thanks to @alexgervais.
- Feature: Add service label in Helm chart (#778). Thanks to @sarce.
- Feature: Add support for load balancer IP in Helm chart (#765). Thanks to @larsha.
- Feature: Support prometheus mapping configurations (#746). Thanks to @bcatcho.
- Feature: Add support for `loadBalancerSourceRanges` to Helm chart (#764). Thanks to @mtbdeano.
- Feature: Support for namespaces and Ambassador ID in Helm chart (#588, #643). Thanks to @MichielDeMey and @jstol.
- Bugfix: Add AMBASSADOR_VERIFY_SSL_FALSE flag (#782, #807). Thanks to @sonrier.
- Bugfix: Fix Ambassador single namespace in Helm chart (#827). Thanks to @sarce.
- Bugfix: Fix Helm templates and default values (#826).
- Bugfix: Add `stats-sink` back to Helm chart (#763).
- Bugfix: Allow setting `timeout_ms` to 0 for gRPC streaming services (#545). Thanks to @lovers36.
- Bugfix: Update Flask to 0.12.3.

## [0.39.0] August 30, 2018
[0.39.0]: https://github.com/datawire/ambassador/compare/0.38.0...0.39.0

### Major Changes:

- Bugfix: The statsd container has been removed by default in order to avoid DoSing Kubernetes DNS. The functionality can be re-enabled by setting the `STATSD_ENABLED` environment variable to `true` in the Ambassador deployment YAML (#568).
- Docs: Added detailed Ambassador + Istio Integration Documentation on monitoring and distributed tracing. - @feitnomore

### Minor Changes:

- Docs: Added instructions for running Ambassador with Docker Compose. - @bcatcho
- Bugfix: Fix Ambassador to more aggressively reconnect to Kubernetes (#554). - @nmatsui
- Feature: Diagnostic view displays AuthService, RateLimitService, and TracingService (#730). - @alexgervais
- Feature: Enable Ambassador to tag tracing spans with request headers via `tag_headers`. - @alexgervais

## [0.38.0] August 08, 2018
[0.38.0]: https://github.com/datawire/ambassador/compare/0.37.0...0.38.0

### Major changes:
- Feature: Default CORS configuration can now be set - @KowalczykBartek
- Bugfix: Ambassador does not crash with empty YAML config anymore - @rohan47

### Minor changes:
- DevEx: `master` is now latest, `stable` tracks the latest released version
- DevEx: release-prep target added to Makefile to facilitate releasing process
- DevEx: all tests now run in parallel, consuming lesser time
- Bugfix: Ambassador SIGCHLD messages are less scary looking now

## [0.37.0] July 31, 2018:
[0.37.0]: https://github.com/datawire/ambassador/compare/0.36.0...0.37.0

### Major changes:
- Feature: Added support for request tracing (by Alex Gervais)

## [0.36.0] July 26, 2018:
[0.36.0]: https://github.com/datawire/ambassador/compare/0.35.3...0.36.0

### Major changes:
- Fix: HEAD requests no longer cause segfaults
- Feature: TLS can now be configured with arbitrary secret names, instead of predefined secrets
- Change: The Envoy dynamic header value `%CLIENT_IP%` is no longer supported. Use `%DOWNSTREAM_REMOTE_ADDRESS_WITHOUT_PORT%` instead. (This is due to a change in Envoy 1.7.0.)

## [0.35.3] July 18, 2018: **READ THE WARNING ABOVE**
[0.35.3]: https://github.com/datawire/ambassador/compare/0.35.2...0.35.3

### Changed

Major changes:
- Ambassador is now based on Envoy v1.7.0
- Support for X-FORWARDED-PROTO based redirection, generally used with Layer 7 load balancers
- Support for port based redirection using `redirect_cleartext_from`, generally used with Layer 4 load balancers
- Specifying HTTP and HTTPS target ports in Helm chart

Other changes:
- End-to-end tests can now be run with `make e2e` command
- Helm release automation has been fixed
- Mutliple end-to-end tests are now executed in parallel, taking lesser time
- Huge revamp to documentation around unit tests
- Documentation changes

## [0.35.2] July 05, 2018: **READ THE WARNING ABOVE**
[0.35.2]: https://github.com/datawire/ambassador/compare/0.35.1...0.35.2

### Changed

- 0.35.2 is almost entirely about updates to Datawire testing infrastructure.
- The only user-visible change is that Ambassador will do a better job of showing which Kubernetes objects define Ambassador configuration objects when using `AMBASSADOR_ID` to run multiple Ambassadors in the same cluster.

## [0.35.1] June 25, 2018: **READ THE WARNING ABOVE**
[0.35.1]: https://github.com/datawire/ambassador/compare/0.35.0...0.35.1

### Changed

- Properly support supplying additional TLS configuration (such as `redirect_cleartext_from`) when using certificates from a Kubernetes `Secret`
- Update Helm chart to allow customizing annotations on the deployed `ambassador` Kubernetes `Service` (thanks @psychopenguin!)

## [0.35.0] June 25, 2018: **READ THE WARNING ABOVE**
[0.35.0]: https://github.com/datawire/ambassador/compare/0.34.3...0.35.0

### Changed

- 0.35.0 re-supports websockets, but see the **BREAKING NEWS** for an important caveat.
- 0.35.0 supports running as non-root. See the **BREAKING NEWS** above for more information.
- Make sure regex matches properly handle backslashes, and properly display in the diagnostics service (thanks @alexgervais!).
- Prevent kubewatch from falling into an endless spinloop (thanks @mechpen!).
- Support YAML array syntax for CORS array elements.

## [0.34.3] June 13, 2018: **READ THE WARNING ABOVE**
[0.34.3]: https://github.com/datawire/ambassador/compare/0.34.2...0.34.3

### Changed

- **0.34.3 cannot support websockets**: see the **WARNING** above.
- Fix a possible crash if no annotations are found at all (#519).
- Improve logging around service watching and such.

## [0.34.2] June 11, 2018: **READ THE WARNING ABOVE**
[0.34.2]: https://github.com/datawire/ambassador/compare/0.34.1...0.34.2

### Changed

- **0.34.2 cannot support websockets**: see the **WARNING** above.
- Ambassador is now based on Envoy 1.6.0!
- Ambassador external auth services can now modify existing headers in place, as well as adding new headers.
- Re-support the `ambassador-cacert` secret for configuring TLS client-certificate authentication. **Note well** that a couple of things have changed in setting this up: you'll use the key `tls.crt`, not `fullchain.pem`. See https://www.getambassador.io/reference/auth-tls-certs for more.

## [0.34.1] June 04, 2018
[0.34.1]: https://github.com/datawire/ambassador/compare/0.34.0...0.34.1

### Bugfixes

- Unbuffer log output for better diagnostics.
- Switch to gunicorn instead of Werkzeug for the diag service.
- Use the YAML we release as the basis for end-to-end testing.

## [0.34.0] May 16, 2018
[0.34.0]: https://github.com/datawire/ambassador/compare/0.33.1...0.34.0

### Changed

- When originating TLS, use the `host_rewrite` value to set outgoing SNI. If no `host_rewrite` is set, do not use SNI.
- Allow disabling external access to the diagnostics service (with thanks to @alexgervais and @dougwilson).

## [0.33.1] May 16, 2018
[0.33.1]: https://github.com/datawire/ambassador/compare/0.33.0...0.33.1

### Changed

- Fix YAML error on statsd pod.

## [0.33.0] May 14, 2018
[0.33.0]: https://github.com/datawire/ambassador/compare/v0.32.2...0.33.0

### Changed

- Fix support for `host_redirect` in a `Mapping`. **See the `Mapping` documentation** for more details: the definition of the `host_redirect` attribute has changed.

## [0.32.2] May 02, 2018
[0.32.2]: https://github.com/datawire/ambassador/compare/v0.32.0...v0.32.2

(Note that 0.32.1 was an internal release.)

### Changed

- Fix a bad bootstrap CSS inclusion that would cause the diagnostic service to render incorrectly.

## [0.32.0] April 27, 2018
[0.32.0]: https://github.com/datawire/ambassador/compare/v0.31.0...v0.32.0

### Changed

- Traffic shadowing is supported using the `shadow` attribute in a `Mapping`
- Multiple Ambassadors can now run more happily in a single cluster
- The diagnostic service will now show you what `AuthService` configuration is active
- The `tls` keyword now works for `AuthService` just like it does for `Mapping` (thanks @dvavili!)

## [0.31.0] April 12, 2018
[0.31.0]: https://github.com/datawire/ambassador/compare/v0.30.2...v0.31.0

### Changed

- Rate limiting is now supported (thanks, @alexgervais!) See the docs for more detail here.
- The `statsd` container has been quieted down yet more (thanks again, @alexgervais!).

## [0.30.2] March 26, 2018
[0.30.2]: https://github.com/datawire/ambassador/compare/v0.30.1...v0.30.2

### Changed

- drop the JavaScript `statsd` for a simple `socat`-based forwarder
- ship an Ambassador Helm chart (thanks @stefanprodan!)
   - Interested in testing Helm? See below!
- disable Istio automatic sidecar injection (thanks @majelbstoat!)
- clean up some doc issues (thanks @lavoiedn and @endrec!)

To test Helm, make sure you have `helm` installed and that you have `tiller` properly set up for your RBAC configuration. Then:

```
helm repo add datawire https://www.getambassador.io

helm upgrade --install --wait my-release datawire/ambassador
```

You can also use `adminService.type=LoadBalancer`.

## [0.30.1] March 26, 2018
[0.30.1]: https://github.com/datawire/ambassador/compare/v0.30.0...v0.30.1

### Fixed

- The `tls` module is now able to override TLS settings probed from the `ambassador-certs` secret

## [0.30.0] March 23, 2018
[0.30.0]: https://github.com/datawire/ambassador/compare/v0.29.0...v0.30.0

### Changed

- Support regex matching for `prefix` (thanks @radu-c!)
- Fix docs around `AuthService` usage

## [0.29.0] March 15, 2018
[0.29.0]: https://github.com/datawire/ambassador/compare/v0.28.2...v0.29.0

### Changed

- Default restart timings have been increased. **This will cause Ambassador to respond to service changes less quickly**; by default, you'll see changes appear within 15 seconds.
- Liveness and readiness checks are now enabled after 30 seconds, rather than 3 seconds, if you use our published YAML.
- The `statsd` container is now based on `mhart/alpine-node:9` rather than `:7`.
- `envoy_override` has been reenabled in `Mapping`s.

## [0.28.1] March 05, 2018 (and [0.28.0] on March 02, 2018)
[0.28.1]: https://github.com/datawire/ambassador/compare/v0.26.0...v0.28.1
[0.28.0]: https://github.com/datawire/ambassador/compare/v0.26.0...v0.28.1

(Note that 0.28.1 is identical to 0.28.0, and 0.27.0 was an internal release. These are related to the way CI generates tags, which we'll be revamping soon.)

### Changed

- Support tuning Envoy restart parameters
- Support `host_regex`, `method_regex`, and `regex_headers` to allow regular expression matches in `Mappings`
- Support `use_proxy_proto` and `use_remote_address` in the `ambassador` module
- Fine-tune the way we sort a `Mapping` based on its constraints
- Support manually setting the `precedence` of a `Mapping`, so that there's an escape hatch when the automagic sorting gets it wrong
- Expose `alpn_protocols` in the `tls` module (thanks @technicianted!)
- Make logs a lot quieter
- Reorganize and update documentation
- Make sure that `ambassador dump --k8s` will work correctly
- Remove a dependency on a `ConfigMap` for upgrade checks

## [0.26.0] February 13, 2018
[0.26.0]: https://github.com/datawire/ambassador/compare/v0.25.0...v0.26.0

### Changed

- The `authentication` module is deprecated in favor of the `AuthService` resource type.
- Support redirecting cleartext connections on port 80 to HTTPS on port 443
- Streamline end-to-end tests and, hopefully, allow them to work well without Kubernaut
- Clean up some documentation (thanks @lavoiedn!)

## [0.25.0] February 06, 2018
[0.25.0]: https://github.com/datawire/ambassador/compare/v0.23.0...v0.25.0

(Note that 0.24.0 was an internal release.)

### Changed

- CORS support (thanks @alexgervais!)
- Updated docs for
  - GKE
  - Ambassador + Istio
  - Ordering of `Mappings`
  - Prometheus with Ambassador
- Support multiple external authentication service instances, so that canarying `extauth` services is possible
- Correctly support `timeout_ms` in a `Mapping`
- Various build tweaks and end-to-end test speedups

## [0.23.0] January 17, 2018
[0.23.0]: https://github.com/datawire/ambassador/compare/v0.22.0...v0.23.0

### Changed

- Clean up build docs (thanks @alexgervais!)
- Support `add_request_headers` for, uh, adding requests headers (thanks @alexgervais!)
- Make end-to-end tests and Travis build process a bit more robust
- Pin to Kubernaut 0.1.39
- Document the use of the `develop` branch
- Don't default to `imagePullAlways`
- Switch to Alpine base with a stripped Envoy image

## [0.22.0] January 17, 2018
[0.22.0]: https://github.com/datawire/ambassador/compare/v0.21.1...v0.22.0

### Changed

- Switched to using `quay.io` rather than DockerHub. **If you are not using Datawire's published Kubernetes manifests, you will have to update your manifests!**
- Switched to building over Alpine rather than Ubuntu. (We're still using an unstripped Envoy; that'll change soon.)
- Switched to a proper production configuration for the `statsd` pod, so that it hopefully chews up less memory.
- Make sure that Ambassador won't generate cluster names that are too long for Envoy.
- Fix a bug where Ambassador could crash if there were too many egregious errors in its configuration.

## [0.21.1] January 11, 2018
[0.21.1]: https://github.com/datawire/ambassador/compare/v0.21.0...v0.21.1

### Changed

- Ambassador will no longer generate cluster names that exceed Envoy's 60-character limit.

## [0.21.0] January 03, 2018
[0.21.0]: https://github.com/datawire/ambassador/compare/v0.20.1...v0.21.0

### Changed

- If `AMBASSADOR_SINGLE_NAMESPACE` is present in the environment, Ambassador will only look for services in its own namespace.
- Ambassador `Mapping` objects now correctly support `host_redirect`, `path_redirect`, `host_rewrite`, `auto_host_rewrite`, `case_sensitive`, `use_websocket`, `timeout_ms`, and `priority`.

## [0.20.1] December 22, 2017
[0.20.1]: https://github.com/datawire/ambassador/compare/v0.20.0...v0.20.1

### Changed

- If Ambassador finds an empty YAML document, it will now ignore it rather than raising an exception.
- Includes the namespace of a service from an annotation in the name of its generated YAML file.
- Always process inputs in the same order from run to run.

## [0.20.0] December 18, 2017
[0.20.0]: https://github.com/datawire/ambassador/compare/v0.19.2...v0.20.0

### Changed

- Switch to Envoy 1.5 under the hood.
- Refocus the diagnostic service to better reflect what's actually visible when you're working at Ambassador's level.
- Allow the diagnostic service to display, and change, the Envoy log level.

## [0.19.2] December 12, 2017
[0.19.2]: https://github.com/datawire/ambassador/compare/v0.19.1...v0.19.2

### Changed

- Arrange for logs from the subsystem that watches for Kubernetes service changes (kubewatch) to have timestamps and such.
- Only do new-version checks every four hours.

## [0.19.1] December 04, 2017
[0.19.1]: https://github.com/datawire/ambassador/compare/v0.19.0...v0.19.1

### Changed

- Allow the diag service to look good (well, OK, not too horrible anyway) when Ambassador is running with TLS termination.
- Show clusters on the overview page again.
- The diag service now shows you the "health" of a cluster by computing it from the number of requests to a given service that didn't involve a 5xx status code, rather than just forwarding Envoy's stat, since we don't configure Envoy's stat in a meaningful way yet.
- Make sure that the tests correctly reported failures (sigh).
- Allow updating out-of-date diagnostic reports without requiring multiple test runs.

## [0.19.0] November 30, 2017
[0.19.0]: https://github.com/datawire/ambassador/compare/v0.18.2...v0.19.0

### Changed

- Ambassador can now use HTTPS upstream services: just use a `service` that starts with `https://` to enable it.
  - By default, Ambassador will not offer a certificate when using HTTPS to connect to a service, but it is possible to configure certificates. Please [contact us on Slack](https://d6e.co/slack) if you need to do this.
- HTTP access logs appear in the normal Kubernetes logs for Ambassador.
- It’s now possible to tell `ambassador config` to read Kubernetes manifests from the filesystem and build a configuration from the annotations in them (use the `--k8s` switch).
- Documentation on using Ambassador with Istio now reflects Ambassador 0.19.0 and Istio 0.2.12.

## [0.18.2] November 28, 2017
[0.18.2]: https://github.com/datawire/ambassador/compare/v0.18.0...v0.18.2

### Changed

- The diagnostics service will now tell you when updates are available.

## [0.18.0] November 20, 2017
[0.18.0]: https://github.com/datawire/ambassador/compare/v0.17.0...v0.18.0

### Changed

- The Host header is no longer overwritten when Ambassador talks to an external auth service. It will now retain whatever value the client passes there.

### Fixed

- Checks for updates weren’t working, and they have been restored. At present you’ll only see them in the Kubernetes logs if you’re using annotations to configure Ambassador — they’ll start showing up in the diagnostics service in the next release or so.

## [0.17.0] November 14, 2017
[0.17.0]: https://github.com/datawire/ambassador/compare/v0.16.0...v0.17.0

### Changed

- Allow Mappings to require matches on HTTP headers and `Host`
- Update tests, docs, and diagnostic service for header matching

### Fixed

- Published YAML resource files will no longer overwrite annotations on the Ambassador `service` when creating the Ambassador `deployment`

## [0.16.0] November 10, 2017
[0.16.0]: https://github.com/datawire/ambassador/compare/v0.15.0...v0.16.0

### Changed

- Support configuring Ambassador via `annotations` on Kubernetes `service`s
- No need for volume mounts! Ambassador can read configuration and TLS-certificate information directly from Kubernetes to simplify your Kubernetes YAML
- Expose more configuration elements for Envoy `route`s: `host_redirect`, `path_redirect`, `host_rewrite`, `auto_host_rewrite`, `case_sensitive`, `use_websocket`, `timeout_ms`, and `priority` get transparently copied

### Fixed

- Reenable support for gRPC

## [0.15.0] October 16, 2017
[0.15.0]: https://github.com/datawire/ambassador/compare/v0.14.2...v0.15.0

### Changed

- Allow `docker run` to start Ambassador with a simple default configuration for testing
- Support `host_rewrite` in mappings to force the HTTP `Host` header value for services that need it
- Support `envoy_override` in mappings for odd situations
- Allow asking the diagnostic service for JSON output rather than HTML

## [0.14.2] October 12, 2017
[0.14.2]: https://github.com/datawire/ambassador/compare/v0.14.0...v0.14.2

### Changed

- Allow the diagnostic service to show configuration errors.

## [0.14.0] October 05, 2017
[0.14.0]: https://github.com/datawire/ambassador/compare/v0.13.0...v0.14.0

### Changed

- Have a diagnostic service!
- Support `cert_required` in TLS config

## [0.13.0] September 25, 2017
[0.13.0]: https://github.com/datawire/ambassador/compare/v0.12.1...v0.13.0

### Changed

- Support using IP addresses for services.
- Check for collisions, so that trying to e.g. map the same prefix twice will report an error.
- Enable liveness and readiness probes, and have Kubernetes perform them by default.
- Document the presence of the template-override escape hatch.

## [0.12.1] September 22, 2017
[0.12.1]: https://github.com/datawire/ambassador/compare/v0.12.0...v0.12.1

### Changed

- Notify (in the logs) if a new version of Ambassador is available.

## [0.12.0] September 21, 2017
[0.12.0]: https://github.com/datawire/ambassador/compare/v0.11.2...v0.12.0

### Changed

- Support for non-default Kubernetes namespaces.
- Infrastructure for checking if a new version of Ambassador is available.

## [0.11.2] September 20, 2017
[0.11.2]: https://github.com/datawire/ambassador/compare/v0.11.1...v0.11.2

### Changed

- Better schema verification.

## [0.11.1] September 18, 2017
[0.11.1]: https://github.com/datawire/ambassador/compare/v0.11.0...v0.11.1

### Changed

- Do schema verification of input YAML files.

## [0.11.0] September 18, 2017
[0.11.0]: https://github.com/datawire/ambassador/compare/v0.10.14...v0.11.0

### Changed

- Declarative Ambassador! Configuration is now via YAML files rather than REST calls
- The `ambassador-store` service is no longer needed.

## [0.10.14] September 15, 2017
[0.10.14]: https://github.com/datawire/ambassador/compare/v0.10.13...v0.10.14

### Fixed

- Update `demo-qotm.yaml` with the correct image tag.

## [0.10.13] September 05, 2017
[0.10.13]: https://github.com/datawire/ambassador/compare/v0.10.12...v0.10.13

### Changed

- Properly support proxying all methods to an external authentication service, with headers intact, rather than moving request headers into the body of an HTTP POST.

## [0.10.12] August 02, 2017
[0.10.12]: https://github.com/datawire/ambassador/compare/v0.10.10...v0.10.12

### Changed

- Make TLS work with standard K8s TLS secrets, and completely ditch push-cert and push-cacert.

### Fixed

- Move Ambassador out from behind Envoy, so that you can use Ambassador to fix things if you completely botch your Envoy config.
- Let Ambassador keep running if Envoy totally chokes and dies, but make sure the pod dies if Ambassador loses access to its storage.

## [0.10.10] August 01, 2017
[0.10.10]: https://github.com/datawire/ambassador/compare/v0.10.7...v0.10.10

### Fixed

- Fix broken doc paths and simplify building as a developer. 0.10.8, 0.10.9, and 0.10.10 were all stops along the way to getting this done; hopefully we'll be able to reduce version churn from here on out.

## [0.10.7] July 25, 2017
[0.10.7]: https://github.com/datawire/ambassador/compare/v0.10.6...v0.10.7

### Changed
- More CI-build tweaks.

## [0.10.6] July 25, 2017
[0.10.6]: https://github.com/datawire/ambassador/compare/v0.10.5...v0.10.6

### Changed
- Fix automagic master build tagging

## [0.10.5] July 25, 2017
[0.10.5]: https://github.com/datawire/ambassador/compare/v0.10.1...v0.10.5

### Changed
- Many changes to the build process and versioning. In particular, CI no longer has to commit files.

## [0.10.1] July 03, 2017
[0.10.1]: https://github.com/datawire/ambassador/compare/v0.10.0...v0.10.1

### Added
- Changelog


## [0.10.0] June 30, 2017
[0.10.0]: https://github.com/datawire/ambassador/compare/v0.9.1...v0.10.0
[grpc-0.10.0]: https://github.com/datawire/ambassador/blob/v0.10.0/docs/user-guide/grpc.md

### Added
- Ambassador supports [GRPC services][grpc-0.10.0] (and other HTTP/2-only services) using the GRPC module

### Fixed
- Minor typo in Ambassador's `Dockerfile` that break some versions of Docker


## [0.9.1] June 28, 2017
[0.9.1]: https://github.com/datawire/ambassador/compare/v0.9.0...v0.9.1
[building-0.9.1]: https://github.com/datawire/ambassador/blob/v0.9.1/BUILDING.md

### Changed
- Made development a little easier by automating dev version numbers so that modified Docker images update in Kubernetes
- Updated [`BUILDING.md`][building-0.9.1]


## [0.9.0] June 23, 2017
[0.9.0]: https://github.com/datawire/ambassador/compare/v0.8.12...v0.9.0
[start-0.9.0]: https://github.com/datawire/ambassador/blob/v0.9.0/docs/user-guide/getting-started.md
[concepts-0.9.0]: https://github.com/datawire/ambassador/blob/v0.9.0/docs/user-guide/mappings.md

### Added
- Ambassador supports HTTP Basic Auth
- Ambassador now has the concept of _modules_ to enable and configure optional features such as auth
- Ambassador now has the concept of _consumers_ to represent end-users of mapped services
- Ambassador supports auth via an external auth server

Basic auth is covered in [Getting Started][start-0.9.0]. Learn about modules and consumers and see an example of external auth in [About Mappings, Modules, and Consumers][concepts-0.9.0].

### Changed
- State management (via Ambassador store) has been refactored
- Switched to [Ambassador-Envoy] for the base Docker image


## [0.8.12] June 07, 2017
[0.8.12]: https://github.com/datawire/ambassador/compare/v0.8.11...v0.8.12

### Added
- Mappings can now be updated


## [0.8.11] May 24, 2017
[0.8.11]: https://github.com/datawire/ambassador/compare/v0.8.10...v0.8.11
[istio-0.8.11]: https://github.com/datawire/ambassador/blob/v0.8.11/docs/user-guide/with-istio.md
[stats-0.8.11]: https://github.com/datawire/ambassador/blob/v0.8.11/docs/user-guide/statistics.md

### Added
- Ambassador interoperates with [Istio] -- see [Ambassador and Istio][istio-0.8.11]
- There is additional documentation for [statistics and monitoring][stats-0.8.11]

### Fixed
- Bug in mapping change detection
- Release machinery issues


## [0.8.6] May 05, 2017
[0.8.6]: https://github.com/datawire/ambassador/compare/v0.8.5...v0.8.6

### Added
- Ambassador releases are now performed by Travis CI


## [0.8.2] May 04, 2017
[0.8.2]: https://github.com/datawire/ambassador/compare/v0.8.1...v0.8.2

### Changed
- Documentation updates


## [0.8.0] May 02, 2017
[0.8.0]: https://github.com/datawire/ambassador/compare/v0.7.0...v0.8.0
[client-tls-0.8.0]: https://github.com/datawire/ambassador/blob/v0.8.0/README.md#using-tls-for-client-auth

### Added
- [Ambassador has a website!][Ambassador]
- Ambassador supports auth via [TLS client certificates][client-tls-0.8.0]
- There are some additional helper scripts in the `scripts` directory

### Changed
- Ambassador's admin interface is now on local port 8888 while mappings are available on port 80/443 depending on whether TLS is enabled
- Multiple instances of Ambassador talking to the same Ambassador Store pod will pick up each other's changes automatically


## [0.7.0] May 01, 2017
[0.7.0]: https://github.com/datawire/ambassador/compare/v0.6.0...v0.7.0
[start-0.7.0]: https://github.com/datawire/ambassador/blob/v0.7.0/README.md#mappings

### Added
- Ambassador can rewrite the request URL path prefix before forwarding the request to your service (covered in [Getting Started][start-0.7.0])
- Ambassador supports additional stats aggregators: Datadog, Grafana

### Changed
- _Services_ are now known as _mappings_
- Minikube is supported again


## [0.6.0] April 28, 2017
[0.6.0]: https://github.com/datawire/ambassador/compare/v0.5.2...v0.6.0

### Removed
- The Ambassador SDS has been removed; Ambassador routes to service names


## [0.5.2] April 26, 2017
[0.5.2]: https://github.com/datawire/ambassador/compare/v0.5.0...v0.5.2

### Added
- Ambassador includes a local `statsd` so that full stats from Envoy can be collected and pushed to a stats aggregator (Prometheus is supported)

### Changed
- It's easier to develop Ambassador thanks to improved build documentation and `Makefile` fixes


## [0.5.0] April 13, 2017
[0.5.0]: https://github.com/datawire/ambassador/compare/v0.4.0...v0.5.0

### Added
- Ambassador supports inbound TLS
- YAML for a demo user service is now included

### Changed
- The `geturl` script supports Minikube and handles AWS better
- Documentation and code cleanup


## [0.4.0] April 07, 2017
[0.4.0]: https://github.com/datawire/ambassador/compare/v0.3.3...v0.4.0

### Changed
- Ambassador now reconfigures Envoy automatically once changes have settled for five seconds
- Envoy stats and Ambassador stats are separate
- Mappings no longer require specifying the port as it is not needed

### Fixed
- SDS does the right thing with unnamed ports


## [0.3.1] April 06, 2017
[0.3.1]: https://github.com/datawire/ambassador/compare/v0.3.0...v0.3.1

### Added
- Envoy stats accessible through Ambassador
- Basic interpretation of cluster stats

### Changed
- Split up `ambassador.py` into multiple files
- Switch to a debug build of Envoy


## [0.1.9] April 03, 2017
[0.1.9]: https://github.com/datawire/ambassador/compare/v0.1.8...v0.1.9

### Changed
- Ambassador configuration on `/ambassador-config/` prefix rather than exposed on port 8001
- Updated to current Envoy and pinned the Envoy version
- Use Bumpversion for version management
- Conditionalized Docker push

### Fixed
- Ambassador keeps running with an empty services list (part 2)


## [0.1.5] March 31, 2017
[0.1.5]: https://github.com/datawire/ambassador/compare/v0.1.4...v0.1.5

### Fixed
- Ambassador SDS correctly handles ports


## [0.1.4] March 31, 2017
[0.1.4]: https://github.com/datawire/ambassador/compare/v0.1.3...v0.1.4

### Changed
- Ambassador keeps running with an empty services list
- Easier to run with [Telepresence]


## [0.1.3] March 31, 2017
[0.1.3]: https://github.com/datawire/ambassador/compare/82ed5e4...v0.1.3

### Added
- Initial Ambassador
- Ambassador service discovery service
- Documentation


Based on [Keep a Changelog](http://keepachangelog.com/en/1.0.0/). Ambassador follows [Semantic Versioning](http://semver.org/spec/v2.0.0.html).

[Ambassador]: https://www.getambassador.io/
[Ambassador-Envoy]: https://github.com/datawire/ambassador-envoy
[Telepresence]: http://telepresence.io
[Istio]: https://istio.io/<|MERGE_RESOLUTION|>--- conflicted
+++ resolved
@@ -86,6 +86,15 @@
 [HTTP_JSON_V1]: https://www.envoyproxy.io/docs/envoy/latest/api-v2/config/trace/v2/zipkin.proto#envoy-api-field-config-trace-v2-zipkinconfig-collector-endpoint-version
 
 ## RELEASE NOTES
+
+## [2.3.0] TBD
+[2.3.0]: https://github.com/emissary-ingress/emissary/compare/v2.2.0...v2.3.0
+
+### Emissary-ingress and Ambassador Edge Stack
+
+- Feature: Emissary hostname is now passed as `node.id` to the Envoy configuration. The `node.id`
+  tag in trace spans will now contain the hostname instead of the hardcoded `test-id` string
+  (thanks, <a href="https://github.com/psalaberria002">Paul Salaberria</a>!).
 
 ## [2.2.0] February 10, 2022
 [2.2.0]: https://github.com/emissary-ingress/emissary/compare/v2.1.2...v2.2.0
@@ -144,13 +153,6 @@
 - Change: Docker BuildKit is enabled for all Emissary builds. Additionally, the Go build cache is
   fully enabled when building images, speeding up repeated builds.
 
-<<<<<<< HEAD
-- Feature: Emissary hostname is now passed as `node.id` to the Envoy configuration. The `node.id`
-  tag in trace spans will now contain the hostname instead of the hardcoded `test-id` string
-  (thanks, <a href="https://github.com/psalaberria002">Paul Salaberria</a>!).
-
-[3906]: https://github.com/emissary-ingress/emissary/issues/3906
-=======
 - Bugfix: Emissary-ingress 2.1.0 generated invalid Envoy configuration for `getambassador.io/v2`
   `Mappings` that set `spec.cors.origins` to a string rather than a list of strings; this has been
   fixed, and these `Mappings` should once again function correctly.
@@ -197,7 +199,6 @@
 ## 2.1.1 not issued
 
 *Emissary-ingress 2.1.1 was not issued; Ambassador Edge Stack 2.1.1 uses Emissary-ingress 2.1.0.*
->>>>>>> f7bdce81
 
 ## [2.1.0] December 16, 2021
 [2.1.0]: https://github.com/emissary-ingress/emissary/compare/v2.0.5...v2.1.0
