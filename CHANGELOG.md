--- conflicted
+++ resolved
@@ -80,6 +80,16 @@
 
 ## RELEASE NOTES
 
+## [2.0.6] TBD
+[2.0.6]: https://github.com/emissary-ingress/emissary/compare/v2.0.5...v2.0.6
+
+### Emissary-ingress and Ambassador Edge Stack
+
+- Bugfix: Set the diagd tcp idle timeout (i.e. keepalive timeout) to 300s, up from the gunicorn
+  default of 2s. This should help eliminate race-conditions where probing
+  `/ambassador/v0/check_alive` may intermittently fail. (Thanks, <a
+  href="https://github.com/neufeldtech">Jordan Neufeld</a>!)
+
 ## [2.0.5] November 08, 2021
 [2.0.5]: https://github.com/emissary-ingress/emissary/compare/v2.0.4...v2.0.5
 
@@ -123,17 +133,8 @@
 - Feature: You can now set `dns_type` between `strict_dns` and `logical_dns` in a `Mapping` to
   configure the Service Discovery Type.
 
-<<<<<<< HEAD
-- Bugfix: Set the diagd tcp idle timeout (i.e. keepalive timeout) to 300s, up from the gunicorn default of
-  2s. This should help eliminate race-conditions where probing `/ambassador/v0/check_alive` may
-  intermittently fail. (Thanks, <a href="https://github.com/neufeldtech">Jordan Neufeld</a>!)
-
-- Bugfix: The release now shows its actual released version number, rather than the internal development
-  version number.
-=======
 - Feature: You can now set `respect_dns_ttl` to `true` to force the DNS refresh rate for a `Mapping`
   to be set to the record's TTL obtained from DNS resolution.
->>>>>>> 9f524dd7
 
 - Feature: You can now set `buffer_limit_bytes` in the `ambassador` `Module` to to change the size
   of the upstream read and write buffers. The default is 1MiB.
