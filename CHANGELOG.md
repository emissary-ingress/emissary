--- conflicted
+++ resolved
@@ -85,17 +85,15 @@
 
 ### Emissary-ingress and Ambassador Edge Stack
 
-<<<<<<< HEAD
+- Change: Docker BuildKit is enabled for all Emissary builds. Additionally, the Go build cache is
+  fully enabled when building images, speeding up repeated builds.
+
 - Bugfix: If the `ambassador` `Module` sets a global default for `add_request_headers`,
   `add_response_headers`, `remove_request_headers`, or `remove_response_headers`, it is often
   desirable to be able to turn off that setting locally for a specific `Mapping`. For several
   releases this has not been possible for `Mappings` that are native Kubernetes resources (as
   opposed to annotations), as an emtpy value ("mask the global default") was erroneously considered
   to be equivalent to unset ("inherit the global default").  This is now fixed.
-=======
-- Change: Docker BuildKit is enabled for all Emissary builds. Additionally, the Go build cache is
-  fully enabled when building images, speeding up repeated builds.
->>>>>>> d61ff0b9
 
 ## 2.1.1 not issued
 
