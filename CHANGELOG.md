--- conflicted
+++ resolved
@@ -1,8 +1,5 @@
 ## Ambassador Pro CHANGELOG
 
-<<<<<<< HEAD
-## 0.11.0 (2019-12-10)
-=======
 ## 1.0.0 (TBD)
 
 Behavior:
@@ -22,8 +19,7 @@
  * `amb-core` and `amb-sidecar` have been merged in to a combined `aes` which is based on Ambassador OSS [version TBD].
  * `login-gate-js`content has been updated for a clearer first time experience. 
 
-## 0.10.1 (TBD)
->>>>>>> dc2fc4ec
+## 0.11.0 (2019-12-10)
 
 Configuration:
 
