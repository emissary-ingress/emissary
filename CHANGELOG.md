--- conflicted
+++ resolved
@@ -65,13 +65,10 @@
 
 ## Next Release
 
-<<<<<<< HEAD
-### DiagD internal tcp idle timeout tuning
-Set the diagd tcp idle timeout (i.e. keepalive timeout) to 300s, up from the gunicorn default of 2s. This should help eliminate race-conditions where probing `/ambassador/v0/check_alive` may intermittently fail.
-=======
+- Fix: Set the diagd tcp idle timeout (i.e. keepalive timeout) to 300s, up from the gunicorn default of 2s. This should help eliminate race-conditions where probing `/ambassador/v0/check_alive` may intermittently fail.
+
 - Feature: Add AMBASSADOR_JSON_LOGGING to enable JSON for most of the Ambassador control plane. Some (but few) logs from gunicorn and the Kubernetes client-go package still log text.
 
->>>>>>> f7d39e52
 ### Emissary Ingress and Ambassador Edge Stack
 
 - Change: `prune_unreachable_routes` now defaults to true, which should reduce Envoy memory requirements for installations with many `Host`s
