# CHANGELOG -- this is a GENERATED FILE, edit docs/releaseNotes.yml and "make generate" to change.

## EMISSARY-INGRESS and AMBASSADOR EDGE STACK

Emissary-ingress is a Kubernatives-native, self-service, open-source API gateway
and ingress controller. It is a CNCF Incubation project, formerly known as the 
Ambassador API Gateway.

Ambassador Edge Stack is a comprehensive, self-service solution for exposing,
securing, and managing the boundary between end users and your Kubernetes services.
The core of Ambassador Edge Stack is Emissary-ingress.

*Note well:*

- Ambassador Edge Stack provides all the capabilities of Emissary-ingress,
  as well as additional capabilities including:

   - Security features such as automatic TLS setup via ACME integration, OAuth/OpenID Connect
     integration, rate limiting, and fine-grained access control; and
   - Developer onboarding assistance, including an API catalog, Swagger/OpenAPI documentation
     support, and a fully customizable developer portal.

- Emissary-ingress can do everything that Ambassador Edge Stack can do, but you'll need to 
  write your own code to take advantage of the capabilities above.

- Ambassador Edge Stack is free for all users: due to popular demand, Ambassador Edge Stack
  offers a free usage tier of its core features, designed for startups.

In general, references to "Ambassador" in documentation (including this CHANGELOG)
refer both to Emissary-ingress and to the Ambassador Edge Stack.

## UPCOMING BREAKING CHANGES

#### TLS Termination and the `Host` CRD

As of Ambassador 2.0.0, you _must_ supply a `Host` CRD to terminate TLS: it is not sufficient
to define a `TLSContext` (although `TLSContext`s are still the best way to define TLS configuration
information to be shared across multiple `Host`s). The minimal configuration for TLS termination is
now a certificate stored in a Kubernetes `Secret`, and a `Host` referring to that `Secret`.

#### `Ingress` Resources and Namespaces

In a future version of Ambassador, *no sooner than Ambassador 1.14.0*, TLS secrets
in `Ingress` resources will not be able to use `.namespace` suffixes to cross namespaces.

#### Regex Matching

In a future version of Ambassador, *no sooner than Ambassador 1.14.0*, the `regex_type` and `regex_max_size`
fields will be removed from the `ambassador` `Module`, and Ambassador will support only Envoy `safe_regex`
matching. Note that `safe_regex` matching has been Ambassador's default since Ambassador v0.83.0.

This change is being made because the `regex` field for `HeaderMatcher`, `RouteMatch`, and `StringMatcher` was
[deprecated in favor of safe_regex] in Envoy v1.12.0, then removed entirely from the Envoy V3 APIs. Additionally,
setting [max_program_size was deprecated] in Envoy v1.15.0. As such, `regex_type: unsafe` and setting
`regex_max_size` are no longer supported unless `AMBASSADOR_ENVOY_API_VERSION` is set to `V2`.

Please see the [Envoy documentation](https://www.envoyproxy.io/docs/envoy/latest/api-v3/type/matcher/v3/regex.proto.html) for more information.

[deprecated in favor of safe_regex]: https://www.envoyproxy.io/docs/envoy/latest/version_history/v1.12.0.html?highlight=regex#deprecated
[max_program_size was deprecated]: https://www.envoyproxy.io/docs/envoy/latest/version_history/v1.15.0.html?highlight=max_program_size

#### Zipkin Collector Versions

In a future version of Ambassador, *no sooner than Ambassador 1.14.0*, support for the [HTTP_JSON_V1] Zipkin
collector version will be removed.

This change is being made because the HTTP_JSON_V1 collector was deprecated in Envoy v1.12.0, then removed
entirely from the Envoy V3 APIs. As such, the HTTP_JSON_V1 collector is no longer supported unless
`AMBASSADOR_ENVOY_API_VERSION` is set to `V2`. You must migrate to either the HTTP_JSON or the HTTP_PROTO
collector unless `AMBASSADOR_ENVOY_API_VERSION` is set to `V2`.

Please see the [Envoy documentation](https://www.envoyproxy.io/docs/envoy/latest/api-v2/config/trace/v2/zipkin.proto#envoy-api-field-config-trace-v2-zipkinconfig-collector-endpoint-version) for more information.

[HTTP_JSON_V1]: https://www.envoyproxy.io/docs/envoy/latest/api-v2/config/trace/v2/zipkin.proto#envoy-api-field-config-trace-v2-zipkinconfig-collector-endpoint-version

## RELEASE NOTES

## [2.0.4-ea] (TBD)
[2.0.4-ea]: https://github.com/emissary-ingress/emissary/releases/v2.0.4-ea

<<<<<<< HEAD
We're pleased to introduce Emissary-ingress 2.0.3 as a _developer preview_. The 2.X family
introduces a number of changes to allow Emissary-ingress to more gracefully handle larger
installations, reduce global configuration to better handle multitenant or multiorganizational
installations, reduce memory footprint, and improve performance. We welcome feedback!! Join us on
<a href="https://a8r.io/slack">Slack</a> and let us know what you think.

## Emissary-ingress

- Bugfix: The release now shows its actual released version number, rather than the internal development
  version number.

- Bugfix: Large configurations no longer cause the agent to be unable to communicate with Ambassador Cloud.

## [2.0.3-ea] (TBD)
[2.0.3-ea]: https://github.com/emissary-ingress/emissary/releases/v2.0.3-ea

We're pleased to introduce Emissary-ingress 2.0.3 as a _developer preview_. The 2.X family
introduces a number of changes to allow Emissary-ingress to more gracefully handle larger
installations, reduce global configuration to better handle multitenant or multiorganizational
installations, reduce memory footprint, and improve performance. We welcome feedback!! Join us on
<a href="https://a8r.io/slack">Slack</a> and let us know what you think.

## Emissary-ingress

- Feature: The environment variable `AES_LOG_LEVEL` now also sets the log level for the `diagd` logger.

## [2.0.2-ea] (2021-08-24)
[2.0.2-ea]: https://github.com/emissary-ingress/emissary/releases/v2.0.2-ea

We're pleased to introduce Emissary-ingress 2.0.2 as a _developer preview_. The 2.X family
introduces a number of changes to allow Emissary-ingress to more gracefully handle larger
installations, reduce global configuration to better handle multitenant or multiorganizational
installations, reduce memory footprint, and improve performance. We welcome feedback!! Join us on
<a href="https://a8r.io/slack">Slack</a> and let us know what you think.

## Emissary-ingress

- Bugfix: Upgraded envoy to 1.17.4 to address security vulnerabilities CVE-2021-32777, CVE-2021-32778,
  CVE-2021-32779, and CVE-2021-32781.

- Feature: You can now set `allow_chunked_length` in the Ambassador Module to configure the same value in
  Envoy.

- Change: Envoy-configuration snapshots get saved (as `ambex-#.json`) in `/ambassador/snapshots`. The number
  of snapshots is controlled by the `AMBASSADOR_AMBEX_SNAPSHOT_COUNT` environment variable; set it
  to 0 to disable. The default is 30.

## [2.0.1-ea] (2021-08-12)
[2.0.1-ea]: https://github.com/emissary-ingress/emissary/releases/v2.0.1-ea

We're pleased to introduce Emissary-ingress 2.0.1 as a _developer preview_. The 2.X family
introduces a number of changes to allow Emissary-ingress to more gracefully handle larger
installations, reduce global configuration to better handle multitenant or multiorganizational
installations, reduce memory footprint, and improve performance. We welcome feedback!! Join us on
<a href="https://a8r.io/slack">Slack</a> and let us know what you think.

## Emissary-ingress

- Feature: Ambassador Agent reports sidecar process information and `AmbassadorMapping` OpenAPI documentation
  to Ambassador Cloud to provide more visibility into services and clusters.

- Feature: The optional `stats_prefix` element of the `AmbassadorListener` CRD now determines the prefix of
  HTTP statistics emitted for a specific `AmbassadorListener`.

- Feature: The optional `stats_name` element of `AmbassadorMapping`, `AmbassadorTCPMapping`, `AuthService`,
  `LogService`, `RateLimitService`, and `TracingService` now sets the name under which cluster
  statistics will be logged. The default is the `service`, with non-alphanumeric characters replaced
  by underscores.

- Bugfix: We have updated to `k8s.io/klog/v2` to track upstream and to quiet unnecessary log output.

- Change: Logs now include subsecond time resolutions, rather than just seconds.

- Change: Set `AMBASSADOR_AMBEX_NO_RATELIMIT` to `true` to completely disable ratelimiting Envoy
  reconfiguration under memory pressure. This can help performance with the endpoint or Consul
  resolvers, but could make OOMkills more likely with large configurations. The default is `false`,
  meaning that the rate limiter is active.

## [2.0.0-ea] (2021-06-24)
[2.0.0-ea]: https://github.com/emissary-ingress/emissary/releases/v2.0.0-ea

We're pleased to introduce Emissary-ingress 2.0.0 as a _developer preview_. The 2.X family
introduces a number of changes to allow Emissary-ingress to more gracefully handle larger
installations, reduce global configuration to better handle multitenant or multiorganizational
installations, reduce memory footprint, and improve performance. We welcome feedback!! Join us on
<a href="https://a8r.io/slack">Slack</a> and let us know what you think.

## Emissary-ingress

- Feature: Emissary-ingress 2.0.0 introduces API version `x.getambassador.io/v3alpha1` for configuration
  changes that are not backwards compatible with the 1.X family. API versions `getambassador.io/v0`
  and `getambassador.io/v1` are deprecated. Further details are available in the <a
  href="about/changes-2.0.0/#1-configuration-api-version-xgetambassadoriov3alpha1">2.0.0 Changes</a>
  document.

- Feature: The new `AmbassadorListener` CRD defines where and how to listen for requests from the network,
  and which `AmbassadorHost` definitions should be used to process those requests. Note that the
  `AmbassadorListener` CRD is _mandatory_ and consolidates <i>all</i> port configuration; see the <a
  href="topics/running/ambassadorlistener">`AmbassadorListener` documentation</a> for more details.

- Feature: Where `AmbassadorMapping`'s `host` field is either an exact match or (with `host_regex` set) a
  regex, the new `hostname` element is always a DNS glob. Use `hostname` instead of `host` for best
  results.

- Feature: The behavior of the Ambassador module `prune_unreachable_routes` field is now automatic, which
  should reduce Envoy memory requirements for installations with many `AmbassadorHost`s

- Bugfix: Each `AmbassadorHost` can specify its `requestPolicy.insecure.action` independently of any other
  `AmbassadorHost`, allowing for HTTP routing as flexible as HTTPS routing.

- Bugfix: Emissary-ingress 2.0.0 fixes a regression in detecting the Ambassador Kubernetes service that
  could cause the wrong IP or hostname to be used in Ingress statuses -- thanks, <a
  href="https://github.com/impl">Noah Fontes</a>!

- Bugfix: Emissary-ingress 2.0.0 fixes a bug where mTLS could use the wrong configuration when SNI and the
  `:authority` header didn't match

- Change: The `TLSContext` `redirect_cleartext_from` and `AmbassadorHost`
  `requestPolicy.insecure.additionalPort` elements are no longer supported. Use a
  `AmbassadorListener` for this functionality instead.

- Change: The `use_proxy_protocol` element of the Ambassador `Module` is no longer supported, as it is now
  part of the `AmbassadorListener` resource (and can be set per-`AmbassadorListener` rather than
  globally).

- Change: An `AmbassadorMapping` will only be matched with an `AmbassadorHost` if the `AmbassadorMapping`'s
  `host` or the `AmbassadorHost`'s `selector` (or both) are explicitly set, and match. This change
  can significantly improve Emissary-ingress's memory footprint when many `AmbassadorHost`s are
  involved. Further details are available in the <a
  href="about/changes-2.0.0/#host-and-mapping-association">2.0.0 Changes</a> document.

- Change: An `AmbassadorHost` or `Ingress` resource is now required when terminating TLS -- simply creating
  a `TLSContext` is not sufficient. Further details are available in the <a
  href="about/changes-2.0.0/#host-tlscontext-and-tls-termination">`AmbassadorHost` CRD
  documentation.</a>

- Change: By default, Emissary-ingress will configure Envoy using the V3 Envoy API. This change is mostly
  transparent to users, but note that Envoy V3 does not support unsafe regular expressions or, e.g.,
  Zipkin's V1 collector protocol. Further details are available in the <a
  href="about/changes-2.0.0">2.0.0 Changes</a> document.

- Change: The `tls` module and the `tls` field in the Ambassador module are no longer supported. Please use
  `TLSContext` resources instead.

- Change: The environment variable `AMBASSADOR_FAST_RECONFIGURE` is now set by default, enabling the
  higher-performance implementation of the code that Emissary-ingress uses to generate and validate
  Envoy configurations.

- Change: Service Preview and the `AGENT_SERVICE` environment variable are no longer supported. The
  Telepresence product replaces this functionality.

- Change: The `edgectl` CLI tool has been deprecated; please use the `emissary-ingress` helm chart instead.

## [1.14.1] (2021-08-24)
[1.14.1]: https://github.com/emissary-ingress/emissary/releases/v1.14.1

## Emissary-ingress

- Bugfix: Upgraded Envoy to 1.17.4 to address security vulnerabilities CVE-2021-32777, CVE-2021-32778,
  CVE-2021-32779, and CVE-2021-32781

## [1.14.0] (2021-08-19)
[1.14.0]: https://github.com/emissary-ingress/emissary/releases/v1.14.0

## Emissary-ingress

- Change: Upgraded Envoy from 1.15 to 1.17.3, see the <a
  href="https://www.envoyproxy.io/docs/envoy/latest/version_history/version_history">Envoy
  changelog</a> for more information

- Feature: You can now set `allow_chunked_length` in the Ambassador Module to configure the same value in
  Envoy

- Change: The default Envoy API version has changed from V2 to V3, as V2 has fallen out of support, and has
  been removed as of Envoy 1.18.0.

- Change: Logs now include subsecond time resolutions, rather than just seconds.

## [1.13.10] (2021-07-27)
[1.13.10]: https://github.com/emissary-ingress/emissary/releases/v1.13.10

## Emissary-ingress

- Bugfix: Fixed a regression when specifying a comma separated string for `cors.origins` on the ` Mapping`
  resource

- Change: Envoy-configuration snapshots get saved (as `ambex-#.json`) in `/ambassador/snapshots`. The number
  of snapshots is controlled by the `AMBASSADOR_AMBEX_SNAPSHOT_COUNT` environment variable; set it
  to 0 to disable. The default is 30."

- Change: Set `AMBASSADOR_AMBEX_NO_RATELIMIT` to `true` to completely disable ratelimiting Envoy
  reconfiguration under memory pressure. This can help performance with the endpoint or Consul
  resolvers, but could make OOMkills more likely with large configurations.

## [1.13.9] (2021-06-30)
[1.13.9]: https://github.com/emissary-ingress/emissary/releases/v1.13.9

## Emissary-ingress

- Bugfix: Fixed a bug which caused Emissary-ingress to generate invalid Envoy configuration when two
  TCPMappings were deployed with the same port, but different host."



## [1.13.11] (TBD)
[1.13.11]: https://github.com/emissary-ingress/emissary/compare/v1.13.10...v1.13.11
=======
- Fix: Set the diagd tcp idle timeout (i.e. keepalive timeout) to 300s, up from the gunicorn default of 2s. This should help eliminate race-conditions where probing `/ambassador/v0/check_alive` may intermittently fail.

- Feature: Add AMBASSADOR_JSON_LOGGING to enable JSON for most of the Ambassador control plane. Some (but few) logs from gunicorn and the Kubernetes client-go package still log text.
>>>>>>> 758842b9

### Emissary Ingress and Ambassador Edge Stack

- Change: Logs now include subsecond time resolutions, rather than just seconds.

## [1.13.8] June 08, 2021
[1.13.8]: https://github.com/emissary-ingress/emissary/compare/v1.13.7...v1.13.8

### Emissary Ingress and Ambassador Edge Stack

- Bugfix: Ambassador Agent now accurately reports up-to-date Endpoint information to Ambassador Cloud
- Feature: Ambassador Agent reports ConfigMaps and Deployments to Ambassador Cloud to provide a better Argo Rollouts experience. See [Argo+Ambassador documentation](https://www.getambassador.io/docs/argo) for more info.

## [1.13.7] June 03, 2021
[1.13.7]: https://github.com/datawire/ambassador/compare/v1.13.6...v1.13.7

### Emissary Ingress and Ambassador Edge Stack

- Feature: Add AMBASSADOR_JSON_LOGGING to enable JSON for most of the Ambassador control plane. Some (but few) logs from gunicorn and the Kubernetes client-go package still log text.
- Bugfix: Fixed a bug where the Consul resolver would not actually use Consul endpoints with TCPMappings.
- Change: Ambassador now calculates its own memory usage in a way that is more similar to how the kernel OOMKiller tracks memory.

## [1.13.6] May 24, 2021
[1.13.6]: https://github.com/datawire/ambassador/compare/v1.13.5...v1.13.6

- Bugfix: Fixed a regression where Ambassador snapshot data was logged at the INFO label when using AMBASSADOR_LEGACY_MODE=true

## [1.13.5] May 13, 2021
[1.13.5]: https://github.com/datawire/ambassador/compare/v1.13.4...v1.13.5

### Emissary Ingress and Ambassador Edge Stack

- Bugfix: Fix a regression from 1.8.0 that prevented Ambassador module config keys `proper_case` and `preserve_external_request_id` from working correctly.
- Bugfix: Fixed a regression in detecting the Ambassador Kubernetes service that could cause the wrong IP or hostname to be used in Ingress statuses (thanks, [Noah Fontes](https://github.com/impl)!

## [1.13.4] May 11, 2021
[1.13.4]: https://github.com/datawire/ambassador/compare/v1.13.3...v1.13.4

### Emissary Ingress and Ambassador Edge Stack

- Bugfix: Incorporate the Envoy 1.15.5 security update by adding the `reject_requests_with_escaped_slashes` option to the Ambassador module.

## [1.13.3] May 03, 2021
[1.13.3]: https://github.com/datawire/ambassador/compare/v1.13.2...v1.13.3

### Emissary Ingress and Ambassador Edge Stack

- Bugfix: Fixed a regression that caused Ambassador to crash when loading the Edge Policy Console when any RateLimit resources exist ([#3348])

## [1.13.2] April 29, 2021
[1.13.2]: https://github.com/datawire/ambassador/compare/v1.13.1...v1.13.2

### Emissary Ingress and Ambassador Edge Stack

- Bugfix: Fixed a regression that caused endpoint routing to not work when defining mappings in service annotations ([#3369])

[#3369]: https://github.com/datawire/ambassador/issues/3369

## [1.13.1] April 22, 2021
[1.13.1]: https://github.com/datawire/ambassador/compare/v1.13.0...v1.13.1

### Emissary Ingress and Ambassador Edge Stack

- Bugfix: Potentially increased CPU Usage for deployments with large numbers of Hosts ([#3358])

[#3358]: https://github.com/datawire/ambassador/issues/3358

## [1.13.0] April 20, 2021
[1.13.0]: https://github.com/datawire/ambassador/compare/v1.12.4...v1.13.0

### Emissary Ingress and Ambassador Edge Stack

*Note*: Support for the deprecated `v2alpha` `protocol_version` has been removed from the `AuthService` and `RateLimitService`.

- Feature: Added support for the [Mapping AuthService setting] `auth_context_extensions`, allowing supplying custom per-mapping information to external auth services (thanks, [Giridhar Pathak](https://github.com/gpathak)!).
- Feature: Added support in ambassador-agent for reporting [Argo Rollouts] and [Argo Applications] to Ambassador Cloud
- Feature: The [Ambassador Module configuration] now supports the `diagnostics.allow_non_local` flag to expose admin UI internally only ([#3074] -- thanks, [Fabrice](https://github.com/jfrabaute)!)
- Feature: Ambassador will now use the Envoy v3 API internally when the AMBASSADOR_ENVOY_API_VERSION environment variable is set to "V3". By default, Ambassador will continue to use the v2 API.
- Feature: The [Ambassador Agent] is now available (and deployed by default) for the API Gateway (https://app.getambassador.io).
- Feature: The [Ambassador Module configuration] now supports `merge_slashes` which tells Ambassador to merge adjacent slashes when performing route matching. For example, when true, a request with URL '//foo/' would match a Mapping with prefix '/foo/'.
- Feature: Basic support for a subset of the [Kubernetes Gateway API] has been added.
- Feature: Ambassador now supports the `DD_ENTITY_ID` environment variable to set the `dd.internal.entity_id` statistics tag on metrics generated when using DogStatsD.
- Bugfix: Make Knative paths match on prefix instead of the entire path to better align to the Knative specification ([#3224]).
- Bugfix: The endpoint routing resolver will now properly watch services that include a scheme.
- Bugfix: Environment variable interpolation works again for `ConsulResolver.Spec.Address` without setting `AMBASSADOR_LEGACY_MODE` ([#3182], [#3317])
- Bugfix: Endpoint routing will now detect endpoint changes when your service field includes `.svc.cluster.local`. ([#3324])
- Bugfix: Upgrade PyYAML to 5.4.1 ([#3349])
- Change: The Helm chart has been moved into this repo, in the `charts/ambassador` directory.
- Change: The `Mapping` CRD has been modified so that `kubectl get mappings` now has a column for not just the source path-prefix (`.spec.prefix`), but the source host (`.spec.host`) too.
- Change: The yaml in yaml/docs is now generated from the contents of the helm chart in the `charts/ambassador` directory.
- Change: Support for the deprecated `v2alpha` `protocol_version` has been removed from the `AuthService` and `RateLimitService`.

[Ambassador Agent]: https://www.getambassador.io/docs/cloud/latest/service-catalog/quick-start/
[Ambassador Module configuration]: https://getambassador.io/docs/edge-stack/latest/topics/running/ambassador/
[Argo Applications]: https://www.getambassador.io/docs/argo/latest/quick-start/
[Argo Rollouts]: https://www.getambassador.io/docs/argo/latest/quick-start/
[Kubernetes Gateway API]: https://getambassador.io/docs/edge-stack/latest/topics/using/gateway-api/
[Mapping AuthService setting]: https://getambassador.io/docs/edge-stack/latest/topics/using/authservice

[#3074]: https://github.com/datawire/ambassador/issues/3074
[#3182]: https://github.com/datawire/ambassador/issues/3182
[#3224]: https://github.com/datawire/ambassador/issues/3224
[#3317]: https://github.com/datawire/ambassador/issues/3317
[#3324]: https://github.com/datawire/ambassador/issues/3324
[#3349]: https://github.com/datawire/ambassador/issues/3349

### Ambassador Edge Stack only

- Feature: DevPortal: Added doc.display_name attribute to the Mapping CRD. This value allows for a custom name and documentation URL path of the service in the DevPortal.
- Feature: DevPortal: Added `naming_scheme` enum to the DevPortal CRD. This enum controls the way services are displayed in the DevPortal. Supported values are `namespace.name` (current behavior) and `name.prefix`, which will use the Mapping name and Mapping prefix to display the services.
- Feature: DevPortal: `DEVPORTAL_DOCS_BASE_PATH` environment variable makes the base path of service API documentation configurable.
- Feature: DevPortal: DevPortal will now reload content on changes to Mapping and DevPortal resources.
- Feature: DevPortal: DevPortal now supports a search endpoint at `/docs/api/search`
- Feature: DevPortal search can be configured to only search over titles (with search.type=`title-only`in the DevPortal CRD) or to search over all content (search.type=`all-content`)
- Feature: DevPortal search supports deep linking to openapi spec entries (must set `search.type=all-content` and `search.enabled=true` on the DevPortal CRD)
- Feature: DevPortal: Trigger content refresh by hitting `/docs/api/refreshContent`
- Feature: The AES ratelimit preview service now supports [burst ratelimiting] (aka token bucket ratelimiting).
- Bugfix: The AES ratelimit preview no longer ignores LOCAL_CACHE_SIZE_IN_BYTES.
- Bugfix: The AES ratelimit preview no longer ignores NEAR_LIMIT_RATIO.
- Bugfix: The AES ratelimit preview no longer ignores EXPIRATION_JITTER_MAX_SECONDS.
- Change: Silence DevPortal warnings when DevPortal cannot parse a hostname from a Mapping. (#3341)

[burst ratelimiting]: https://getambassador.io/docs/edge-stack/latest/topics/using/rate-limits/rate-limits/

[#3341]: https://github.com/datawire/ambassador/issues/3341

## [1.12.4] April 19, 2021
[1.12.4]: https://github.com/datawire/ambassador/compare/v1.12.3...v1.12.4

Bugfix: Fix the Envoy base image build step and, as a result, correctly ship the Envoy 1.15.4 security updates.

## [1.12.3] April 15, 2021
[1.12.3]: https://github.com/datawire/ambassador/compare/v1.12.2...v1.12.3

Bugfix: Incorporate the Envoy 1.15.4 security update.

## [1.12.2] March 29, 2021
[1.12.2]: https://github.com/datawire/ambassador/compare/v1.12.1...v1.12.2

- Bugfix: Update OpenSSL to 1.1.1k to address CVE-2021-23840), CVE-2021-3450), CVE-2021-23841), CVE-2021-3449), CVE-2021-23839), CVE-2021-23840), CVE-2021-3450), CVE-2021-23841), CVE-2021-3449), and CVE-2021-23839)

## [1.12.1] March 12, 2021
[1.12.1]: https://github.com/datawire/ambassador/compare/v1.12.0...v1.12.1

- Bugfix: The endpoint routing resolver will now properly watch services with mappings that define the service field with an explicit port.
- Bugfix: Correctly manage cluster load assignments with very long cluster names and `AMBASSADOR_FAST_RECONFIGURE`

## [1.12.0] March 08, 2021
[1.12.0]: https://github.com/datawire/ambassador/compare/v1.11.2...v1.12.0

### Ambasssador API Gateway + Ambassador Edge Stack

- Feature: Endpoint routing is now much more performant, especially in situations where reconfigurations are frequent.
- Feature: A scrubbed ambassador snapshot is now accessible outside the pod at `:8005/snapshot-external`. This port is exposed on the ambassador-admin Kubernetes service.
- Feature: Ambassador now supports configuring the maximum lifetime of an upstream connection using `cluster_max_connection_lifetime_ms`. After the configured time, upstream connections are drained and closed, allowing an operator to set an upper bound on how long any upstream connection will remain open. This is useful when using Kubernetes Service resolvers (the default) and modifying label selectors for traffic shifting.
- Feature: The Ambassador Module configuration now supports `cluster_request_timeout_ms` to set a default request `timeout_ms` for Mappings. This allows an operator to update the default request timeout (currently 3000ms) without needing to update every Mapping.
- Feature: The Ambassador Module configuration now supports `suppress_envoy_headers` to prevent Ambassador from setting additional headers on requests and responses. These headers are typically used for diagnostic purposes and are safe to omit when they are not desired.
- Feature: All Kubernetes services managed by Ambassador are automatically instrumented with service catalog discovery annotations.
- Feature: [`headers_with_underscores_action`](https://www.envoyproxy.io/docs/envoy/latest/api-v2/api/v2/core/protocol.proto#enum-core-httpprotocoloptions-headerswithunderscoresaction) is now configurable in the Ambassador `Module`.
- Feature: The Ambassador Module configuration now supports `strip_matching_host_port` to control whether the port should be removed from the host/Authority header before any processing by request filters / routing. This behavior only applies if the port matches the associated Envoy listener port.
- Bugfix: Ambassador now does a better job of cleaning up gRPC connections when shutting down.
- Bugfix: Prevent potential reconcile loop when updating the status of an Ingress.
- Bugfix: Update Python requirements, including addressing CVE-2020-36242 ([#3233])
- Bugfix: Remove unnecessary logs about Kubernetes Secrets ([#3229])

[#3229]: https://github.com/datawire/ambassador/issues/3229
[#3233]: https://github.com/datawire/ambassador/issues/3233

### Ambassador Edge Stack only

- Feature: Added support for ambassador-agent deployment, reporting to Ambassador Cloud Service Catalog (https://app.getambassador.io)
- Feature: `edgectl login` will automatically open your browser, allowing you to login into Service Catalog (https://app.getambassador.io)
- Feature: `edgectl install` command allows you to install a new Ambassador Edge Stack automatically connected to Ambassador Cloud by passing a `--cloud-connect-token` argument.
- Feature: `AES_AUTH_TIMEOUT` now allows you to configure the timeout of the AES authentication service. Defaults to 4s.
- Bugfix: Prevent Dev Portal from sporadically responding with upstream connect timeout when loading content

## [1.11.2] March 01, 2021
[1.11.2]: https://github.com/datawire/ambassador/compare/v1.11.1...v1.11.2

### Ambasssador API Gateway + Ambassador Edge Stack

- Bugfix: Changes to endpoints when endpoint routing is not active will no longer cause reconfiguration
- Bugfix: Correctly differentiate int values of 0 and Boolean values of `false` from non-existent attributes in CRDs ([#3212])
- Bugfix: Correctly support Consul datacenters other than "dc1" without legacy mode.

[#3212]: https://github.com/datawire/ambassador/issues/3212

## [1.11.1] February 04, 2021
[1.11.1]: https://github.com/datawire/ambassador/compare/v1.11.0...v1.11.1

- Bugfix: Fix an issue that caused Dev Portal to sporadically respond with upstream connect timeout when loading content

## [1.11.0] January 26, 2021
[1.11.0]: https://github.com/datawire/ambassador/compare/v1.10.0...v1.11.0

### Ambasssador API Gateway + Ambassador Edge Stack

- Feature: Ambassador now reads the ENVOY_CONCURRENCY environment variable to optionally set the [--concurrency](https://www.envoyproxy.io/docs/envoy/latest/operations/cli#cmdoption-concurrency) command line option when launching Envoy. This controls the number of worker threads used to serve requests and can be used to fine-tune system resource usage.
- Feature: The %DOWNSTREAM_PEER_CERT_V_START% and %DOWNSTREAM_PEER_CERT_V_END% command operators now support custom date formatting, similar to %START_TIME%. This can be used for both header formatting and access log formatting.
- Feature: Eliminate the need to drain and recreate listeners when routing configuration is changed. This reduces both memory usage and disruption of in-flight requests.
- Bugfix: Make sure that `labels` specifying headers with extra attributes are correctly supported again ([#3137]).
- Bugfix: Support Consul services when the `ConsulResolver` and the `Mapping` aren't in the same namespace, and legacy mode is not enabled.
- Bugfix: Fix failure to start when one or more IngressClasses are present in a cluster ([#3142]).
- Bugfix: Properly handle Kubernetes 1.18 and greater when RBAC prohibits access to IngressClass resources.
- Bugfix: Support `TLSContext` CA secrets with fast validation ([#3005]).
- Bugfix: Dev Portal correctly handles transient failures when fetching content
- Bugfix: Dev Portal sidebar pages have a stable order
- Bugfix: Dev Portal pages are now marked cacheable

### Ambassador Edge Stack only

- Feature: RateLimit CRDs now suport specifying an `action` for each limit. Possible values include "Enforce" and "LogOnly", case insensitive. LogOnly may be used to implement dry run rules that do not actually enforce.
- Feature: RateLimit CRDs now support specifying a symbolic `name` for each limit. This name can later be used in the access log to know which RateLimit, if any, applied to a request.
- Feature: RateLimit metadata is now available using the `DYNAMIC_METADATA(envoy.http.filters.ratelimit: ... )` command operator in the Envoy access logs. See [Envoy Documentation](https://www.envoyproxy.io/docs/envoy/latest/configuration/observability/access_log/usage) for more on using dynamic metadata in the access log.
- Feature: OAuth2 Filter: The SameSite cookie attribute is now configurable.

[#3005]: https://github.com/datawire/ambassador/issues/3005
[#3137]: https://github.com/datawire/ambassador/issues/3137
[#3142]: https://github.com/datawire/ambassador/issues/3142

## [1.10.0] January 04, 2021
[1.10.0]: https://github.com/datawire/ambassador/compare/v1.9.1...v1.10.0

### Ambasssador API Gateway + Ambassador Edge Stack

- Feature: The redirect response code returned by Ambassador is now configurable using `redirect_reponse_code` on `Mappings` that use `host_redirect`.
- Feature: The redirect location header returned by Ambassador now supports prefix rewrites using `prefix_redirect` on `Mappings` that use `host_redirect`.
- Feature: The redirect location header returned by Ambassador now supports regex rewrites using `regex_redirect` on `Mappings` that use `host_redirect`.
- Feature: Expose `max_request_headers_kb` in the Ambassador `Module`. This directly exposes the same value in Envoy; see [Envoy documentation](https://www.envoyproxy.io/docs/envoy/latest/api-v2/config/filter/network/http_connection_manager/v2/http_connection_manager.proto) for more information.
- Feature: Support Istio mTLS certification rotation for Istio 1.5 and higher. See the [howto](https://www.getambassador.io/docs/edge-stack/latest/howtos/istio/) for details.
- Feature: The Ambassador Module's `error_response_overrides` now support configuring an empty response body using `text_format`. Previously, empty response bodies could only be configured by specifying an empty file using `text_format_source`.
- Feature: OAuth2 Filter: Support injecting HTTP header fields in to the request before passing on to the upstream service. Enables passing along `id_token` information to the upstream if it was returned by the IDP.
- Bugfix: Fix the grpc external filter to properly cache grpc clients thereby avoiding initiating a separate connection to the external filter for each filtered request.
- Bugfix: Fix a bug in the Mapping CRD where the `text_format_source` field was incorrectly defined as type `string` instead of an object, as documented.
- Bugfix: The RBAC requirements when `AMBASSADOR_FAST_RECONFIGURE` is enabled now more-closely match the requirements when it's disabled.
- Bugfix: Fix error reporting and required-field checks when fast validation is enabled. Note that fast validation is now the default; see below.
- Change: **Fast validation is now the default**, so the `AMBASSADOR_FAST_VALIDATION` variable has been removed. The Golang boot sequence is also now the default. Set `AMBASSADOR_LEGACY_MODE=true` to disable these two behaviors.
- Change: ambassador-consul-connect resources now get deployed into the `ambassador` namespace instead of the active namespace specified in the user's kubernetes context (usually `default`). Old resource cleanup is documented in the Ambassador Consul integration documentation.

### Ambassador Edge Stack only

- Default-off early access: Ratelimiting now supports redis clustering, local caching of exceeded ratelimits, and an upgraded redis client with improved scalability. Must set AES_RATELIMIT_PREVIEW=true to access these improvements.
- Bugfix: OAuth2 Filter: Fix `insufficient_scope` error when validating Azure access tokens.
- Bugfix: Filters: Fix a capitalization-related bug where sometimes existing headers are appended to when they should be overwritten.

## [1.9.1] November 19, 2020
[1.9.1]: https://github.com/datawire/ambassador/compare/v1.9.0...v1.9.1

### Ambassador Edge Stack only

- Bugfix: DevPortal: fix a crash when the `host` cannot be parsed as a valid hostname.

## [1.9.0] November 12, 2020
[1.9.0]: https://github.com/datawire/ambassador/compare/v1.8.1...v1.9.0

### Ambasssador API Gateway + Ambassador Edge Stack

- Feature: Support configuring the gRPC Statistics Envoy filter to enable telemetry of gRPC calls (see the `grpc_stats` configuration flag -- thanks, [Felipe Roveran](https://github.com/feliperoveran)!)
- Feature: The `RateLimitService` and `AuthService` configs now support switching between gRPC protocol versions `v2` and `v2alpha` (see the `protocol_version` setting)
- Feature: The `TracingService` Zipkin config now supports setting `collector_hostname` to tell Envoy which host header to set when sending spans to the collector
- Feature: Ambassador now supports custom error response mapping
- Bugfix: Ambassador will no longer mistakenly post notices regarding `regex_rewrite` and `rewrite` directive conflicts in `Mapping`s due to the latter's implicit default value of `/` (thanks, [obataku](https://github.com/obataku)!)
- Bugfix: The `/metrics` endpoint will no longer break if invoked before configuration is complete (thanks, [Markus Jevring](https://github.com/markusjevringsesame)!)
- Bugfix: Update Python requirements to address CVE-2020-25659
- Bugfix: Prevent mixing `Mapping`s with `host_redirect` set with `Mapping`s that don't in the same group
- Bugfix: `ConsulResolver` will now fallback to the `Address` of a Consul service if `Service.Address` is not set.
- Docs: Added instructions for building ambassador from source, within a docker container (thanks, [Rahul Kumar Saini](https://github.com/rahul-kumar-saini)!)
- Update: Upgrade Alpine 3.10→3.12, GNU libc 2.30→2.32, and Python 3.7→3.8
- Update: Knative serving tests were bumped from version 0.11.0 to version 0.18.0 (thanks, [Noah Fontes](https://github.com/impl)!)

### Ambassador Edge Stack only

- Change: The DevPortal no longer looks for documentation at `/.ambassador-internal/openapi-docs`.  A new field in `Mappings`, `docs`, must be used for specifying the source for documentation.  This can result in an empty Dev Portal after upgrading if `Mappings` do not include a `docs` attribute.
- Feature: How the `OAuth2` Filter authenticates itself to the identity provider is now configurable with the `clientAuthentication` setting.
- Feature: The `OAuth2` Filter can now use RFC 7523 JWT assertions to authenticate itself to the identity provider; this is usable with all grant types.
- Feature: When validating a JWT's scope, the `JWT` and `OAuth2` Filters now support not just RFC 8693 behavior, but also the behavior of various drafts leading to it, making JWT scope validation usable with more identity providers.
- Feature: The `OAuth2` Filter now has `inheritScopeArgument` and `stripInheritedScope` settings that can further customize the behavior of `accessTokenJWTFilter`.
- Feature: DevPortal: default configuration using the `ambassador` `DevPortal` resource.
- Change: The `OAuth2` Filter argument `scopes` has been renamed to `scope`, for consistency.  The name `scopes` is deprecated, but will continue to work for backward compatibility.
- Bugfix: `OAuth2` Filter: Don't have `accessTokenValidation: auto` fall back to "userinfo" validation for a client_credentials grant; it doesn't make sense there and only serves to obscure a more useful error message.

## [1.8.1] October 16, 2020
[1.8.1]: https://github.com/datawire/ambassador/compare/v1.8.0...v1.8.1

### Ambasssador API Gateway + Ambassador Edge Stack

- Bugfix: Ambassador no longer fails to configure Envoy listeners when a TracingService or LogService has a service name whose underlying cluster name has over 40 charcters.
- Bugfix: The Ambassador diagnostics page no longer returns HTTP 500 when a TracingService or LogService has a service name whose underlying cluster name has over 40 characters.

## [1.8.0] October 08, 2020
[1.8.0]: https://github.com/datawire/ambassador/compare/v1.7.4...v1.8.0

### Ambasssador API Gateway + Ambassador Edge Stack

- Feature: HTTP IP Allow/Deny ranges are supported.
- Bugfix: Ambassador's health checks don't claim that Envoy has failed when reconfiguration taking a long time (thanks, [Fabrice](https://github.com/jfrabaute), for contributions here!).
- Bugfix: The `edgectl connect` command now works properly when using zsh on a Linux platform.
- Bugfix: The container no longer exits "successfully" when the Deployment specifies an invalid `command`.

### Ambassador Edge Stack only

- Feature: `RateLimit` CRDs now support setting a response body, configurable with the `errorResponse` setting.
- Bugfix: `External` `Filter` can now properly proxy the body to the configured `auth_service`
- Bugfix: The RBAC for AES now grants permission to "patch" `Events.v1.core` (previously it granted "create" but not "patch")

## [1.7.4] October 06, 2020
[1.7.4]: https://github.com/datawire/ambassador/compare/v1.7.3...v1.7.4

### Ambasssador API Gateway + Ambassador Edge Stack

- Bugfix: Several regressions in the 1.7.x series are resolved by removing the ability to set `insecure.action` on a per-`Host`-resource basis, which was an ability added in 1.7.0.  This reverts to the pre-1.7.0 behavior of having one `Host`'s insecure action "win" and be used for all `Host`s.
- Bugfix: Ambassador will no longer generate invalid Envoy configuration with duplicate clusters in certain scenarios when `AMBASSADOR_FAST_RECONFIGURE=true`.
- Enhancement: When `AMBASSADOR_FAST_RECONFIGURE=true` is set, Ambassador now logs information about memory usage.

## [1.7.3] September 29, 2020
[1.7.3]: https://github.com/datawire/ambassador/compare/v1.7.2...v1.7.3

### Ambasssador API Gateway + Ambassador Edge Stack

- Incorporate the Envoy 1.15.1 security update.
- Bugfix: A regression introduced in 1.7.2 when `AMBASSADOR_FAST_RECONFIGURE=true` has been fixed where Host resources `tls.ca_secret` didn't work correctly.
- Bugfix: `TLSContext` resources and `spec.tls` in `Host` resources now correctly handle namespaces with `.` in them.
- Bugfix: Fix `spec.requestPolicy.insecure.action` for `Host` resources with a `*` wildcard in the hostname.
- Bugfix: Reduce lock contention while generating diagnostics.

## [1.7.2] September 16, 2020
[1.7.2]: https://github.com/datawire/ambassador/compare/v1.7.1...v1.7.2

### Ambasssador API Gateway + Ambassador Edge Stack

- Bugfix: A regression introduced in 1.7.0 with the various `Host` resource `spec.requestPolicy.insecure.action` behaviors, including handling of X-Forwarded-Proto, has been fixed.
- Bugfix: Host resources no longer perform secret namespacing when the `AMBASSADOR_FAST_RECONFIGURE` flag is enabled.

## [1.7.1] September 08, 2020
[1.7.1]: https://github.com/datawire/ambassador/compare/v1.7.0...v1.7.1

### Ambasssador API Gateway + Ambassador Edge Stack

- Bugfix: Support `envoy_validation_timeout` in the Ambassador Module to set the timeout for validating new Envoy configurations

### Ambassador Edge Stack only

- Bugfix: `consul_connect_integration` is now built correctly.
- Bugfix: The developer portal again supports requests for API documentation

## [1.7.0] August 27, 2020
[1.7.0]: https://github.com/datawire/ambassador/compare/v1.6.2...v1.7.0

### Ambassador API Gateway + Ambassador Edge Stack

- Feature: Upgrade from Envoy 1.14.4 to 1.15.0.
- Bugfix: Correctly handle a `Host` object with incompatible manually-specified `TLSContext`
- Feature: The Ambassador control-plane now publishes Prometheus metrics alongside the existing Envoy data-plane metrics under the `/metrics` endpoint on port 8877.
- Default-off early access: Experimental changes to allow Ambassador to more quickly process configuration changes (especially with larger configurations) have been added. The `AMBASSADOR_FAST_RECONFIGURE` env var must be set to enable this. `AMBASSADOR_FAST_VALIDATION` should also be set for maximum benefit.
- Bugfix: Fixed insecure route action behavior. Host security policies no longer affect other Hosts.

### Ambassador API Gateway only

- Bugfix: Fixes regression in 1.5.1 that caused it to not correctly know its own version number, leading to notifications about an available upgrade despite being on the most recent version.

### Ambassador Edge Stack only

- Feature: DevPortal can now discover openapi documentation from `Mapping`s that set `host` and `headers`
- Feature: `edgectl install` will automatically enable Service Preview with a Preview URL on the Host resource it creates.
- Feature: Service Preview will inject an `x-service-preview-path` header in filtered requests with the original request prefix to allow for context propagation.
- Feature: Service Preview can intercept gRPC requests using the `--grpc` flag on the `edgectl intercept add` command and the `getambassador.io/inject-traffic-agent-grpc: "true"` annotation when using automatic Traffic-Agent injection.
- Feature: The `TracingService` Zipkin config now supports setting `collector_endpoint_version` to tell Envoy to use Zipkin v2.
- Feature: You can now inject request and/or response headers from a `RateLimit`.
- Bugfix: Don't crash during startup if Redis is down.
- Bugfix: Service Preview correctly uses the Host default `Path` value for the `spec.previewUrl.type` field.
- Bugfix: The `JWT`, `OAuth2`, and other Filters are now better about reusing connections for outgoing HTTP requests.
- Bugfix: Fixed a potential deadlock in the HTTP cache used for fetching JWKS and such for `Filters`.
- Bugfix: Internal Ambassador data is no longer exposed to the `/.ambassador-internal/` endpoints used by the DevPortal.
- Bugfix: Problems with license key limits will no longer trigger spurious HTTP 429 errors.  Using the `RateLimit` resource beyond 5rps without any form of license key will still trigger 429 responses, but now with a `X-Ambassador-Message` header indicating that's what happned.
- Bugfix: When multiple `RateLimit`s overlap, it is supposed to enforce the strictest limit; but the strictness comparison didn't correctly handle comparing limits with different units.
- Change: The Redis settings have been adjusted to default to the pre-1.6.0 behavior, and have been adjusted to be easier to understand.
- Feature: `consul_connect_integration` is now part of the AES image.
- Bugfix: `consul_connect_integration` now correctly handles certificates from Hashicorp Vault.

## [1.6.2] July 30, 2020
[1.6.2]: https://github.com/datawire/ambassador/compare/v1.6.1...v1.6.2

### Ambassador API Gateway + Ambassador Edge Stack

- Bugfix: The (new in 1.6.0) `Host.spec.tls` and `Host.spec.tlsContext` fields now work when `AMBASSADOR_FAST_VALIDATION=fast` is not set.
- Bugfix: Setting `use_websocket: true` on a `Mapping` now only affects routes generated from that `Mapping`, instead of affecting all routes on that port.
- Feature: It is now possible to "upgrade" to non-HTTP protocols other than WebSocket; the new `allow_upgrade` is a generalization of `use_websocket`.

### Ambassador Edge Stack only

- Bugfix: The `Host.spec.requestPolicy.insecure.additionalPort` field works again.
- Bugfix: The `Host.spec.ambassadorId` is once again handled in addition to `.ambassador_id`; allowing hosts written by older versions AES prior to 1.6.0 to continue working.
- Bugfix: Fix a redirect loop that could occur when using using multiple `protectedOrigins` in a `Host`.

## [1.6.1] July 23, 2020
[1.6.1]: https://github.com/datawire/ambassador/compare/v1.6.0...v1.6.1

### Ambassador API Gateway + Ambassador Edge Stack

- Bugfix: Mapping with `https` scheme for service are correctly parsed.
- Bugfix: Mapping with both a scheme and a hostname of `localhost` is now handled correctly.
- Bugfix: ConsulResolver now works again for Mappings outside of Ambassador's namespace.

## [1.6.0] July 21, 2020
[1.6.0]: https://github.com/datawire/ambassador/compare/v1.5.5...v1.6.0

### Ambassador API Gateway + Ambassador Edge Stack

- Incorporate the Envoy 1.14.4 security update.
- API CHANGE: Turning off the Diagnostics UI via the Ambassador Module now disables access to the UI from both inside and outside the Ambassador Pod.
- API CHANGE: Default changes updating `Mapping` status from default-on to default-off; see below.
- Feature: Add support for circuit breakers in TCP mapping (thanks, [Pierre Fersing](https://github.com/PierreF)!)
- Feature: Ambassador CRDs now include schema. This enables validation by `kubectl apply`.
- Feature: Advanced TLS configuration can be specified in `Host` resource via `tlsContext` and `tls` fields.
- Feature: Implement sampling percentage in tracing service.
- Performance improvement: Diagnostics are generated on demand rather than on every reconfig.
- Performance improvement: Experimental fast validation of the contents of Ambassador resources has been added. The `AMBASSADOR_FAST_VALIDATION` env var must be set to enable this.
- Internal: Configuration endpoints used internally by Ambassador are no longer accessible from outside the Ambassador Pod.
- Bugfix: `envoy_log_format` can now be set with `envoy_log_type: json`.
- Docs: Fixed OAuth2 documentation spelling errors (thanks, [Travis Byrum](https://github.com/travisbyrum)!)

As previously announced, the default value of `AMBASSADOR_UPDATE_MAPPING_STATUS`
has now changed from `true` to `false`; Ambassador will no longer attempt to
update the `Status` of a `Mapping` unless you explicitly set
`AMBASSADOR_UPDATE_MAPPING_STATUS=true` in the environment.  If you do not have
tooling that relies on `Mapping` status updates, we do not recommend setting
`AMBASSADOR_UPDATE_MAPPING_STATUS`.

*In Ambassador 1.7*, TLS secrets in `Ingress` resources will not be able to use
`.namespace` suffixes to cross namespaces.

### Ambassador Edge Stack only

- Feature: The Edge Policy Console's Debugging page now has a "Log Out" button to terminate all EPC sessions.
- Feature: `X-Content-Type-Options: nosniff` to response headers are now set for the Edge Policy Console, to prevent MIME confusion attacks.
- Feature: The `OAuth2` Filter now has a `allowMalformedAccessToken` setting to enable use with IDPs that generate access tokens that are not compliant with RFC 6750.
- Bugfix: All JWT Filter errors are now formatted per the specified `errorResponse`.
- Feature: Options for making Redis connection pooling configurable.
- Bugfix: User is now directed to the correct URL after clicking in Microsoft Office.
- Feature: The Console's Dashboard page has speedometer gauges to visualize Rate Limited and Authenticated traffic.

## [1.5.5] June 30, 2020
[1.5.5]: https://github.com/datawire/ambassador/compare/v1.5.4...v1.5.5

### Ambassador API Gateway + Ambassador Edge Stack

- Incorporate the Envoy 1.14.3 security update.

## [1.5.4] June 23, 2020
[1.5.4]: https://github.com/datawire/ambassador/compare/v1.5.3...v1.5.4

### Ambassador API Gateway + Ambassador Edge Stack

- Bugfix: Allow disabling `Mapping`-status updates (RECOMMENDED: see below)
- Bugfix: Logging has been made _much_ quieter; the default Envoy log level has been turned down from "warning" to "error"
- Ambassador now logs timing information about reconfigures

We recommend that users set `AMBASSADOR_UPDATE_MAPPING_STATUS=false`
in the environment to tell Ambassador not to update `Mapping` statuses
unless you have some script that relies on `Mapping` status updates.
The default value of `AMBASSADOR_UPDATE_MAPPING_STATUS` will change to
`false` in Ambassador 1.6.

## [1.5.3] June 16, 2020
[1.5.3]: https://github.com/datawire/ambassador/compare/v1.5.2...v1.5.3

### Ambassador API Gateway + Ambassador Edge Stack

- Bugfix: Restore Envoy listener drain time to its pre-Ambassador 1.3.0 default of 10 minutes.
- Bugfix: Read Knative ingress generation from the correct place in the Kubernetes object

### Ambassador Edge Stack only

- Bugfix: Allow deletion of ProjectControllers.
- Bugfix: Fix regression introduced in 1.4.2 where the `OAuth2` AuthorizationCode filter no longer works when behind another gateway that rewrites the request hostname.  The behavior here is now controllable via the `internalOrigin` sub-field.

## [1.5.2] June 10, 2020
[1.5.2]: https://github.com/datawire/ambassador/compare/v1.5.1...v1.5.2

### Ambassador API Gateway + Ambassador Edge Stack

- Incorporate the [Envoy 1.14.2](https://www.envoyproxy.io/docs/envoy/v1.14.2/intro/version_history#june-8-2020) security update.
- Upgrade the base Docker images used by several tests (thanks, [Daniel Sutton](https://github.com/ducksecops)!).

### Ambassador Edge Stack only

- Feature (BETA): Added an in-cluster micro CI/CD system to enable building, staging, and publishing of GitHub projects from source.  This has been included in previous versions as an alpha, but disabled by default. It is now in BETA.
- Bugfix: The `DEVPORTAL_CONTENT_URL` environment variable now properly handles `file:///` URLs to refer to volume-mounted content.
- Bugfix: `acmeProvider.authority: none` is no longer case sensitive
- Bugfix: `edgectl connect` works again on Ubuntu and other Linux setups with old versions of nss-mdns (older than version 0.11)
- Bugfix: `edgectl` works again on Windows
- Bugfix: The Edge Policy Console now correctly creates FilterPolicy resources

## [1.5.1] June 05, 2020
[1.5.1]: https://github.com/datawire/ambassador/compare/v1.5.0...v1.5.1

### Ambassador API Gateway + Ambassador Edge Stack

- Bugfix: Logging has been made _much_ quieter
- Bugfix: A service that somehow has no hostname should no longer cause an exception

## [1.5.0] May 28, 2020
[1.5.0]: https://github.com/datawire/ambassador/compare/v1.4.3...v1.5.0

### Ambassador API Gateway + Ambassador Edge Stack

- Change: Switched from quay.io back to DockerHub as our primary publication point. **If you are using your own Kubernetes manifests, you will have to update them!** Datawire's Helm charts and published YAML have already been updated.
- Feature: switch to Envoy 1.14.1
- Feature: Allow defaults for `add_request_header`, `remove_request_header`, `add_response_header`, and `remove_response_header`
- Feature: Inform Knative of the route to the Ambassador service if available (thanks, [Noah Fontes](https://github.com/impl)!)
- Feature: Support the path and timeout options of the Knative ingress path rules (thanks, [Noah Fontes](https://github.com/impl)!)
- Feature: Allow preserving `X-Request-ID` on requests from external clients (thanks, [Prakhar Joshi](https://github.com/prakharjoshi)!)
- Feature: Mappings now support query parameters (thanks, [Phil Peble](https://github.com/ppeble)!)
- Feature: Allow setting the Envoy shared-memory base ID (thanks, [Phil Peble](https://github.com/ppeble)!)
- Feature: Additional security configurations not set on default YAMLs
- Feature: Let Ambassador configure `regex_rewrite` for advanced forwarding
- Bugfix: Only update Knative ingress CRDs when the generation changes (thanks, [Noah Fontes](https://github.com/impl)!)
- Bugfix: Now behaves properly when `AMBASSADOR_SINGLE_NAMESPACE` is set to an empty string; rather than getting in to a weird in-between state
- Bugfix: The websocket library used by the test suite has been upgraded to incorporate security fixes (thanks, [Andrew Allbright](https://github.com/aallbrig)!)
- Bugfix: Fixed evaluation of label selectors causing the wrong IP to be put in to Ingress resource statuses
- Bugfix: The `watt` (port 8002) and `ambex` (port 8003) components now bind to localhost instead of 0.0.0.0, so they are no longer erroneously available from outside the Pod

### Ambassador Edge Stack only

- Feature: `edgectl upgrade` allows upgrading API Gateway installations to AES
- Feature: `edgectl intercept` can generate preview-urls for Host resources that enabled the feature
- Feature: `edgectl install` will now automatically install the Service Preview components (ambassador-injector, telepresence-proxy) and scoped RBAC
- Feature: Rate-limited 429 responses now include the `Retry-After` header
- Feature: The `JWT` Filter now makes `hasKey` and `doNotSet` functions available to header field templates; in order to facilitate only conditionally setting a header field.
- Feature: The `OAuth2` Filter now has an `expirationSafetyMargin` setting that will cause an access token to be treated as expired sooner, in order to have a safety margin of time to send it to the upstream Resource Server that grants insufficient leeway.
- Feature: The `JWT` Filter now has `leewayFor{ExpiresAt,IssuedAt,NotBefore}` settings for configuring leeway when validating the timestamps of a token.
- Feature: The environment variables `REDIS{,_PERSECOND}_{USERNAME,PASSWORD,TLS_ENABLED,TLS_INSECURE}` may now be used to further configure how the Ambassador Edge Stack communicates with Redis.
- Bugfix: Don't start the dev portal running if `POLL_EVERY_SECS` is 0
- Bugfix: Now no longer needs cluster-wide RBAC when running with `AMBASSADOR_SINGLE_NAMESPACE`.
- Bugfix: The `OAuth2` Filter now validates the reported-to-Client scope of an Access Token even if a separate `accessTokenJWTFilter` is configured.
- Bugfix: The `OAuth2` Filter now sends the user back to the identity provider to upgrade the scope if they request an endpoint that requires broader scope than initially requested; instead of erroring.
- Bugfix: The `OAuth2` Filter will no longer send RFC 7235 challenges back to the user agent if it would not accept RFC 7235 credentials (previously it only avoided sending HTTP 401 challenges, but still sent 400 or 403 challenges).
- Bugfix: The `amb-sidecar` (port 8500) component now binds to localhost instead of 0.0.0.0, so it is no longer erroneously available from outside the Pod

## [1.4.3] May 14, 2020
[1.4.3]: https://github.com/datawire/ambassador/compare/v1.4.2...v1.4.3

### Ambassador Edge Stack only

- Bugfix: Don't generate spurious 403s in the logs when using the Edge Policy Console.

## [1.4.2] April 22, 2020
[1.4.2]: https://github.com/datawire/ambassador/compare/v1.4.1...v1.4.2

### Ambassador Edge Stack only

- Bugfix: The Traffic Agent binds to port 9900 by default. That port can be configured in the Agent's Pod spec.
   - For more about using the Traffic Agent, see the [Service Preview documentation](https://www.getambassador.io/docs/edge-stack/latest/topics/using/edgectl/#configuring-service-preview).
- Bugfix: The `OAuth2` Filter redirection-endpoint now handles various XSRF errors more consistently (the way we meant it to in 1.2.1)
- Bugfix: The `OAuth2` Filter now supports multiple authentication domains that share the same credentials.
   - For more about using multiple domains, see the [OAuth2 `Filter` documentation](https://www.getambassador.io/docs/edge-stack/1.4/topics/using/filters/oauth2/).
- Bugfix: The ACME client now obeys `AMBASSADOR_ID`
- Feature (ALPHA): Added an in-cluster micro CI/CD system to enable building, staging, and publishing of GitHub projects from source.  This is disabled by default.

## [1.4.1] April 15, 2020
[1.4.1]: https://github.com/datawire/ambassador/compare/v1.4.0...v1.4.1

### Ambassador Edge Stack only

- Internal: `edgectl install` uses Helm under the hood

## [1.4.0] April 08, 2020
[1.4.0]: https://github.com/datawire/ambassador/compare/v1.3.2...v1.4.0

### Ambassador API Gateway + Ambassador Edge Stack

- Feature: Support Ingress Path types improvements from networking.k8s.io/v1beta1 on Kubernetes 1.18+
- Feature: Support Ingress hostname wildcards
- Feature: Support for the IngressClass Resource, added to networking.k8s.io/v1beta1 on Kubernetes 1.18+
   - For more about new Ingress support, see the [Ingress Controller documentation](https://getambassador.io/docs/edge-stack/1.4/topics/running/ingress-controller).
- Feature: `Mapping`s support the `cluster_tag` attribute to control the name of the generated Envoy cluster (thanks, [Stefan Sedich](https://github.com/stefansedich)!)
   - See the [Advanced Mapping Configuration documentation](https://getambassador.io/docs/edge-stack/1.4/topics/using/mappings) for more.
- Feature: Support Envoy's ability to force response headers to canonical HTTP case (thanks, [Puneet Loya](https://github.com/puneetloya)!)
   - See the [Ambassador Module documentation](https://getambassador.io/docs/edge-stack/1.4/topics/running/ambassador) for more.
- Bugfix: Correctly ignore Kubernetes services with no metadata (thanks, [Fabrice](https://github.com/jfrabaute)!)

### Ambassador Edge Stack only

- Feature: `edgectl install` output has clearer formatting
- Feature: `edgectl install` offers help when installation does not succeed
- Feature: `edgectl install` uploads installer and AES logs to a private area upon failure so Datawire support can help
- Bugfix: The "Filters" tab in the webui no longer renders the value of OAuth client secrets that are stored in Kubernetes secrets.
- Bugfix: The ACME client of of one Ambassador install will no longer interfere with the ACME client of another Ambassador install in the same namespace with a different AMBASSADOR_ID.
- Bugfix: `edgectl intercept` supports matching headers values against regular expressions once more
- Bugfix: `edgectl install` correctly handles more local and cluster environments
   - For more about `edgectl` improvements, see the [Service Preview and Edge Control documentation](https://getambassador.io/docs/edge-stack/1.4/topics/using/edgectl).

## [1.3.2] April 01, 2020
[1.3.2]: https://github.com/datawire/ambassador/compare/v1.3.1...v1.3.2

### Ambassador Edge Stack only

- Bugfix: `edgectl install` correctly installs on Amazon EKS and other clusters that provide load balancers with fixed DNS names
- Bugfix: `edgectl install` when using Helm once again works as documented
- Bugfix: `edgectl install` console logs are improved and neatened
- Bugfix: `edgectl install --verbose` output is improved
- Bugfix: `edgectl install` automatically opens documentation pages for some errors
- Bugfix: `edgectl install` help text is improved

## [1.3.1] March 24, 2020
[1.3.1]: https://github.com/datawire/ambassador/compare/v1.3.0...v1.3.1

### Ambassador Edge Stack only

- Bugfix: `edgectl install` will not install on top of a running Ambassador
- Bugfix: `edgectl install` can detect and report if `kubectl` is missing
- Bugfix: `edgectl install` can detect and report if it cannot talk to a Kubernetes cluster
- Bugfix: When using the `Authorization Code` grant type for `OAuth2`, expired tokens are correctly handled so that the user will be prompted to renew
- Bugfix: When using the `Password` grant type for `OAuth2`, authentication sessions are properly associated with each user
- Bugfix: When using the `Password` grant type for `OAuth2`, you can set up multiple `Filter`s to allow requesting different scopes for different endpoints

## [1.3.0] March 17, 2020
[1.3.0]: https://github.com/datawire/ambassador/compare/v1.2.2...v1.3.0

### Ambassador Edge Stack only

- Feature: Support username and password as headers for OAuth2 authentication (`grantType: Password`)
- Feature: `edgectl install` provides better feedback for clusters that are unreachable from the public Internet
- Feature: `edgectl install` supports KIND clusters (thanks, [@factorypreset](https://github.com/factorypreset)!)
- Feature: `edgectl intercept` supports HTTPS
- Feature: Ambassador Edge Stack Docker image is ~150MB smaller
- Feature: The Edge Policy Console can be fully disabled with the `diagnostics.enabled` element in the `ambassador` Module
- Feature: `aes-plugin-runner` now allows passing in `docker run` flags after the main argument list.
- Bugfix: Ambassador Edge Stack doesn't crash if the Developer Portal content URL is not accessible
- Bugfix: `edgectl connect` does a better job handling clusters with many services
- Bugfix: The `Plugin` Filter now correctly sets `request.TLS` to nil/non-nil based on if the original request was encrypted or not.
- Change: There is no longer a separate traffic-proxy image; that functionality is now part of the main AES image. Set `command: ["traffic-manager"]` to use it.

## [1.2.2] March 04, 2020
[1.2.2]: https://github.com/datawire/ambassador/compare/v1.2.1...v1.2.2

### Ambassador Edge Stack only

- Internal: Fix an error in Edge Stack update checks

## [1.2.1] March 03, 2020
[1.2.1]: https://github.com/datawire/ambassador/compare/v1.2.0...v1.2.1

Edge Stack users SHOULD NOT use this release, and should instead use 1.2.2.

### Ambassador API Gateway + Ambassador Edge Stack

- Bugfix: re-support PROXY protocol when terminating TLS ([#2348])
- Bugfix: Incorporate the Envoy 1.12.3 security update

### Ambassador Edge Stack only

- Bugfix: The `aes-plugin-runner` binary for GNU/Linux is now statically linked (instead of being linked against musl libc), so it should now work on either musl libc or GNU libc systems
- Feature (ALPHA): An `aes-plugin-runner` binary for Windows is now produced.  (It is un-tested as of yet.)
- Bugfix: The `OAuth2` Filter redirection-endpoint now handles various XSRF errors more consistently
- Change: The `OAuth2` Filter redirection-endpoint now handles XSRF errors by redirecting back to the identity provider

[#2348]: https://github.com/datawire/ambassador/issues/2348

## [1.2.0] February 24, 2020
[1.2.0]: https://github.com/datawire/ambassador/compare/v1.1.1...v1.2.0

### Ambassador API Gateway + Ambassador Edge Stack

- Feature: add idle_timeout_ms support for common HTTP listener (thanks, Jordan Neufeld!) ([#2155])
- Feature: allow override of bind addresses, including for IPv6! (thanks to [Josue Diaz](https://github.com/josuesdiaz)!) ([#2293])
- Bugfix: Support Istio mTLS secrets natively (thanks, [Phil Peble](https://github.com/ppeble)!) ([#1475])
- Bugfix: TLS custom secret with period in name doesn't work (thanks, [Phil Peble](https://github.com/ppeble)!) ([#1255])
- Bugfix: Honor ingress.class when running with Knative
- Internal: Fix CRD-versioning issue in CI tests (thanks, [Ricky Taylor](https://github.com/ricky26)!)
- Bugfix: Stop using deprecated Envoy configuration elements
- Bugfix: Resume building a debuggable Envoy binary

### Ambassador Edge Stack only

- Change: The `ambassador` service now uses the default `externalTrafficPolicy` of `Cluster` rather than explicitly setting it to `Local`. This is a safer setting for GKE where the `Local` policy can cause outages when ambassador is updated. See https://stackoverflow.com/questions/60121956/are-hitless-rolling-updates-possible-on-gke-with-externaltrafficpolicy-local for details.
- Feature: `edgectl install` provides a much cleaner, quicker experience when installing Ambassador Edge Stack
- Feature: Ambassador Edge Stack supports the Ambassador operator for automated management and upgrade
- Feature: `ifRequestHeader` can now have `valueRegex` instead of `value`
- Feature: The `OAuth2` Filter now has `useSessionCookies` option to have cookies expire when the browser closes, rather than at a fixed duration
- Feature: `ifRequestHeader` now has `negate: bool` to invert the match
- Bugfix: The RBAC for `Ingress` now supports the `networking.k8s.io` `apiGroup`
- Bugfix: Quiet Dev Portal debug logs
- Bugfix: The Edge Policy Console is much less chatty when logged out
- Change: The intercept agent is now incorporated into the `aes` image
- Change: The `OAuth2` Filter no longer sets cookies when `insteadOfRedirect` triggers
- Change: The `OAuth2` Filter more frequently adjusts the cookies

[#1475]: https://github.com/datawire/ambassador/issues/1475
[#1255]: https://github.com/datawire/ambassador/issues/1255
[#2155]: https://github.com/datawire/ambassador/issues/2155
[#2293]: https://github.com/datawire/ambassador/issues/2293

## [1.1.1] February 12, 2020
[1.1.1]: https://github.com/datawire/ambassador/compare/v1.1.0...v1.1.1

### Ambassador API Gateway + Ambassador Edge Stack

- Bugfix: Load explicitly referenced secrets in another namespace, even when `AMBASSADOR_SINGLE_NAMESPACE` (thanks, [Thibault Cohen](https://github.com/titilambert)!) ([#2202])
- Bugfix: Fix Host support for choosing cleartext or TLS ([#2279])
- Bugfix: Fix intermittent error when rendering `/ambassador/v0/diag/`
- Internal: Various CLI tooling improvements

[#2202]: https://github.com/datawire/ambassador/issues/2202
[#2279]: https://github.com/datawire/ambassador/pull/2279

### Ambassador Edge Stack only

- Feature: The Policy Console can now set the log level to "trace" (in addition to "info" or "debug")
- Bugfix: Don't have the Policy Console poll for snapshots when logged out
- Bugfix: Do a better job of noticing when the license key changes
- Bugfix: `aes-plugin-runner --version` now works properly
- Bugfix: Only serve the custom CONGRATULATIONS! 404 page on `/`
- Change: The `OAuth2` Filter `stateTTL` setting is now ignored; the lifetime of state-tokens is now managed automatically

## [1.1.0] January 28, 2020
[1.1.0]: https://github.com/datawire/ambassador/compare/v1.0.0...v1.1.0

(Note that Ambassador 1.1.0 is identical to Ambassador 1.1.0-rc.0, from January 24, 2020.
 Also, we're now using "-rc.N" rather than just "-rcN", for better compliance with
 [SemVer](https://www.semver.org/).

### Ambassador API Gateway + Ambassador Edge Stack

- Feature: support resources with the same name but in different namespaces ([#2226], [#2198])
- Feature: support DNS overrides in `edgectl`
- Bugfix: Reduce log noise about "kubestatus" updates
- Bugfix: manage the diagnostics snapshot cache more aggressively to reduce memory footprint
- Bugfix: re-enable Docker demo mode (and improve the test to make sure we don't break it again!) ([#2227])
- Bugfix: correct potential issue with building edgectl on Windows
- Internal: fix an error with an undefined Python type in the TLS test (thanks, [Christian Clauss](https://github.com/cclauss)!)

### Ambassador Edge Stack only

- Feature: make the `External` filter type fully compatible with the `AuthService` type
- Docs: add instructions for what to do after downloading `edgectl`
- Bugfix: make it much faster to apply the Edge Stack License
- Bugfix: make sure the ACME terms-of-service link is always shown
- Bugfix: make the Edge Policy Console more performant

[#2198]: https://github.com/datawire/ambassador/issues/2198
[#2226]: https://github.com/datawire/ambassador/issues/2226
[#2227]: https://github.com/datawire/ambassador/issues/2227

## [1.0.0] January 15, 2020
[1.0.0]: https://github.com/datawire/ambassador/compare/v0.86.1...v1.0.0

### Caution!

All of Ambassador's CRDs have been switched to `apiVersion: getambassador.io/v2`, and
**your resources will be upgraded when you apply the new CRDs**. We recommend that you
follow the [migration instructions](https://getambassador.io/early-access/user-guide/upgrade-to-edge-stack/) and check your installation's
behavior before upgrading your CRDs.

## Ambassador API Gateway + Ambassador Edge Stack

### Breaking changes

- When a resource specifies a service or secret name without a corresponding namespace, Ambassador will now
  look for the service or secret in the namespace of the resource that mentioned it. In the past, Ambassador
  would look in the namespace in which Ambassador was running.

### Features

- The Host CR provides an easy way to tell Ambassador about domains it should expect to handle, and
  how it should handle secure and insecure requests for those domains
- Redirection from HTTP to HTTPS defaults to ON when termination contexts are present
- Mapping and Host CRs, as well as Ingress resources, get Status updates to provide better feedback
- Improve performance of processing events from Kubernetes
- Automatic HTTPS should work with any ACME clients doing the http-01 challenge

### Bugfixes

- CORS now happens before rate limiting
- The reconfiguration engine is better protected from exceptions
- Don’t try to check for upgrades on every UI snapshot update
- Reduced reconfiguration churn
- Don't force SNI routes to be lower-priority than non-SNI routes
- Knative mappings fallback to the Ambassador namespace if no namespace is specified
- Fix `ambassador_id` handling for Knative resources
- Treat `ambassadorId` as a synonym for `ambassador_id` (`ambassadorId` is the Protobuf 3 canonical form of `ambassador_id`)

### Ambassador Edge Stack

Ambassador Edge Stack incorporates the functionality of the old Ambassador Pro product.

- Authentication and ratelimiting are now available under a free community license
- Given a Host CR, Ambassador can manage TLS certificates using ACME (or you can manage them by hand)
- There is now an `edgectl` program that you can use for interacting with Ambassador from the command line
- There is a web user-interface for Ambassador
- BREAKING CHANGE: `APP_LOG_LEVEL` is now `AES_LOG_LEVEL`

See the [`CHANGELOG.old-pro.md`](./CHANGELOG.old-pro.md) file for the changelog of
the old Ambassador Pro product.

## [1.0.0-rc6] January 15, 2020
[1.0.0-rc6]: https://github.com/datawire/ambassador/compare/v1.0.0-rc4...v1.0.0-rc6

 - AES: Bugfix: Fix ACME client with multiple replicas
 - AES: Bugfix: Fix ACME client race conditions with the API server and WATT
 - AES: Bugfix: Don't crash in the ACME client if Redis is unavailable

## [1.0.0-rc4] January 13, 2020
[1.0.0-rc4]: https://github.com/datawire/ambassador/compare/v1.0.0-rc1...v1.0.0-rc4

- Change: Less verbose yet more useful Ambassador pod logs
- Bugfix: Various bugfixes for listeners and route rejection
- Bugfix: Don't append the service namespace for `localhost`
- AES: Bugfix: Fix rendering mapping labels YAML in the webui
- AES: Bugfix: Organize help output from `edgectl` so it is easier to read
- AES: Bugfix: Various bugfixes around ACME support with manually-configured TLSContexts
- AES: Change: Don't disable scout or enable extra-verbose logging when migrating from OSS
- AES: BREAKING CHANGE: `APP_LOG_LEVEL` is now `AES_LOG_LEVEL`

## [1.0.0-rc1] January 11, 2020
[1.0.0-rc1]: https://github.com/datawire/ambassador/compare/v1.0.0-rc0...v1.0.0-rc1

- Internal: Improvements to release machinery
- Internal: Fix the dev shell
- Internal: Adjust KAT tests to work with the Edge Stack

## [1.0.0-rc0] January 10, 2020
[1.0.0-rc0]: https://github.com/datawire/ambassador/compare/v1.0.0-ea13...v1.0.0-rc0

- BREAKING CHANGE: Rename Host CR status field `reason` to `errorReason`
- Feature: Host CRs now default `.spec.hostname` to `.metadata.name`
- Feature: Host CRs now have a `requestPolicy` field to control redirecting from cleartext to TLS
- Feature: Redirecting from cleartext to TLS no longer interferes with ACME http-01 challenges
- Feature: Improved `edgectl` help and informational messages
- Bugfix: Host CR status is now a sub-resource
- Bugfix: Have diagd snapshot JSON not include "serialization" keys (which could potentially leak secrets)
- Bugfix: Fix `ambassador_id` handling for Knative resources
- Bugfix: Use the correct namespace for resources found via annotations
- Bugfix: Treat `ambassadorId` as a synonym for `ambassador_id` (`ambassadorId` is the Protobuf 3 canonical form of `ambassador_id`)
- Internal: Allow passing a `DOCKER_NETWORK` variable to the build-system

## [1.0.0-ea13] January 09, 2020
[1.0.0-ea13]: https://github.com/datawire/ambassador/compare/v1.0.0-ea12...v1.0.0-ea13

- Bugfix: Knative mappings populate and fallback to the Ambassador namespace if unspecified
- Internal: Knative tests for versions 0.7.1 and 0.8.0 were removed
- Internal: Knative tests for version 0.11.0 were added
- Internal: Improved performance with Edge Stack using /ambassador/v0/diag/ with an optional `patch_client` query param to send a partial representation in JSON Patch format, reducing the memory and network traffic for large deployments
- Internal: Silencing warnings from `which` in docs preflight-check

## [1.0.0-ea12] January 08, 2020
[1.0.0-ea12]: https://github.com/datawire/ambassador/compare/v1.0.0-ea9...v1.0.0-ea12

- BREAKING CHANGE: When a resource specifies a service or secret name without a corresponding namespace, Ambassador uses the namespace of the resource. In the past, Ambassador would use its own namespace.
- Bugfix: Add the appropriate label so Ingress works with Edge Stack
- Bugfix: Remove superfluous imagePullSecret
- Bugfix: Fix various admin UI quirks, especially in Firefox
  - Bogus warnings about duplicate resources
  - Drag-and-drop reordering of rate limit configuration
  - Missing icons
- Internal: Drop duplicated resources earlier in the processing chain
- Internal: Streamline code generation from protobufs
- Internal: Automated broken-link checks in the documentation

## [1.0.0-ea9] December 23, 2019
[1.0.0-ea9]: https://github.com/datawire/ambassador/compare/v1.0.0-ea7...v1.0.0-ea9

- Bugfix: Use proper executable name for Windows edgectl
- Bugfix: Don't force SNI routes to be lower-priority than non-SNI routes
- Bugfix: Prevent the self-signed fallback context from conflicting with a manual context

## [1.0.0-ea7] December 19, 2019
[1.0.0-ea7]: https://github.com/datawire/ambassador/compare/v1.0.0-ea6...v1.0.0-ea7

- Bugfix: UI buttons can hide themselves
- Bugfix: Developer Portal API acquisition
- Bugfix: Developer Portal internal routing
- Internal: Better JS console usage
- Internal: Rationalize usage reporting for Edge Stack

## [1.0.0-ea6] December 18, 2019
[1.0.0-ea6]: https://github.com/datawire/ambassador/compare/v1.0.0-ea5...v1.0.0-ea6

- Feature: Improve performance of processing events from Kubernetes
- Feature: Automatic HTTPS should work with any ACME clients doing the http-01 challenge
- Internal: General improvements to test infrastructure
- Internal: Improved the release process

`ambassador-internal-access-control` `Filter` and `FilterPolicy` are now
created internally. Remove them from your cluster if upgrading from a
previous version.

## [1.0.0-ea5] December 17, 2019
[1.0.0-ea5]: https://github.com/datawire/ambassador/compare/v1.0.0-ea3...v1.0.0-ea5

- Internal: Improved the reliability of CI
- Internal: Improved the release process

## [1.0.0-ea3] December 16, 2019
[1.0.0-ea3]: https://github.com/datawire/ambassador/compare/v1.0.0-ea1...v1.0.0-ea3

- Feature: initial edgectl support for Windows!
- UX: be explicit that seeing the license applied can take a few minutes
- Bugfix: don’t try to check for upgrades on every UI snapshot update
- Bugfix: don’t activate the fallback TLSContext if its secret is not available
- Bugfix: first cut at reducing reconfiguration churn

## [1.0.0-ea1] December 10, 2019
[1.0.0-ea1]: https://github.com/datawire/ambassador/compare/v0.85.0...v1.0.0-ea1

### Caution!

All of Ambassador's CRDs have been switched to `apiVersion: getambassador.io/v2`, and
**your resources will be upgraded when you apply the new CRDs**. We recommend that you
follow the [migration instructions](https://getambassador.io/early-access/user-guide/upgrade-to-edge-stack/) and check your installation's
behavior before upgrading your CRDs.

### Features

- Authentication and ratelimiting are now available under a free community license
- The Host CRD provides an easy way to tell Ambassador about domains it should expect to handle
- Given a Host CRD, Ambassador can manage TLS certificates using ACME (or you can manage them by hand)
- Redirection from HTTP to HTTPS defaults to ON when termination contexts are present
- Mapping and Host CRDs, as well as Ingress resources, get Status updates to provide better feedback

### Bugfixes

- CVE-2019–18801, CVE-2019–18802, and CVE-2019–18836 are fixed by including Envoy 1.12.2
- CORS now happens before rate limiting
- The reconfiguration engine is better protected from exceptions

## [0.86.1] December 10, 2019
[0.86.1]: https://github.com/datawire/ambassador/compare/v0.84.1...v0.86.1

- Envoy updated to 1.12.2 for security fixes
- Envoy TCP keepalives are now supported (thanks, [Bartek Kowalczyk](https://github.com/KowalczykBartek)!)
- Envoy remote access logs are now supported
- Correctly handle upgrades when the `LogService` CRD is not present

(Ambassador 0.86.0 was superseded by Ambassador 0.86.1.)

## [0.85.0] October 22, 2019
[0.85.0]: https://github.com/datawire/ambassador/compare/v0.84.1...v0.85.0

### Features

- Support configuring the Envoy access log format (thanks to [John Esmet](https://github.com/esmet)!)

## [0.84.1] October 20, 2019
[0.84.1]: https://github.com/datawire/ambassador/compare/v0.84.0...v0.84.1

### Major changes:
- Bugfix: Fix /ambassador permissions to allow running as non-root - Thanks @dmayle (https://github.com/dmayle) for reporting the bug.

## [0.84.0] October 18, 2019
[0.84.0]: https://github.com/datawire/ambassador/compare/v0.83.0...v0.84.0

### Features:

- Support setting window_bits for the GZip filter (thanks to [Florent Delannoy](https://github.com/Pluies)!)
- Correctly support tuning the regex_max_size, and bump its default to 200 (thanks to [Paul Salaberria](https://github.com/psalaberria002)!)
- Support setting redirect_cleartext_from in a TLSContext

### Bugfixes:

- Correctly update loadbalancer status of Ingress resources
- Don't enable diagd debugging in the test suite unless explicitly requested (thanks to [Jonathan Suever](https://github.com/suever)!)
- Switch to an Envoy release build

### Developer Notes:

- Many many things about the build system have changed under the hood!
   - Start with `make help`, and
   - Join our [Slack channel](https://d6e.co/slack) for more help!

## [0.83.0] October 08, 2019
[0.83.0]: https://github.com/datawire/ambassador/compare/v0.82.0...v0.83.0

### Major changes:
- Update Ambassador to address CVE-2019-15225 and CVE-2019-15226.

NOTE: this switches the default regex engine! See the documentation for the `ambassador` `Module` for more.

## [0.82.0] October 02, 2019
[0.82.0]: https://github.com/datawire/ambassador/compare/v0.81.0...v0.82.0

### Major changes:
- Feature: Arrange for the Prometheus metrics endpoint to also return associated headers (thanks, [Jennifer Wu](https://github.com/jhsiaomei)!)
- Feature: Support setting a TLS origination context when doing TLS to a RateLimitService (thanks, [Phil Peble](https://github.com/ppeble)!)
- Feature: Allow configuring Envoy's access log path (thanks, [Jonathan Suever](https://github.com/suever)!)
- Update: Switch to Python 3.7 and Alpine 3.10

### Developer notes:
- Switch back to the latest mypy (currently 0.730)
- Environment variable KAT_IMAGE_PULL_POLICY can override the imagePullPolicy when running KAT tests
- Updated Generated Envoy Golang APIs

## [0.81.0] September 26, 2019
[0.81.0]: https://github.com/datawire/ambassador/compare/v0.80.0...v0.81.0

### Major changes:
- Feature: ${} environment variable interpolation is supported in all Ambassador configuration resources (thanks, [Stefan Sedich](https://github.com/stefansedich)!)
- Feature: DataDog APM tracing is now supported (thanks again, [Stefan Sedich](https://github.com/stefansedich)!)
- Bugfix: Fix an error in the TLSContext schema (thanks, [@georgekaz](https://github.com/georgekaz)!)

### Developer notes:
- Test services can now be built, deployed, and tested more easily (see BUILDING.md)
- `mypy` is temporarily pinned to version 0.720.

## [0.80.0] September 20, 2019
[0.80.0]: https://github.com/datawire/ambassador/compare/v0.78.0...v0.80.0

### Major changes:
- Feature: Basic support for the Kubernetes Ingress resource
- Feature: Basic reporting for some common configuration errors (lack of Mappings, lack of TLS contexts)
- Bugfix: Update Envoy to prevent crashing when updating AuthService under load

### Developer notes
- Golang components now use Go 1.13
- Ambassador build now _requires_ clean type hinting
- KAT client and server have been pulled back into the Ambassador repo

## [0.78.0] September 11, 2019
[0.78.0]: https://github.com/datawire/ambassador/compare/v0.77.0...v0.78.0

### Major changes:
- Feature: Support setting cipher_suites and ecdh_curves in TLSContext - #1782 (Thanks @teejaded)
- Feature: Make 128-bits traceids the default - #1794 (Thanks @Pluies)
- Feature: Set cap_net_bind_service to allow binding to low ports - #1720 (Thanks @swalberg)

### Minor changes:
- Testing: Add test that ambassador cli does not crash when called with --help - #1806 (Thanks @rokostik)

## [0.77.0] September 05, 2019
[0.77.0]: https://github.com/datawire/ambassador/compare/v0.76.0...v0.77.0

- (Feature) Support the `least_request` load balancer policy (thanks, [Steve Flanders](https://github.com/flands)!)
- (Misc) Many test and release-engineering improvements under the hood

## [0.76.0] August 26, 2019
[0.76.0]: https://github.com/datawire/ambassador/compare/v0.75.0...v0.76.0

- circuit breakers now properly handle overriding a global circuit breaker within a Mapping ([#1767])
- support for Knative 0.8.0 ([#1732])

[#1767]: https://github.com/datawire/ambassador/issues/1767
[#1732]: https://github.com/datawire/ambassador/issues/1732

## [0.75.0] August 13, 2019
[0.75.0]: https://github.com/datawire/ambassador/compare/0.74.1...0.75.0

- (Feature) Update to Envoy 1.11.1, including security fixes
- (Feature) You can use a `TLSContext` without a `secret` to set origination options ([#1708])
- (Feature) Canary deployments can now use multiple `host_rewrite` values ([#1159])
- (Bugfix) Make sure that Ambassador won't mistakenly complain about the number of RateLimit and Tracing services (thanks, [Christian Claus](https://github.com/cclauss)!)

[#1159]: https://github.com/datawire/ambassador/issues/1159
[#1708]: https://github.com/datawire/ambassador/issues/1708

## [0.74.1] August 06, 2019
[0.74.1]: https://github.com/datawire/ambassador/compare/0.74.0...0.74.1

- (bugfix) Make sure that updates properly trigger reconfigures ([#1727])
- (misc) Arrange for startup logging to have timestamps

[#1727]: https://github.com/datawire/ambassador/issues/1727

## [0.74.0] July 30, 2019
[0.74.0]: https://github.com/datawire/ambassador/compare/0.73.0...0.74.0

- Bugfix: Make sure that the pod dies if Envoy dies
- Bugfix: Correctly allow setting `timeout_ms` for `AuthService` (thanks, [John Esmet!](https://www.github.com/esmet)!)
- Feature: Permit configuring `cluster_idle_timeout_ms` for upstream services (thanks, [John Esmet!](https://www.github.com/esmet)!) ([#1542])

[#1542]: https://github.com/datawire/ambassador/issues/1542

## [0.73.0] July 11, 2019
[0.73.0]: https://github.com/datawire/ambassador/compare/0.72.0...0.73.0

- Feature: Experimental native support for Knative! ([#1579])
- Feature: Better Linkerd interoperability! ([#1578], [#1594])

- Feature: Add a legend for the colors of service names on the diagnostic overview (thanks, [Wyatt Pearsall](https://github.com/wpears)!)
- Feature: Allow switching Envoy to output JSON logs (thanks, [Pedro Tavares](https://github.com/ServerlessP)!)
- Feature: Allow setting `AMBASSADOR_LABEL_SELECTOR` and `AMBASSADOR_FIELD_SELECTOR` to let Ambassador use Kubernetes selectors to determine which things to read (thanks, [John Esmet](https://github.com/esmet)!) ([#1292])
- Feature: Allow configuring retries for `AuthService` (thanks, [Kevin Dagostino](https://github.com/TonkWorks)!) ([#1622], [#1461])

- Bugfix: Allow Ambassador to ride through Envoy-validation timeouts (thanks, [John Morrisey](https://github.com/jwm)!)
- Bugfix: Allow Ambassador to ride through parse errors on input resources (thanks, [Andrei Predoiu](https://github.com/Andrei-Predoiu)!) ([#1625])
- Bugfix: Allow '.' in a `secret` name to just be a '.' ([#1255])

- Bugfix: Allow manually defining an Ambassador `Service` resource, same as any other resource
- Bugfix: Prevent spurious duplicate-resource errors when loading config from the filesystem

[#1255]: https://github.com/datawire/ambassador/issues/1255
[#1292]: https://github.com/datawire/ambassador/issuse/1292
[#1461]: https://github.com/datawire/ambassador/issues/1461
[#1578]: https://github.com/datawire/ambassador/issuse/1578
[#1579]: https://github.com/datawire/ambassador/issuse/1579
[#1594]: https://github.com/datawire/ambassador/issuse/1594
[#1622]: https://github.com/datawire/ambassador/issues/1622
[#1625]: https://github.com/datawire/ambassador/issues/1625

## [0.72.0] June 13, 2019
[0.72.0]: https://github.com/datawire/ambassador/compare/0.71.0...0.72.0

- Envoy: Update Envoy to commit 8f57f7d765
- Bugfix: Auth spans are now properly connected to requests ([#1414])
- Bugfix: `include_body` now works correctly ([#1531], [#1595])
- Bugfix: `x_forwarded_proto_redirect` works again (thanks to [Kyle Martin](https://github.com/KyleMartin901)!) ([#1571])
- Bugfix: Ambassador works correctly with read-only filesystems (thanks, [Niko Kurtti](https://github.com/n1koo)!) ([#1614], [#1619])
- Bugfix: Correctly render groups associated with a given resolver in diagnostics JSON output
- Feature: Give the Ambassador CLI a way to specify the directory into which to write secrets.

[#1414]: https://github.com/datawire/ambassador/issues/1414
[#1531]: https://github.com/datawire/ambassador/issues/1531
[#1571]: https://github.com/datawire/ambassador/issues/1571
[#1595]: https://github.com/datawire/ambassador/issues/1595
[#1614]: https://github.com/datawire/ambassador/issues/1614
[#1619]: https://github.com/datawire/ambassador/issues/1619

## [0.71.0] June 06, 2019
[0.71.0]: https://github.com/datawire/ambassador/compare/0.70.1...0.71.0

- Feature: GZIP support [#744]
- Feature: diag UI shows active Resolvers [#1453]
- Feature: CRDs exist for Resolvers [#1563]
- Feature: Resolvers with custom names work, even as CRDs [#1497]
- Feature: The `/metrics` endpoint provides direct access to Prometheus-format stats (thanks to [Rotem Tamir](https://github.com/rotemtam)!)
- Bugfix: `statsd-exporter` now correctly defaults to port 8125 (thanks to [Jonathan Suever](https://github.com/suever)!)
- Bugfix: redirect_cleartext_from no longer strips the URL path [#1463]
- Bugfix: canary weights of 0 and 100 work correctly [#1379]
- Bugfix: `docker run` works again for the Ambassador demo, and is part of our tests now [#1569]
- Bugfix: Scout `DEBUG` messages don’t get leaked into the diag UI [#1573]
- Maintenance: warn of upcoming protocol version changes
- Maintenance: check in with Scout every 24 hours, but no more than twice per day

[#744]: https://github.com/datawire/ambassador/issues/744
[#1379]: https://github.com/datawire/ambassador/issues/1379
[#1453]: https://github.com/datawire/ambassador/issues/1453
[#1463]: https://github.com/datawire/ambassador/issues/1463
[#1497]: https://github.com/datawire/ambassador/issues/1497
[#1563]: https://github.com/datawire/ambassador/issues/1563
[#1569]: https://github.com/datawire/ambassador/issues/1569
[#1573]: https://github.com/datawire/ambassador/issues/1573

## [0.70.1] May 24, 2019
[0.70.1]: https://github.com/datawire/ambassador/compare/0.70.0...0.70.1

### Minor changes:
- Bugfix: Disable CRD support if Ambassador cannot access them
- Upgrade: Upgrade to watt 0.5.1

## [0.70.0] May 20, 2019
[0.70.0]: https://github.com/datawire/ambassador/compare/0.61.0...0.70.0

### Major changes:
- Feature: Support CRDs in the `getambassador.io` API group for configuration ([#482])
- Feature: Update to Envoy 1.10

### Minor changes:
- Feature: Support removing request headers (thanks @ysaakpr!)
- Bugfix: `watt` should better coalesce calls to the watch hook on startup
- Bugfix: Ambassador no longer uses ports 7000 or 18000 ([#1526], [#1527])

[#482]: https://github.com/datawire/ambassador/issues/482
[#1526]: https://github.com/datawire/ambassador/issues/1526
[#1527]: https://github.com/datawire/ambassador/issues/1527

## [0.61.1] May 16, 2019
[0.61.1]: https://github.com/datawire/ambassador/compare/0.61.0...0.61.1

- Bugfix: Make sure that Consul discovery properly handles the datacenter name ([#1533])
- Bugfix: Make sure that the feature-walk code is protected against clusters with no endpoints at all ([#1532])

[#1532]: https://github.com/datawire/ambassador/issues/1532
[#1533]: https://github.com/datawire/ambassador/issues/1533

## [0.61.0] May 08, 2019
[0.61.0]: https://github.com/datawire/ambassador/compare/0.60.3...0.61.0

Ambassador 0.61.0 metadata

### Changes:
- Feature: Support for minimum and maximum TLS versions (#689)
- Feature: Allow choosing whether to append or overwrite when adding request or response headers (#1481) - thanks to @ysaakpr
- Feature: Support for circuit breakers (#360)
- Feature: Support for automatic retries (#1127) - thanks to @l1v3
- Feature: Support for shadow traffic weighting - thanks to @nemo83
- Feature: Support for HTTP/1.0 (#988) - thanks to @cyrus-mc
- Bugfix: Problem with local Consul agent resolver and non-standard HTTP port (#1508)
- Bugfix: Round each mapping's weight to an integer to prevent invalid Envoy configurations when using weights (#1289) - thanks to @esmet
- Bugfix: Fix deadlock on invalid Envoy configuration (#1491) - thanks to @esmet
- Bugfix: Fixed LightStep gRPC TracingService (#1189) - thanks to @sbaum1994
## [0.60.3] May 01, 2019
[0.60.3]: https://github.com/datawire/ambassador/compare/0.60.2...0.60.3

### Changes since 0.60.2

- When scanning its configuration for secrets and endpoints that must be watched, 0.60.2 could fail with certain configurations if TLS termination but not origination was active. Those failures are fixed now.

## [0.60.2] April 29, 2019
[0.60.2]: https://github.com/datawire/ambassador/compare/0.60.1...0.60.2

### Changes since 0.60.1

- Ambassador is now much more careful about which endpoints and secrets it pays attention to. ([#1465] again -- thanks to [@flands](https://github.com/flands) and @seandon for the help here!)

[#1465]: https://github.com/datawire/ambassador/issues/1465

## [0.60.1] April 25, 2019
[0.60.1]: https://github.com/datawire/ambassador/compare/0.60.0...0.60.1

### Changes since 0.60.0

- Speed up initial parsing of WATT snapshots considerably ([#1465])
- Don't look at secrets in the kube-system namespace, or for service-account tokens.
- Make sure that secrets we do look at are correctly associated with their namespaces ([#1467] -- thanks to @flands and @derrickburns for their contributions here!)
- Allow tuning the number of input snapshots retained for debugging
- Include the grab-snapshots.py script to help with debuggability

[#1465]: https://github.com/datawire/ambassador/issues/1465
[#1467]: https://github.com/datawire/ambassador/issues/1467

## [0.60.0] April 23, 2019
[0.60.0]: https://github.com/datawire/ambassador/compare/0.53.1...0.60.0

### Changes since 0.53.1

- BREAKING CHANGE: Ambassador listens on 8080 and 8443 by default so it does not need to run as root
- Ambassador natively supports using Consul for service discovery
- `AMBASSADOR_ENABLE_ENDPOINTS` is no longer needed; configure using the `Resolver` resource instead
- Support for the Maglev load balancing algorithm
- Support `connect_timeout_ms`. Thanks to Pétur Erlingsson.
- Support for `idle_timeout_ms` Thanks to Aaron Triplett.
- Ambassador will properly reload renewed Let's Encrypt certificates (#1416). Thanks to Matthew Ceroni.
- Ambassador will now properly redirect from HTTP to HTTPS based on `x-forwarded-proto` (#1233).
- The `case_sensitive` field now works when `host_redirect` is set to true (#699). Thanks to Peter Choi and Christopher Coté.

## [0.53.1] April 05, 2019
[0.53.1]: https://github.com/datawire/ambassador/compare/0.52.1...0.53.1

(0.53.0 was immediately supplanted by 0.53.1.)

## SECURITY FIXES

Ambassador 0.53.1 addresses two security issues in Envoy Proxy, CVE-2019-9900 and CVE-2019-9901:

- CVE-2019-9900 (Score 8.3/High). When parsing HTTP/1.x header values, Envoy 1.9 and before does not reject embedded zero characters (NUL, ASCII 0x0).

- CVE-2019-9901 (Score 8.3/High). Envoy does not normalize HTTP URL paths in Envoy 1.9 and before.

Since these issues can potentially allow a remote attacker to use maliciously-crafted URLs to bypass
authentication, anyone running an Ambassador prior to 0.53.1 should upgrade.

### UPCOMING CHANGES

Ambassador 0.60 will listen on ports 8080/8443 by default. The diagnostics service in Ambassador 0.52.0
will try to warn you if your configuration will be affected by this change.

## Other changes since 0.52.1

- `AuthService` version `ambassador/v1` can now explicitly configure how much body data is sent
  to the external authentication service.

## [0.52.1] March 26, 2019
[0.52.1]: https://github.com/datawire/ambassador/compare/0.52.0...0.52.1

### Changes since 0.52.0

- You can specify the `AMBASSADOR_NO_SECRETS` environment variable to prevent Ambassador from
  watching Kubernetes secrets at all (thanks [@esmet](https://github.com/esmet)!) ([#1293])
- The services used when you do `docker run ambassador --demo` have been moved into the Docker image,
  to remove external dependencies from the Ambassador quickstart.

[#1293]: https://github.com/datawire/ambassador/issues/1293

## [0.52.0] March 21, 2019
[0.52.0]: https://github.com/datawire/ambassador/compare/0.51.2...0.52.0

### Changes since 0.51.2

- Initial support for endpoint routing, rather than relying on `kube-proxy` ([#1031])
   - set `AMBASSADOR_ENABLE_ENDPOINTS` in the environment to allow this
- Initial support for Envoy ring hashing and session affinity (requires endpoint routing!)
- Support Lua filters (thanks to [@lolletsoc](https://github.com/lolletsoc)!)
- Support gRPC-Web (thanks to [@gertvdijk](https://github.com/gertvdijk)!) ([#456])
- Support for gRPC HTTP 1.1 bridge (thanks to [@rotemtam](https://github.com/rotemtam)!)
- Allow configuring `num-trusted-hosts` for `X-Forwarded-For`
- External auth services using gRPC can now correctly add new headers ([#1313])
- External auth services correctly add trace spans
- Ambassador should respond to changes more quickly now ([#1294], [#1318])
- Ambassador startup should be faster now

[#456]: https://github.com/datawire/ambassador/issues/456
[#1031]: https://github.com/datawire/ambassador/issues/1031
[#1294]: https://github.com/datawire/ambassador/issues/1294
[#1313]: https://github.com/datawire/ambassador/issues/1313
[#1318]: https://github.com/datawire/ambassador/issues/1318

## [0.51.2] March 12, 2019
[0.51.2]: https://github.com/datawire/ambassador/compare/0.51.1...0.51.2

### Changes since 0.51.1

- Cookies are now correctly handled when using external auth services... really. ([#1211])

[#1211]: https://github.com/datawire/ambassador/issues/1211

## [0.51.1] March 11, 2019
[0.51.1]: https://github.com/datawire/ambassador/compare/0.51.0...0.51.1

### Changes since 0.51.0

- Ambassador correctly handles services in namespaces other than the one Ambassador is running in.

## [0.51.0] March 08, 2019
[0.51.0]: https://github.com/datawire/ambassador/compare/0.50.3...0.51.0

**0.51.0 is not recommended: upgrade to 0.51.1.**

### Changes since 0.50.3

- Ambassador can now route any TCP connection, using the new `TCPMapping` resource. ([#420])
- Cookies are now correctly handled when using external auth services ([#1211])
- Lots of work in docs and testing under the hood

[#420]: https://github.com/datawire/ambassador/issues/420
[#1211]: https://github.com/datawire/ambassador/issues/1211

### Limitations in 0.51.0

At present, you cannot mix HTTP and HTTPS upstream `service`s in any Ambassador resource. This restriction will be lifted in a future Ambassador release.

## [0.50.3] February 21, 2019
[0.50.3]: https://github.com/datawire/ambassador/compare/0.50.2...0.50.3

### Fixes since 0.50.2

- Ambassador saves configuration snapshots as it manages configuration changes. 0.50.3 keeps only 5 snapshots,
  to bound its disk usage. The most recent snapshot has no suffix; the `-1` suffix is the next most recent, and
  the `-4` suffix is the oldest.
- Ambassador will not check for available updates more often than once every four hours.

### Limitations in 0.50.3

At present, you cannot mix HTTP and HTTPS upstream `service`s in any Ambassador resource. This restriction will be lifted in a future Ambassador release.

## [0.50.2] February 15, 2019
[0.50.2]: https://github.com/datawire/ambassador/compare/0.50.1...0.50.2

### Important fixes since 0.50.1

- Ambassador no longer requires annotations in order to start -- with no configuration, it will launch with only the diagnostics service available. ([#1203])
- If external auth changes headers, routing will happen based on the changed values. ([#1226])

### Other changes since 0.50.1

- Ambassador will no longer log errors about Envoy statistics being unavaible before startup is complete ([#1216])
- The `tls` attribute is again available to control the client certificate offered by an `AuthService` ([#1202])

### Limitations in 0.50.2

At present, you cannot mix HTTP and HTTPS upstream `service`s in any Ambassador resource. This restriction will be lifted in a future Ambassador release.

[#1202]: https://github.com/datawire/ambassador/issues/1202
[#1203]: https://github.com/datawire/ambassador/issues/1203
[#1216]: https://github.com/datawire/ambassador/issues/1216
[#1226]: https://github.com/datawire/ambassador/issues/1226

## [0.50.1] February 07, 2019
[0.50.1]: https://github.com/datawire/ambassador/compare/0.50.0...0.50.1

**0.50.1 is not recommended: upgrade to 0.52.0.**

### Changes since 0.50.0

- Ambassador defaults to only doing IPv4 DNS lookups. IPv6 can be enabled in the Ambassador module or in a Mapping. ([#944])
- An invalid Envoy configuration should not cause Ambassador to hang.
- Testing using `docker run` and `docker compose` is supported again. ([#1160])
- Configuration from the filesystem is supported again, but see the "Running Ambassador" documentation for more.
- Datawire's default Ambassador YAML no longer asks for any permissions for `ConfigMap`s.

[#944]: https://github.com/datawire/ambassador/issues/944
[#1160]: https://github.com/datawire/ambassador/issues/1160

## [0.50.0] January 29, 2019
[0.50.0]: https://github.com/datawire/ambassador/compare/0.50.0-rc6...0.50.0

**Ambassador 0.50.0 is a major rearchitecture of Ambassador onto Envoy V2 using the ADS. See the "BREAKING NEWS"
section above for more information.**

(Note that Ambassador 0.50.0-rc7 and -rc8 were internal releases.)

### Changes since 0.50.0-rc6

- `AMBASSADOR_SINGLE_NAMESPACE` is finally correctly supported and properly tested ([#1098])
- Ambassador won't throw an exception for name collisions between resources ([#1155])
- A TLS `Module` can now coexist with SNI (the TLS `Module` effectively defines a fallback cert) ([#1156])
- `ambassador dump --diag` no longer requires you to explicitly state `--v1` or `--v2`

### Limitations in 0.50.0 GA

- Configuration from the filesystem is not supported in 0.50.0. It will be resupported in 0.50.1.
- A `TLSContext` referencing a `secret` in another namespace will not function when `AMBASSADOR_SINGLE_NAMESPACE` is set.

[#1098]: https://github.com/datawire/ambassador/issues/1098
[#1155]: https://github.com/datawire/ambassador/issues/1155
[#1156]: https://github.com/datawire/ambassador/issues/1156

## [0.50.0-rc6] January 28, 2019
[0.50.0-rc6]: https://github.com/datawire/ambassador/compare/0.50.0-rc5...0.50.0-rc6

**Ambassador 0.50.0-rc6 is a release candidate**.

### Changes since 0.50.0-rc5

- Ambassador watches certificates and automatically updates TLS on certificate changes ([#474])
- Ambassador no longer saves secrets it hasn't been told to use to disk ([#1093])
- Ambassador correctly honors `AMBASSADOR_SINGLE_NAMESPACE` rather than trying to access all namespaces ([#1098])
- Ambassador correctly honors the `AMBASSADOR_CONFIG_BASE_DIR` setting again ([#1118])
- Configuration changes take effect much more quickly than in RC5 ([#1148])
- `redirect_cleartext_from` works with no configured secret, to support TLS termination at a downstream load balancer ([#1104])
- `redirect_cleartext_from` works with the `PROXY` protocol ([#1115])
- Multiple `AuthService` resources (for canary deployments) work again ([#1106])
- `AuthService` with `allow_request_body` works correctly with an empty body and no `Content-Length` header ([#1140])
- `Mapping` supports the `bypass_auth` attribute to bypass authentication (thanks, @patricksanders! [#174])
- The diagnostic service no longer needs to re-parse the configuration on every page load ([#483])
- Startup is now faster and more stable
- The Makefile should do the right thing if your PATH has spaces in it (thanks, @er1c!)
- Lots of Helm chart, statsd, and doc improvements (thanks, @Flydiverny, @alexgervais, @bartlett, @victortv7, and @zencircle!)

[#174]: https://github.com/datawire/ambassador/issues/174
[#474]: https://github.com/datawire/ambassador/issues/474
[#483]: https://github.com/datawire/ambassador/issues/483
[#1093]: https://github.com/datawire/ambassador/issues/1093
[#1098]: https://github.com/datawire/ambassador/issues/1098
[#1104]: https://github.com/datawire/ambassador/issues/1104
[#1106]: https://github.com/datawire/ambassador/issues/1106
[#1115]: https://github.com/datawire/ambassador/issues/1115
[#1118]: https://github.com/datawire/ambassador/issues/1118
[#1140]: https://github.com/datawire/ambassador/issues/1140
[#1148]: https://github.com/datawire/ambassador/issues/1148

## [0.50.0-rc5] January 14, 2019
[0.50.0-rc5]: https://github.com/datawire/ambassador/compare/0.50.0-rc4...0.50.0-rc5

**Ambassador 0.50.0-rc5 is a release candidate**.

### Changes since 0.50.0-rc4

- Websocket connections will now be authenticated if an AuthService is configured [#1026]
- Client certificate authentication should function whether configured from a TLSContext resource or from the the old-style TLS module (this is the full fix for [#993])
- Ambassador can now switch listening ports without a restart (e.g. switching from cleartext to TLS) [#1100]
- TLS origination certificates (including Istio mTLS) should now function [#1071]
- The diagnostics service should function in all cases. [#1096]
- The Ambassador image is significantly (~500MB) smaller than RC4.

[#933]: https://github.com/datawire/ambassador/issues/993
[#1026]: https://github.com/datawire/ambassador/issues/1026
[#1071]: https://github.com/datawire/ambassador/issues/1071
[#1096]: https://github.com/datawire/ambassador/issues/1096
[#1100]: https://github.com/datawire/ambassador/issues/1100

## [0.50.0-rc4] January 09, 2019
[0.50.0-rc4]: https://github.com/datawire/ambassador/compare/0.50.0-rc3...0.50.0-rc4

**Ambassador 0.50.0-rc4 is a release candidate**, and fully supports running under Microsoft Azure.

### Changes since 0.50.0-rc3

- Ambassador fully supports running under Azure [#1039]
- The `proto` attribute of a v1 `AuthService` is now optional, and defaults to `http`
- Ambassador will warn about the use of v0 configuration resources.

[#1039]: https://github.com/datawire/ambassador/issues/1039

## [0.50.0-rc3] January 03, 2019
[0.50.0-rc3]: https://github.com/datawire/ambassador/compare/0.50.0-rc2...0.50.0-rc3

**Ambassador 0.50.0-rc3 is a release candidate**, but see below for an important warning about Azure.

### Microsoft Azure

There is a known issue with recently-created Microsoft Azure clusters where Ambassador will stop receiving service
updates after running for a short time. This will be fixed in 0.50.0-GA.

### Changes since 0.50.0-rc2

- The `Location` and `Set-Cookie` headers should always be allowed from the auth service when using an `ambassador/v0` config [#1054]
- `add_response_headers` (parallel to `add_request_headers`) is now supported (thanks, @n1koo!)
- `host_redirect` and `shadow` both now work correctly [#1057], [#1069]
- Kat is able to give better information when it cannot parse a YAML specification.

[#1054]: https://github.com/datawire/ambassador/issues/1054
[#1057]: https://github.com/datawire/ambassador/issues/1057
[#1069]: https://github.com/datawire/ambassador/issues/1069

## [0.50.0-rc2] December 24, 2018
[0.50.0-rc2]: https://github.com/datawire/ambassador/compare/0.50.0-rc1...0.50.0-rc2

**Ambassador 0.50.0-rc2 fixes some significant TLS bugs found in RC1.**

### Changes since 0.50.0-rc1:

- TLS client certificate verification should function correctly (including requiring client certs).
- TLS context handling (especially with multiple contexts and origination contexts) has been made more consistent and correct.
    - Ambassador is now much more careful about reporting errors in TLS configuration (especially around missing keys).
    - You can reference a secret in another namespace with `secret: $secret_name.$namespace`.
    - Ambassador will now save certificates loaded from Kubernetes to `$AMBASSADOR_CONFIG_BASE_DIR/$namespace/secrets/$secret_name`.
- `use_proxy_proto` should be correctly supported [#1050].
- `AuthService` v1 will default its `proto` to `http` (thanks @flands!)
- The JSON diagnostics service supports filtering: requesting `/ambassador/v0/diag/?json=true&filter=errors`, for example, will return only the errors element from the diagnostic output.

[#1050]: https://github.com/datawire/ambassador/issues/1050

## [0.50.0-rc1] December 19, 2018
[0.50.0-rc1]: https://github.com/datawire/ambassador/compare/0.50.0-ea7...0.50.0-rc1

**Ambassador 0.50.0-rc1 is a release candidate.**

### Changes since 0.50.0-ea7:

- Websockets should work happily with external authentication [#1026]
- A `TracingService` using a long cluster name works now [#1025]
- TLS origination certificates are no longer offered to clients when Ambassador does TLS termination [#983]
- Ambassador will listen on port 443 only if TLS termination contexts are present; a TLS origination context will not cause the switch
- The diagnostics service is working, and correctly reporting errors, again. [#1019]
- `timeout_ms` in a `Mapping` works correctly again [#990]
- Ambassador sends additional anonymized usage data to help Datawire prioritize bug fixes, etc.
  See `docs/ambassador/running.md` for more information, including how to disable this function.

[#983]: https://github.com/datawire/ambassador/issues/983
[#990]: https://github.com/datawire/ambassador/issues/990
[#1019]: https://github.com/datawire/ambassador/issues/1019
[#1025]: https://github.com/datawire/ambassador/issues/1025
[#1026]: https://github.com/datawire/ambassador/issues/1026

## [0.50.0-ea7] November 19, 2018
[0.50.0-ea7]: https://github.com/datawire/ambassador/compare/0.50.0-ea6...0.50.0-ea7

**Ambassador 0.50.0-ea7 is an EARLY ACCESS release! IT IS NOT SUPPORTED FOR PRODUCTION USE.**

### Upcoming major changes:

- **API version `ambassador/v0` will be officially deprecated in Ambassador 0.50.0.**
  API version `ambassador/v1` will the minimum recommended version for resources in Ambassador 0.50.0.

- Some resources will change between `ambassador/v0` and `ambassador/v1`.
   - For example, the `Mapping` resource will no longer support `rate_limits` as that functionality will
     be subsumed by `labels`.

### Changes since 0.50.0-ea6:

- Ambassador now supports `labels` for all `Mapping`s.
- Configuration of rate limits for a `Mapping` is now handled by providing `labels` in the domain configured
  for the `RateLimitService` (by default, this is "ambassador").
- Ambassador, once again, supports `statsd` for statistics gathering.
- The Envoy `buffer` filter is supported.
- Ambassador can now use GRPC to call the external authentication service, and also include the message body
  in the auth call.
- It's now possible to use environment variables to modify the configuration directory (thanks @n1koo!).
- Setting environment variable `AMBASSADOR_KUBEWATCH_NO_RETRY` will cause the Ambassador pod to exit, and be
  rescheduled, if it loses its connection to the Kubernetes API server.
- Many dependencies have been updated, most notably including switching to kube-client 8.0.0.

## [0.50.0-ea6] November 19, 2018
[0.50.0-ea6]: https://github.com/datawire/ambassador/compare/0.50.0-ea5...0.50.0-ea6

**Ambassador 0.50.0-ea6 is an EARLY ACCESS release! IT IS NOT SUPPORTED FOR PRODUCTION USE.**

### Changes since 0.50.0-ea5:

- `alpn_protocols` is now supported in the `TLS` module and `TLSContext`s
- Using `TLSContext`s to provide TLS termination contexts will correctly switch Ambassador to listening on port 443.
- `redirect_cleartext_from` is now supported with SNI
- Zipkin `TracingService` configuration now supports 128-bit trace IDs and shared span contexts (thanks, @alexgervais!)
- Zipkin should correctly trace calls to external auth services (thanks, @alexgervais!)
- `AuthService` configurations now allow separately configuring headers allowed from the client to the auth service, and from the auth service upstream
- Ambassador won't endlessly append `:annotation` to K8s resources
- The Ambassador CLI no longer requires certificate files to be present when dumping configurations
- `make mypy` will run full type checks on Ambassador to help developers

## [0.50.0-ea5] November 06, 2018
[0.50.0-ea5]: https://github.com/datawire/ambassador/compare/0.50.0-ea4...0.50.0-ea5

**Ambassador 0.50.0-ea5 is an EARLY ACCESS release! IT IS NOT SUPPORTED FOR PRODUCTION USE.**

### Changes since 0.50.0-ea4:

- **`use_remote_address` is now set to `true` by default.** If you need the old behavior, you will need to manually set `use_remote_address` to `false` in the `ambassador` `Module`.
- Ambassador 0.50.0-ea5 **supports SNI!**  See the docs for more here.
- Header matching is now supported again, including `host` and `method` headers.

## [0.50.0-ea4] October 31, 2018
[0.50.0-ea4]: https://github.com/datawire/ambassador/compare/0.50.0-ea3...0.50.0-ea4

**Ambassador 0.50.0-ea4 is an EARLY ACCESS release! IT IS NOT SUPPORTED FOR PRODUCTION USE.**

### Changes since 0.50.0-ea3:

- Ambassador 0.50.0-ea4 uses Envoy 1.8.0.
- `RateLimitService` is now supported. **You will need to restart Ambassador if you change the `RateLimitService` configuration.** We expect to lift this restriction in a later release; for now, the diag service will warn you when a restart is required.
   - The `RateLimitService` also has a new `timeout_ms` attribute, which allows overriding the default request timeout of 20ms.
- GRPC is provisionally supported, but still needs improvements in test coverage.
- Ambassador will correctly include its EA number when checking for updates.

## [0.50.0-ea3] October 21, 2018
[0.50.0-ea3]: https://github.com/datawire/ambassador/compare/0.50.0-ea2...0.50.0-ea3

**Ambassador 0.50.0-ea3 is an EARLY ACCESS release! IT IS NOT SUPPORTED FOR PRODUCTION USE.**

### Changes since 0.50.0-ea2:

- `TracingService` is now supported. **You will need to restart Ambassador if you change the `TracingService` configuration.** We expect to lift this restriction in a later release; for now, the diag service will warn you when a restart is required.
- Websockets are now supported, **including** mapping the same websocket prefix to multiple upstream services for canary releases or load balancing.
- KAT supports full debug logs by individual `Test` or `Query`.

**Ambassador 0.50.0 is not yet feature-complete. Read the Limitations and Breaking Changes sections in the 0.50.0-ea1 section below for more information.**

## [0.50.0-ea2] October 16, 2018
[0.50.0-ea2]: https://github.com/datawire/ambassador/compare/0.50.0-ea1...0.50.0-ea2

**Ambassador 0.50.0-ea2 is an EARLY ACCESS release! IT IS NOT SUPPORTED FOR PRODUCTION USE.**

### Changes since 0.50.0-ea1:

- Attempting to enable TLS termination without supplying a valid cert secret will result in HTTP on port 80, rather than HTTP on port 443. **No error will be displayed in the diagnostic service yet.** This is a bug and will be fixed in `-ea3`.
- CORS is now supported.
- Logs are no longer full of accesses from the diagnostic service.
- KAT supports isolating OptionTests.
- The diagnostics service now shows the V2 config actually in use, not V1.
- `make` will no longer rebuild the Python venv so aggressively.

**Ambassador 0.50.0 is not yet feature-complete. Read the Limitations and Breaking Changes sections in the 0.50.0-ea1 section below for more information.**

## [0.50.0-ea1] October 11, 2018
[0.50.0-ea1]: https://github.com/datawire/ambassador/compare/0.40.0...0.50.0-ea1

**Ambassador 0.50.0-ea1 is an EARLY ACCESS release! IT IS NOT SUPPORTED FOR PRODUCTION USE.**

### Ambassador 0.50.0 is not yet feature-complete. Limitations:

- `RateLimitService` and `TracingService` resources are not currently supported.
- WebSockets are not currently supported.
- CORS is not currently supported.
- GRPC is not currently supported.
- TLS termination is not
- `statsd` integration has not been tested.
- The logs are very cluttered.
- Configuration directly from the filesystem isn’t supported.
- The diagnostics service cannot correctly drill down by source file, though it can drill down by route or other resources.
- Helm installation has not been tested.
- `AuthService` does not currently have full support for configuring headers to be sent to the extauth service. At present it sends all the headers listed in `allowed_headers` plus:
   - `Authorization`
   - `Cookie`
   - `Forwarded`
   - `From`
   - `Host`
   - `Proxy-Authenticate`
   - `Proxy-Authorization`
   - `Set-Cookie`
   - `User-Agent`
   - `X-Forwarded-For`
   - `X-Forwarded-Host`
   - `X-Forwarded`
   - `X-Gateway-Proto`
   - `WWW-Authenticate`

### **BREAKING CHANGES** from 0.40.0

- Configuration from a `ConfigMap` is no longer supported.
- The authentication `Module` is no longer supported; use `AuthService` instead (which you probably already were).
- External authentication now uses the core Envoy `envoy.ext_authz` filter, rather than the custom Datawire auth filter.
   - `ext_authz` speaks the same protocol, and your existing external auth services should work, however:
   - `ext_authz` does _not_ send all the request headers to the external auth service (see above in `Limitations`).
- Circuit breakers and outlier detection are not supported. They will be reintroduced in a later Ambassador release.
- Ambassador now _requires_ a TLS `Module` to enable TLS termination, where previous versions would automatically enable termation if the `ambassador-certs` secret was present. A minimal `Module` for the same behavior is:

        ---
        kind: Module
        name: tls
        config:
          server:
            secret: ambassador-certs

## [0.40.2] November 26, 2018
[0.40.2]: https://github.com/datawire/ambassador/compare/0.40.1...0.40.2

### Minor changes:
- Feature: Support using environment variables to modify the configuration directory (thanks @n1koo!)
- Feature: In Helmfile, support `volumeMounts` (thanks @kyschouv!)
- Bugfix: In Helmfile, correctly quote `.Values.namespace.single` (thanks @bobby!)
- Bugfix: In Helmfile, correctly support `Nodeport` in HTTP and HTTPS (thanks @n1koo!)

## [0.40.1] October 29, 2018
[0.40.1]: https://github.com/datawire/ambassador/compare/0.40.0...0.40.1

### Minor changes:
- Feature: Support running Ambassador as a `Daemonset` via Helm (thanks @DipeshMitthalal!)
- Feature: Switch to Envoy commit 5f795fe2 to fix a crash if attempting to add headers after using an AuthService (#647, #680)

## [0.40.0] September 25, 2018
[0.40.0]: https://github.com/datawire/ambassador/compare/0.39.0...0.40.0

### Minor changes:

- Feature: Allow users to override the `STATSD_HOST` value (#810). Thanks to @rsyvarth.
- Feature: Support LightStep distributed tracing (#796). Thanks to @alexgervais.
- Feature: Add service label in Helm chart (#778). Thanks to @sarce.
- Feature: Add support for load balancer IP in Helm chart (#765). Thanks to @larsha.
- Feature: Support prometheus mapping configurations (#746). Thanks to @bcatcho.
- Feature: Add support for `loadBalancerSourceRanges` to Helm chart (#764). Thanks to @mtbdeano.
- Feature: Support for namespaces and Ambassador ID in Helm chart (#588, #643). Thanks to @MichielDeMey and @jstol.
- Bugfix: Add AMBASSADOR_VERIFY_SSL_FALSE flag (#782, #807). Thanks to @sonrier.
- Bugfix: Fix Ambassador single namespace in Helm chart (#827). Thanks to @sarce.
- Bugfix: Fix Helm templates and default values (#826).
- Bugfix: Add `stats-sink` back to Helm chart (#763).
- Bugfix: Allow setting `timeout_ms` to 0 for gRPC streaming services (#545). Thanks to @lovers36.
- Bugfix: Update Flask to 0.12.3.

## [0.39.0] August 30, 2018
[0.39.0]: https://github.com/datawire/ambassador/compare/0.38.0...0.39.0

### Major Changes:

- Bugfix: The statsd container has been removed by default in order to avoid DoSing Kubernetes DNS. The functionality can be re-enabled by setting the `STATSD_ENABLED` environment variable to `true` in the Ambassador deployment YAML (#568).
- Docs: Added detailed Ambassador + Istio Integration Documentation on monitoring and distributed tracing. - @feitnomore

### Minor Changes:

- Docs: Added instructions for running Ambassador with Docker Compose. - @bcatcho
- Bugfix: Fix Ambassador to more aggressively reconnect to Kubernetes (#554). - @nmatsui
- Feature: Diagnostic view displays AuthService, RateLimitService, and TracingService (#730). - @alexgervais
- Feature: Enable Ambassador to tag tracing spans with request headers via `tag_headers`. - @alexgervais

## [0.38.0] August 08, 2018
[0.38.0]: https://github.com/datawire/ambassador/compare/0.37.0...0.38.0

### Major changes:
- Feature: Default CORS configuration can now be set - @KowalczykBartek
- Bugfix: Ambassador does not crash with empty YAML config anymore - @rohan47

### Minor changes:
- DevEx: `master` is now latest, `stable` tracks the latest released version
- DevEx: release-prep target added to Makefile to facilitate releasing process
- DevEx: all tests now run in parallel, consuming lesser time
- Bugfix: Ambassador SIGCHLD messages are less scary looking now

## [0.37.0] July 31, 2018:
[0.37.0]: https://github.com/datawire/ambassador/compare/0.36.0...0.37.0

### Major changes:
- Feature: Added support for request tracing (by Alex Gervais)

## [0.36.0] July 26, 2018:
[0.36.0]: https://github.com/datawire/ambassador/compare/0.35.3...0.36.0

### Major changes:
- Fix: HEAD requests no longer cause segfaults
- Feature: TLS can now be configured with arbitrary secret names, instead of predefined secrets
- Change: The Envoy dynamic header value `%CLIENT_IP%` is no longer supported. Use `%DOWNSTREAM_REMOTE_ADDRESS_WITHOUT_PORT%` instead. (This is due to a change in Envoy 1.7.0.)

## [0.35.3] July 18, 2018: **READ THE WARNING ABOVE**
[0.35.3]: https://github.com/datawire/ambassador/compare/0.35.2...0.35.3

### Changed

Major changes:
- Ambassador is now based on Envoy v1.7.0
- Support for X-FORWARDED-PROTO based redirection, generally used with Layer 7 load balancers
- Support for port based redirection using `redirect_cleartext_from`, generally used with Layer 4 load balancers
- Specifying HTTP and HTTPS target ports in Helm chart

Other changes:
- End-to-end tests can now be run with `make e2e` command
- Helm release automation has been fixed
- Mutliple end-to-end tests are now executed in parallel, taking lesser time
- Huge revamp to documentation around unit tests
- Documentation changes

## [0.35.2] July 05, 2018: **READ THE WARNING ABOVE**
[0.35.2]: https://github.com/datawire/ambassador/compare/0.35.1...0.35.2

### Changed

- 0.35.2 is almost entirely about updates to Datawire testing infrastructure.
- The only user-visible change is that Ambassador will do a better job of showing which Kubernetes objects define Ambassador configuration objects when using `AMBASSADOR_ID` to run multiple Ambassadors in the same cluster.

## [0.35.1] June 25, 2018: **READ THE WARNING ABOVE**
[0.35.1]: https://github.com/datawire/ambassador/compare/0.35.0...0.35.1

### Changed

- Properly support supplying additional TLS configuration (such as `redirect_cleartext_from`) when using certificates from a Kubernetes `Secret`
- Update Helm chart to allow customizing annotations on the deployed `ambassador` Kubernetes `Service` (thanks @psychopenguin!)

## [0.35.0] June 25, 2018: **READ THE WARNING ABOVE**
[0.35.0]: https://github.com/datawire/ambassador/compare/0.34.3...0.35.0

### Changed

- 0.35.0 re-supports websockets, but see the **BREAKING NEWS** for an important caveat.
- 0.35.0 supports running as non-root. See the **BREAKING NEWS** above for more information.
- Make sure regex matches properly handle backslashes, and properly display in the diagnostics service (thanks @alexgervais!).
- Prevent kubewatch from falling into an endless spinloop (thanks @mechpen!).
- Support YAML array syntax for CORS array elements.

## [0.34.3] June 13, 2018: **READ THE WARNING ABOVE**
[0.34.3]: https://github.com/datawire/ambassador/compare/0.34.2...0.34.3

### Changed

- **0.34.3 cannot support websockets**: see the **WARNING** above.
- Fix a possible crash if no annotations are found at all (#519).
- Improve logging around service watching and such.

## [0.34.2] June 11, 2018: **READ THE WARNING ABOVE**
[0.34.2]: https://github.com/datawire/ambassador/compare/0.34.1...0.34.2

### Changed

- **0.34.2 cannot support websockets**: see the **WARNING** above.
- Ambassador is now based on Envoy 1.6.0!
- Ambassador external auth services can now modify existing headers in place, as well as adding new headers.
- Re-support the `ambassador-cacert` secret for configuring TLS client-certificate authentication. **Note well** that a couple of things have changed in setting this up: you'll use the key `tls.crt`, not `fullchain.pem`. See https://www.getambassador.io/reference/auth-tls-certs for more.

## [0.34.1] June 04, 2018
[0.34.1]: https://github.com/datawire/ambassador/compare/0.34.0...0.34.1

### Bugfixes

- Unbuffer log output for better diagnostics.
- Switch to gunicorn instead of Werkzeug for the diag service.
- Use the YAML we release as the basis for end-to-end testing.

## [0.34.0] May 16, 2018
[0.34.0]: https://github.com/datawire/ambassador/compare/0.33.1...0.34.0

### Changed

- When originating TLS, use the `host_rewrite` value to set outgoing SNI. If no `host_rewrite` is set, do not use SNI.
- Allow disabling external access to the diagnostics service (with thanks to @alexgervais and @dougwilson).

## [0.33.1] May 16, 2018
[0.33.1]: https://github.com/datawire/ambassador/compare/0.33.0...0.33.1

### Changed

- Fix YAML error on statsd pod.

## [0.33.0] May 14, 2018
[0.33.0]: https://github.com/datawire/ambassador/compare/v0.32.2...0.33.0

### Changed

- Fix support for `host_redirect` in a `Mapping`. **See the `Mapping` documentation** for more details: the definition of the `host_redirect` attribute has changed.

## [0.32.2] May 02, 2018
[0.32.2]: https://github.com/datawire/ambassador/compare/v0.32.0...v0.32.2

(Note that 0.32.1 was an internal release.)

### Changed

- Fix a bad bootstrap CSS inclusion that would cause the diagnostic service to render incorrectly.

## [0.32.0] April 27, 2018
[0.32.0]: https://github.com/datawire/ambassador/compare/v0.31.0...v0.32.0

### Changed

- Traffic shadowing is supported using the `shadow` attribute in a `Mapping`
- Multiple Ambassadors can now run more happily in a single cluster
- The diagnostic service will now show you what `AuthService` configuration is active
- The `tls` keyword now works for `AuthService` just like it does for `Mapping` (thanks @dvavili!)

## [0.31.0] April 12, 2018
[0.31.0]: https://github.com/datawire/ambassador/compare/v0.30.2...v0.31.0

### Changed

- Rate limiting is now supported (thanks, @alexgervais!) See the docs for more detail here.
- The `statsd` container has been quieted down yet more (thanks again, @alexgervais!).

## [0.30.2] March 26, 2018
[0.30.2]: https://github.com/datawire/ambassador/compare/v0.30.1...v0.30.2

### Changed

- drop the JavaScript `statsd` for a simple `socat`-based forwarder
- ship an Ambassador Helm chart (thanks @stefanprodan!)
   - Interested in testing Helm? See below!
- disable Istio automatic sidecar injection (thanks @majelbstoat!)
- clean up some doc issues (thanks @lavoiedn and @endrec!)

To test Helm, make sure you have `helm` installed and that you have `tiller` properly set up for your RBAC configuration. Then:

```
helm repo add datawire https://www.getambassador.io

helm upgrade --install --wait my-release datawire/ambassador
```

You can also use `adminService.type=LoadBalancer`.

## [0.30.1] March 26, 2018
[0.30.1]: https://github.com/datawire/ambassador/compare/v0.30.0...v0.30.1

### Fixed

- The `tls` module is now able to override TLS settings probed from the `ambassador-certs` secret

## [0.30.0] March 23, 2018
[0.30.0]: https://github.com/datawire/ambassador/compare/v0.29.0...v0.30.0

### Changed

- Support regex matching for `prefix` (thanks @radu-c!)
- Fix docs around `AuthService` usage

## [0.29.0] March 15, 2018
[0.29.0]: https://github.com/datawire/ambassador/compare/v0.28.2...v0.29.0

### Changed

- Default restart timings have been increased. **This will cause Ambassador to respond to service changes less quickly**; by default, you'll see changes appear within 15 seconds.
- Liveness and readiness checks are now enabled after 30 seconds, rather than 3 seconds, if you use our published YAML.
- The `statsd` container is now based on `mhart/alpine-node:9` rather than `:7`.
- `envoy_override` has been reenabled in `Mapping`s.

## [0.28.1] March 05, 2018 (and [0.28.0] on March 02, 2018)
[0.28.1]: https://github.com/datawire/ambassador/compare/v0.26.0...v0.28.1
[0.28.0]: https://github.com/datawire/ambassador/compare/v0.26.0...v0.28.1

(Note that 0.28.1 is identical to 0.28.0, and 0.27.0 was an internal release. These are related to the way CI generates tags, which we'll be revamping soon.)

### Changed

- Support tuning Envoy restart parameters
- Support `host_regex`, `method_regex`, and `regex_headers` to allow regular expression matches in `Mappings`
- Support `use_proxy_proto` and `use_remote_address` in the `ambassador` module
- Fine-tune the way we sort a `Mapping` based on its constraints
- Support manually setting the `precedence` of a `Mapping`, so that there's an escape hatch when the automagic sorting gets it wrong
- Expose `alpn_protocols` in the `tls` module (thanks @technicianted!)
- Make logs a lot quieter
- Reorganize and update documentation
- Make sure that `ambassador dump --k8s` will work correctly
- Remove a dependency on a `ConfigMap` for upgrade checks

## [0.26.0] February 13, 2018
[0.26.0]: https://github.com/datawire/ambassador/compare/v0.25.0...v0.26.0

### Changed

- The `authentication` module is deprecated in favor of the `AuthService` resource type.
- Support redirecting cleartext connections on port 80 to HTTPS on port 443
- Streamline end-to-end tests and, hopefully, allow them to work well without Kubernaut
- Clean up some documentation (thanks @lavoiedn!)

## [0.25.0] February 06, 2018
[0.25.0]: https://github.com/datawire/ambassador/compare/v0.23.0...v0.25.0

(Note that 0.24.0 was an internal release.)

### Changed

- CORS support (thanks @alexgervais!)
- Updated docs for
  - GKE
  - Ambassador + Istio
  - Ordering of `Mappings`
  - Prometheus with Ambassador
- Support multiple external authentication service instances, so that canarying `extauth` services is possible
- Correctly support `timeout_ms` in a `Mapping`
- Various build tweaks and end-to-end test speedups

## [0.23.0] January 17, 2018
[0.23.0]: https://github.com/datawire/ambassador/compare/v0.22.0...v0.23.0

### Changed

- Clean up build docs (thanks @alexgervais!)
- Support `add_request_headers` for, uh, adding requests headers (thanks @alexgervais!)
- Make end-to-end tests and Travis build process a bit more robust
- Pin to Kubernaut 0.1.39
- Document the use of the `develop` branch
- Don't default to `imagePullAlways`
- Switch to Alpine base with a stripped Envoy image

## [0.22.0] January 17, 2018
[0.22.0]: https://github.com/datawire/ambassador/compare/v0.21.1...v0.22.0

### Changed

- Switched to using `quay.io` rather than DockerHub. **If you are not using Datawire's published Kubernetes manifests, you will have to update your manifests!**
- Switched to building over Alpine rather than Ubuntu. (We're still using an unstripped Envoy; that'll change soon.)
- Switched to a proper production configuration for the `statsd` pod, so that it hopefully chews up less memory.
- Make sure that Ambassador won't generate cluster names that are too long for Envoy.
- Fix a bug where Ambassador could crash if there were too many egregious errors in its configuration.

## [0.21.1] January 11, 2018
[0.21.1]: https://github.com/datawire/ambassador/compare/v0.21.0...v0.21.1

### Changed

- Ambassador will no longer generate cluster names that exceed Envoy's 60-character limit.

## [0.21.0] January 03, 2018
[0.21.0]: https://github.com/datawire/ambassador/compare/v0.20.1...v0.21.0

### Changed

- If `AMBASSADOR_SINGLE_NAMESPACE` is present in the environment, Ambassador will only look for services in its own namespace.
- Ambassador `Mapping` objects now correctly support `host_redirect`, `path_redirect`, `host_rewrite`, `auto_host_rewrite`, `case_sensitive`, `use_websocket`, `timeout_ms`, and `priority`.

## [0.20.1] December 22, 2017
[0.20.1]: https://github.com/datawire/ambassador/compare/v0.20.0...v0.20.1

### Changed

- If Ambassador finds an empty YAML document, it will now ignore it rather than raising an exception.
- Includes the namespace of a service from an annotation in the name of its generated YAML file.
- Always process inputs in the same order from run to run.

## [0.20.0] December 18, 2017
[0.20.0]: https://github.com/datawire/ambassador/compare/v0.19.2...v0.20.0

### Changed

- Switch to Envoy 1.5 under the hood.
- Refocus the diagnostic service to better reflect what's actually visible when you're working at Ambassador's level.
- Allow the diagnostic service to display, and change, the Envoy log level.

## [0.19.2] December 12, 2017
[0.19.2]: https://github.com/datawire/ambassador/compare/v0.19.1...v0.19.2

### Changed

- Arrange for logs from the subsystem that watches for Kubernetes service changes (kubewatch) to have timestamps and such.
- Only do new-version checks every four hours.

## [0.19.1] December 04, 2017
[0.19.1]: https://github.com/datawire/ambassador/compare/v0.19.0...v0.19.1

### Changed

- Allow the diag service to look good (well, OK, not too horrible anyway) when Ambassador is running with TLS termination.
- Show clusters on the overview page again.
- The diag service now shows you the "health" of a cluster by computing it from the number of requests to a given service that didn't involve a 5xx status code, rather than just forwarding Envoy's stat, since we don't configure Envoy's stat in a meaningful way yet.
- Make sure that the tests correctly reported failures (sigh).
- Allow updating out-of-date diagnostic reports without requiring multiple test runs.

## [0.19.0] November 30, 2017
[0.19.0]: https://github.com/datawire/ambassador/compare/v0.18.2...v0.19.0

### Changed

- Ambassador can now use HTTPS upstream services: just use a `service` that starts with `https://` to enable it.
  - By default, Ambassador will not offer a certificate when using HTTPS to connect to a service, but it is possible to configure certificates. Please [contact us on Slack](https://d6e.co/slack) if you need to do this.
- HTTP access logs appear in the normal Kubernetes logs for Ambassador.
- It’s now possible to tell `ambassador config` to read Kubernetes manifests from the filesystem and build a configuration from the annotations in them (use the `--k8s` switch).
- Documentation on using Ambassador with Istio now reflects Ambassador 0.19.0 and Istio 0.2.12.

## [0.18.2] November 28, 2017
[0.18.2]: https://github.com/datawire/ambassador/compare/v0.18.0...v0.18.2

### Changed

- The diagnostics service will now tell you when updates are available.

## [0.18.0] November 20, 2017
[0.18.0]: https://github.com/datawire/ambassador/compare/v0.17.0...v0.18.0

### Changed

- The Host header is no longer overwritten when Ambassador talks to an external auth service. It will now retain whatever value the client passes there.

### Fixed

- Checks for updates weren’t working, and they have been restored. At present you’ll only see them in the Kubernetes logs if you’re using annotations to configure Ambassador — they’ll start showing up in the diagnostics service in the next release or so.

## [0.17.0] November 14, 2017
[0.17.0]: https://github.com/datawire/ambassador/compare/v0.16.0...v0.17.0

### Changed

- Allow Mappings to require matches on HTTP headers and `Host`
- Update tests, docs, and diagnostic service for header matching

### Fixed

- Published YAML resource files will no longer overwrite annotations on the Ambassador `service` when creating the Ambassador `deployment`

## [0.16.0] November 10, 2017
[0.16.0]: https://github.com/datawire/ambassador/compare/v0.15.0...v0.16.0

### Changed

- Support configuring Ambassador via `annotations` on Kubernetes `service`s
- No need for volume mounts! Ambassador can read configuration and TLS-certificate information directly from Kubernetes to simplify your Kubernetes YAML
- Expose more configuration elements for Envoy `route`s: `host_redirect`, `path_redirect`, `host_rewrite`, `auto_host_rewrite`, `case_sensitive`, `use_websocket`, `timeout_ms`, and `priority` get transparently copied

### Fixed

- Reenable support for gRPC

## [0.15.0] October 16, 2017
[0.15.0]: https://github.com/datawire/ambassador/compare/v0.14.2...v0.15.0

### Changed

- Allow `docker run` to start Ambassador with a simple default configuration for testing
- Support `host_rewrite` in mappings to force the HTTP `Host` header value for services that need it
- Support `envoy_override` in mappings for odd situations
- Allow asking the diagnostic service for JSON output rather than HTML

## [0.14.2] October 12, 2017
[0.14.2]: https://github.com/datawire/ambassador/compare/v0.14.0...v0.14.2

### Changed

- Allow the diagnostic service to show configuration errors.

## [0.14.0] October 05, 2017
[0.14.0]: https://github.com/datawire/ambassador/compare/v0.13.0...v0.14.0

### Changed

- Have a diagnostic service!
- Support `cert_required` in TLS config

## [0.13.0] September 25, 2017
[0.13.0]: https://github.com/datawire/ambassador/compare/v0.12.1...v0.13.0

### Changed

- Support using IP addresses for services.
- Check for collisions, so that trying to e.g. map the same prefix twice will report an error.
- Enable liveness and readiness probes, and have Kubernetes perform them by default.
- Document the presence of the template-override escape hatch.

## [0.12.1] September 22, 2017
[0.12.1]: https://github.com/datawire/ambassador/compare/v0.12.0...v0.12.1

### Changed

- Notify (in the logs) if a new version of Ambassador is available.

## [0.12.0] September 21, 2017
[0.12.0]: https://github.com/datawire/ambassador/compare/v0.11.2...v0.12.0

### Changed

- Support for non-default Kubernetes namespaces.
- Infrastructure for checking if a new version of Ambassador is available.

## [0.11.2] September 20, 2017
[0.11.2]: https://github.com/datawire/ambassador/compare/v0.11.1...v0.11.2

### Changed

- Better schema verification.

## [0.11.1] September 18, 2017
[0.11.1]: https://github.com/datawire/ambassador/compare/v0.11.0...v0.11.1

### Changed

- Do schema verification of input YAML files.

## [0.11.0] September 18, 2017
[0.11.0]: https://github.com/datawire/ambassador/compare/v0.10.14...v0.11.0

### Changed

- Declarative Ambassador! Configuration is now via YAML files rather than REST calls
- The `ambassador-store` service is no longer needed.

## [0.10.14] September 15, 2017
[0.10.14]: https://github.com/datawire/ambassador/compare/v0.10.13...v0.10.14

### Fixed

- Update `demo-qotm.yaml` with the correct image tag.

## [0.10.13] September 05, 2017
[0.10.13]: https://github.com/datawire/ambassador/compare/v0.10.12...v0.10.13

### Changed

- Properly support proxying all methods to an external authentication service, with headers intact, rather than moving request headers into the body of an HTTP POST.

## [0.10.12] August 02, 2017
[0.10.12]: https://github.com/datawire/ambassador/compare/v0.10.10...v0.10.12

### Changed

- Make TLS work with standard K8s TLS secrets, and completely ditch push-cert and push-cacert.

### Fixed

- Move Ambassador out from behind Envoy, so that you can use Ambassador to fix things if you completely botch your Envoy config.
- Let Ambassador keep running if Envoy totally chokes and dies, but make sure the pod dies if Ambassador loses access to its storage.

## [0.10.10] August 01, 2017
[0.10.10]: https://github.com/datawire/ambassador/compare/v0.10.7...v0.10.10

### Fixed

- Fix broken doc paths and simplify building as a developer. 0.10.8, 0.10.9, and 0.10.10 were all stops along the way to getting this done; hopefully we'll be able to reduce version churn from here on out.

## [0.10.7] July 25, 2017
[0.10.7]: https://github.com/datawire/ambassador/compare/v0.10.6...v0.10.7

### Changed
- More CI-build tweaks.

## [0.10.6] July 25, 2017
[0.10.6]: https://github.com/datawire/ambassador/compare/v0.10.5...v0.10.6

### Changed
- Fix automagic master build tagging

## [0.10.5] July 25, 2017
[0.10.5]: https://github.com/datawire/ambassador/compare/v0.10.1...v0.10.5

### Changed
- Many changes to the build process and versioning. In particular, CI no longer has to commit files.

## [0.10.1] July 03, 2017
[0.10.1]: https://github.com/datawire/ambassador/compare/v0.10.0...v0.10.1

### Added
- Changelog


## [0.10.0] June 30, 2017
[0.10.0]: https://github.com/datawire/ambassador/compare/v0.9.1...v0.10.0
[grpc-0.10.0]: https://github.com/datawire/ambassador/blob/v0.10.0/docs/user-guide/grpc.md

### Added
- Ambassador supports [GRPC services][grpc-0.10.0] (and other HTTP/2-only services) using the GRPC module

### Fixed
- Minor typo in Ambassador's `Dockerfile` that break some versions of Docker


## [0.9.1] June 28, 2017
[0.9.1]: https://github.com/datawire/ambassador/compare/v0.9.0...v0.9.1
[building-0.9.1]: https://github.com/datawire/ambassador/blob/v0.9.1/BUILDING.md

### Changed
- Made development a little easier by automating dev version numbers so that modified Docker images update in Kubernetes
- Updated [`BUILDING.md`][building-0.9.1]


## [0.9.0] June 23, 2017
[0.9.0]: https://github.com/datawire/ambassador/compare/v0.8.12...v0.9.0
[start-0.9.0]: https://github.com/datawire/ambassador/blob/v0.9.0/docs/user-guide/getting-started.md
[concepts-0.9.0]: https://github.com/datawire/ambassador/blob/v0.9.0/docs/user-guide/mappings.md

### Added
- Ambassador supports HTTP Basic Auth
- Ambassador now has the concept of _modules_ to enable and configure optional features such as auth
- Ambassador now has the concept of _consumers_ to represent end-users of mapped services
- Ambassador supports auth via an external auth server

Basic auth is covered in [Getting Started][start-0.9.0]. Learn about modules and consumers and see an example of external auth in [About Mappings, Modules, and Consumers][concepts-0.9.0].

### Changed
- State management (via Ambassador store) has been refactored
- Switched to [Ambassador-Envoy] for the base Docker image


## [0.8.12] June 07, 2017
[0.8.12]: https://github.com/datawire/ambassador/compare/v0.8.11...v0.8.12

### Added
- Mappings can now be updated


## [0.8.11] May 24, 2017
[0.8.11]: https://github.com/datawire/ambassador/compare/v0.8.10...v0.8.11
[istio-0.8.11]: https://github.com/datawire/ambassador/blob/v0.8.11/docs/user-guide/with-istio.md
[stats-0.8.11]: https://github.com/datawire/ambassador/blob/v0.8.11/docs/user-guide/statistics.md

### Added
- Ambassador interoperates with [Istio] -- see [Ambassador and Istio][istio-0.8.11]
- There is additional documentation for [statistics and monitoring][stats-0.8.11]

### Fixed
- Bug in mapping change detection
- Release machinery issues


## [0.8.6] May 05, 2017
[0.8.6]: https://github.com/datawire/ambassador/compare/v0.8.5...v0.8.6

### Added
- Ambassador releases are now performed by Travis CI


## [0.8.2] May 04, 2017
[0.8.2]: https://github.com/datawire/ambassador/compare/v0.8.1...v0.8.2

### Changed
- Documentation updates


## [0.8.0] May 02, 2017
[0.8.0]: https://github.com/datawire/ambassador/compare/v0.7.0...v0.8.0
[client-tls-0.8.0]: https://github.com/datawire/ambassador/blob/v0.8.0/README.md#using-tls-for-client-auth

### Added
- [Ambassador has a website!][Ambassador]
- Ambassador supports auth via [TLS client certificates][client-tls-0.8.0]
- There are some additional helper scripts in the `scripts` directory

### Changed
- Ambassador's admin interface is now on local port 8888 while mappings are available on port 80/443 depending on whether TLS is enabled
- Multiple instances of Ambassador talking to the same Ambassador Store pod will pick up each other's changes automatically


## [0.7.0] May 01, 2017
[0.7.0]: https://github.com/datawire/ambassador/compare/v0.6.0...v0.7.0
[start-0.7.0]: https://github.com/datawire/ambassador/blob/v0.7.0/README.md#mappings

### Added
- Ambassador can rewrite the request URL path prefix before forwarding the request to your service (covered in [Getting Started][start-0.7.0])
- Ambassador supports additional stats aggregators: Datadog, Grafana

### Changed
- _Services_ are now known as _mappings_
- Minikube is supported again


## [0.6.0] April 28, 2017
[0.6.0]: https://github.com/datawire/ambassador/compare/v0.5.2...v0.6.0

### Removed
- The Ambassador SDS has been removed; Ambassador routes to service names


## [0.5.2] April 26, 2017
[0.5.2]: https://github.com/datawire/ambassador/compare/v0.5.0...v0.5.2

### Added
- Ambassador includes a local `statsd` so that full stats from Envoy can be collected and pushed to a stats aggregator (Prometheus is supported)

### Changed
- It's easier to develop Ambassador thanks to improved build documentation and `Makefile` fixes


## [0.5.0] April 13, 2017
[0.5.0]: https://github.com/datawire/ambassador/compare/v0.4.0...v0.5.0

### Added
- Ambassador supports inbound TLS
- YAML for a demo user service is now included

### Changed
- The `geturl` script supports Minikube and handles AWS better
- Documentation and code cleanup


## [0.4.0] April 07, 2017
[0.4.0]: https://github.com/datawire/ambassador/compare/v0.3.3...v0.4.0

### Changed
- Ambassador now reconfigures Envoy automatically once changes have settled for five seconds
- Envoy stats and Ambassador stats are separate
- Mappings no longer require specifying the port as it is not needed

### Fixed
- SDS does the right thing with unnamed ports


## [0.3.1] April 06, 2017
[0.3.1]: https://github.com/datawire/ambassador/compare/v0.3.0...v0.3.1

### Added
- Envoy stats accessible through Ambassador
- Basic interpretation of cluster stats

### Changed
- Split up `ambassador.py` into multiple files
- Switch to a debug build of Envoy


## [0.1.9] April 03, 2017
[0.1.9]: https://github.com/datawire/ambassador/compare/v0.1.8...v0.1.9

### Changed
- Ambassador configuration on `/ambassador-config/` prefix rather than exposed on port 8001
- Updated to current Envoy and pinned the Envoy version
- Use Bumpversion for version management
- Conditionalized Docker push

### Fixed
- Ambassador keeps running with an empty services list (part 2)


## [0.1.5] March 31, 2017
[0.1.5]: https://github.com/datawire/ambassador/compare/v0.1.4...v0.1.5

### Fixed
- Ambassador SDS correctly handles ports


## [0.1.4] March 31, 2017
[0.1.4]: https://github.com/datawire/ambassador/compare/v0.1.3...v0.1.4

### Changed
- Ambassador keeps running with an empty services list
- Easier to run with [Telepresence]


## [0.1.3] March 31, 2017
[0.1.3]: https://github.com/datawire/ambassador/compare/82ed5e4...v0.1.3

### Added
- Initial Ambassador
- Ambassador service discovery service
- Documentation


Based on [Keep a Changelog](http://keepachangelog.com/en/1.0.0/). Ambassador follows [Semantic Versioning](http://semver.org/spec/v2.0.0.html).

[Ambassador]: https://www.getambassador.io/
[Ambassador-Envoy]: https://github.com/datawire/ambassador-envoy
[Telepresence]: http://telepresence.io
[Istio]: https://istio.io/
<|MERGE_RESOLUTION|>--- conflicted
+++ resolved
@@ -78,7 +78,6 @@
 ## [2.0.4-ea] (TBD)
 [2.0.4-ea]: https://github.com/emissary-ingress/emissary/releases/v2.0.4-ea
 
-<<<<<<< HEAD
 We're pleased to introduce Emissary-ingress 2.0.3 as a _developer preview_. The 2.X family
 introduces a number of changes to allow Emissary-ingress to more gracefully handle larger
 installations, reduce global configuration to better handle multitenant or multiorganizational
@@ -87,6 +86,10 @@
 
 ## Emissary-ingress
 
+- Bugfix: Set the diagd tcp idle timeout (i.e. keepalive timeout) to 300s, up from the gunicorn default of
+  2s. This should help eliminate race-conditions where probing `/ambassador/v0/check_alive` may
+  intermittently fail. (Thanks, <a href="https://github.com/neufeldtech">Jordan Neufeld</a>!)
+
 - Bugfix: The release now shows its actual released version number, rather than the internal development
   version number.
 
@@ -285,11 +288,6 @@
 
 ## [1.13.11] (TBD)
 [1.13.11]: https://github.com/emissary-ingress/emissary/compare/v1.13.10...v1.13.11
-=======
-- Fix: Set the diagd tcp idle timeout (i.e. keepalive timeout) to 300s, up from the gunicorn default of 2s. This should help eliminate race-conditions where probing `/ambassador/v0/check_alive` may intermittently fail.
-
-- Feature: Add AMBASSADOR_JSON_LOGGING to enable JSON for most of the Ambassador control plane. Some (but few) logs from gunicorn and the Kubernetes client-go package still log text.
->>>>>>> 758842b9
 
 ### Emissary Ingress and Ambassador Edge Stack
 
