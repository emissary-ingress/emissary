# Changelog

## AMBASSADOR EDGE STACK

Ambassador Edge Stack is a comprehensive, self-service solution for exposing,
securing, and managing the boundary between end users and your Kubernetes services.
The core of Ambassador Edge Stack is Emissary Ingress, the open-source API gateway
built on the Envoy proxy.

Ambassador Edge Stack provides all the capabilities of the Emissary Ingress,
as well as additional capabilities including:

- The Edge Policy Console, a graphical UI to visualize and manage all of your edge policies;
- Security features such as automatic TLS setup via ACME integration, OAuth/OpenID Connect
  integration, rate limiting, and fine-grained access control; and
- Developer onboarding assistance, including an API catalog, Swagger/OpenAPI documentation
  support, and a fully customizable developer portal.

Note: The Ambassador Edge Stack is free for all users, and includes all the functionality
of Emissary Ingress in addition to the additional capabilities mentioned above. Due to
popular demand, we’re offering a free tier of our core features as part of the Ambassador
Edge Stack, designed for startups.

In general, references to "Ambassador" in this CHANGELOG and the rest of the Ambassador
Edge Stack documentation refer both to the Ambassador Edge Stack and Emissary Ingress.

## UPCOMING BREAKING CHANGES

#### TLS Termination and the `Host` CRD

As of Ambassador 2.0.0, you _must_ supply a `Host` CRD to terminate TLS: it is not sufficient
to define a `TLSContext` (although `TLSContext`s are still the best way to define TLS configuration
information to be shared across multiple `Host`s). The minimal configuration for TLS termination is
now a certificate stored in a Kubernetes `Secret`, and a `Host` referring to that `Secret`.

#### `Ingress` Resources and Namespaces

In a future version of Ambassador, *no sooner than Ambassador 1.14.0*, TLS secrets
in `Ingress` resources will not be able to use `.namespace` suffixes to cross namespaces.

#### Regex Matching

In a future version of Ambassador, *no sooner than Ambassador 1.14.0*, the `regex_type` and `regex_max_size`
fields will be removed from the `ambassador` `Module`, and Ambassador will support only Envoy `safe_regex`
matching. Note that `safe_regex` matching has been Ambassador's default since Ambassador v0.83.0.

This change is being made because the `regex` field for `HeaderMatcher`, `RouteMatch`, and `StringMatcher` was
[deprecated in favor of safe_regex] in Envoy v1.12.0, then removed entirely from the Envoy V3 APIs. Additionally,
setting [max_program_size was deprecated] in Envoy v1.15.0. As such, `regex_type: unsafe` and setting
`regex_max_size` are no longer supported unless `AMBASSADOR_ENVOY_API_VERSION` is set to `V2`.

Please see the [Envoy documentation](https://www.envoyproxy.io/docs/envoy/latest/api-v3/type/matcher/v3/regex.proto.html) for more information.

[deprecated in favor of safe_regex]: https://www.envoyproxy.io/docs/envoy/latest/version_history/v1.12.0.html?highlight=regex#deprecated
[max_program_size was deprecated]: https://www.envoyproxy.io/docs/envoy/latest/version_history/v1.15.0.html?highlight=max_program_size

#### Zipkin Collector Versions

In a future version of Ambassador, *no sooner than Ambassador 1.14.0*, support for the [HTTP_JSON_V1] Zipkin
collector version will be removed.

This change is being made because the HTTP_JSON_V1 collector was deprecated in Envoy v1.12.0, then removed
entirely from the Envoy V3 APIs. As such, the HTTP_JSON_V1 collector is no longer supported unless
`AMBASSADOR_ENVOY_API_VERSION` is set to `V2`. You must migrate to either the HTTP_JSON or the HTTP_PROTO
collector unless `AMBASSADOR_ENVOY_API_VERSION` is set to `V2`.

Please see the [Envoy documentation](https://www.envoyproxy.io/docs/envoy/latest/api-v2/config/trace/v2/zipkin.proto#envoy-api-field-config-trace-v2-zipkinconfig-collector-endpoint-version) for more information.

[HTTP_JSON_V1]: https://www.envoyproxy.io/docs/envoy/latest/api-v2/config/trace/v2/zipkin.proto#envoy-api-field-config-trace-v2-zipkinconfig-collector-endpoint-version

## RELEASE NOTES

## [2.0.2-ea] August 24, 2021
[2.0.2-ea]: https://github.com/emissary-ingress/emissary/compare/v2.0.1-ea...v2.0.2-ea

### Emissary Ingress

<<<<<<< HEAD
- - Change: Update Envoy from 1.15 to 1.17.4 with security patches to fix the following CVEs
  - CVE-2021-32777
  - CVE-2021-32779
  - CVE-2021-32781
  - CVE-2021-32778
- Feature: You can now set `allow_chunked_length` in the Ambassador Module to configure the same value in Envoy.
- Change: Envoy-configuration snapshots get saved (as `ambex-#.json`) in `/ambassador/snapshots`.
  The number of snapshots is controlled by the `AMBASSADOR_AMBEX_SNAPSHOT_COUNT` environment
  variable; set it to 0 to disable. The default is 30.
=======
- Feature: The environment variable "AES_LOG_LEVEL" now also sets the log level for the diagd logger.

>>>>>>> b8e0162f

## [2.0.1-ea] August 12, 2021
[2.0.1-ea]: https://github.com/emissary-ingress/emissary/compare/v2.0.0-ea...v2.0.1-ea

We're pleased to introduce Emissary 2.0.1 as a developer preview. The 2.X family introduces a number of changes to allow Emissary to more gracefully handle larger installations, reduce global configuration to better handle multitenant or multiorganizational installations, reduce memory footprint, and improve performance. We welcome feedback!! Join us on <a href="https://a8r.io/slack">Slack</a> and let us know what you think.

### Emissary Ingress

- Feature: The optional `stats_prefix` element of the `AmbassadorListener` CRD now determines the prefix of HTTP statistics emitted for a specific `AmbassadorListener`.
- Feature: The optional `stats_name` element of `AmbassadorMapping`, `AmbassadorTCPMapping`, `AuthService`, `LogService`, `RateLimitService`, and `TracingService` now sets the name under which cluster statistics will be logged. The default is the `service`, with non-alphanumeric characters replaced by underscores.
- Feature: Ambassador Agent reports sidecar process information and Mapping OpenAPI documentation to Ambassador Cloud to provide more visibility into services and clusters.
- Change: Logs now include subsecond time resolutions, rather than just seconds.
- Change: Set `AMBASSADOR_AMBEX_NO_RATELIMIT` to `true` to completely disable ratelimiting Envoy
  reconfiguration under memory pressure. This can help performance with the endpoint or Consul
  resolvers, but could make OOMkills more likely with large configurations. The default is `false`,
  meaning that the rate limiter is active.

## [2.0.0-ea] June 24, 2021
[2.0.0-ea]: https://github.com/emissary-ingress/emissary/compare/v1.13.8...v2.0.0-ea

We're pleased to introduce Emissary 2.0.0 as a developer preview. The 2.X family introduces a number of changes to allow Emissary to more gracefully handle larger installations, reduce global configuration to better handle multitenant or multiorganizational installations, reduce memory footprint, and improve performance. We welcome feedback!! Join us on <a href="https://a8r.io/slack">Slack</a> and let us know what you think.

### Emissary Ingress

- Feature: The `Listener` CRD allows explicit definition of ports to listen on, the protocols and security model for each port, and which `Host`s should be associated with which `Listener`.
- Bugfix: `requestPolicy.insecure.action` works independently across `Host`s ([#2888])
- Bugfix: Fixed a regression in detecting the Ambassador Kubernetes service that could cause the wrong IP or hostname to be used in Ingress statuses.
- Change: `Host`s and `Mapping`s will not be associated unless a `Host` selector or a `Mapping`'s `host` element explicitly agree.
- Change: `Mapping`'s `host` field is either an exact match or (with `host_regex` set) a regex. `Mapping` now has a new `hostname` element that is functionally the same as `host`, but is always a DNS glob.
- Change: The `tls` field on the Ambassador module is now deprecated. Please use TLSContexts instead https://www.getambassador.io/docs/edge-stack/latest/topics/running/tls/#tlscontext.
- Change: Envoy V3 is now the default.
- Change: The `Host` CRD is now required when terminating TLS.
- Change: The AGENT_SERVICE environment variable has been deprecated.
- Change: `redirect_cleartext_from` in a `TLSContext` is no longer supported -- use an extra 'Listener' instead!
- Change: `prune_unreachable_routes` now defaults to true, which should reduce Envoy memory requirements for installations with many `Host`s
- Change: The edgectl CLI tool has been deprecated, please use the `emissary-ingress` helm chart instead.

[#2888]: https://github.com/datawire/ambassador/issues/2888

## [1.14.0] August 19, 2021
[1.14.0]: https://github.com/emissary-ingress/emissary/compare/v1.13.10...v1.14.0

### Emissary Ingress and Ambassador Edge Stack

- Change: Logs now include subsecond time resolutions, rather than just seconds.
- Change: Update from Envoy 1.15 to 1.17.3
- Change: `AMBASSADOR_ENVOY_API_VERSION` now defaults to `V3`
- Feature: You can now set `allow_chunked_length` in the Ambassador Module to configure the same value in Envoy.

## [1.13.10] July 28, 2021
[1.13.10]: https://github.com/emissary-ingress/emissary/compare/v1.13.9...v1.13.10

### Emissary Ingress and Ambassador Edge Stack

- Bugfix: Fixed a regression when specifying a comma separated string for `cors.origins` on the
  `Mapping` resource. ([#3609])
- Change: Envoy-configuration snapshots get saved (as `ambex-#.json`) in `/ambassador/snapshots`.
  The number of snapshots is controlled by the `AMBASSADOR_AMBEX_SNAPSHOT_COUNT` environment
  variable; set it to 0 to disable. The default is 30.
- Change: Set `AMBASSADOR_AMBEX_NO_RATELIMIT` to `true` to completely disable ratelimiting Envoy
  reconfiguration under memory pressure. This can help performance with the endpoint or Consul
  resolvers, but could make OOMkills more likely with large configurations. The default is `false`,
  meaning that the rate limiter is active.

### Ambassador Edge Stack only

- Bugfix: The `Mapping` resource can now specify `docs.timeout_ms` to set the timeout when the
  Dev Portal is fetching API specifications.
- Bugfix: The Dev Portal will now strip HTML tags when displaying search results, showing just
  the actual content of the search result.
- Change: Consul certificate-rotation logging now includes the fingerprints and validity
  timestamps of certificates being rotated.

[#3609]: https://github.com/emissary-ingress/emissary/issues/3609

## [1.13.9] June 30, 2021
[1.13.9]: https://github.com/emissary-ingress/emissary/compare/v1.13.8...v1.13.9

### Emissary Ingress and Ambassador Edge Stack

- Bugfix: Configuring multiple TCPMappings with the same ports (but different hosts) no longer generates invalid Envoy configuration.

## [1.13.8] June 08, 2021
[1.13.8]: https://github.com/emissary-ingress/emissary/compare/v1.13.7...v1.13.8

### Emissary Ingress and Ambassador Edge Stack

- Bugfix: Ambassador Agent now accurately reports up-to-date Endpoint information to Ambassador Cloud
- Feature: Ambassador Agent reports ConfigMaps and Deployments to Ambassador Cloud to provide a better Argo Rollouts experience. See [Argo+Ambassador documentation](https://www.getambassador.io/docs/argo) for more info.

## [1.13.7] June 03, 2021
[1.13.7]: https://github.com/datawire/ambassador/compare/v1.13.6...v1.13.7

### Emissary Ingress and Ambassador Edge Stack

- Feature: Add AMBASSADOR_JSON_LOGGING to enable JSON for most of the Ambassador control plane. Some (but few) logs from gunicorn and the Kubernetes client-go package still log text.
- Bugfix: Fixed a bug where the Consul resolver would not actually use Consul endpoints with TCPMappings.
- Change: Ambassador now calculates its own memory usage in a way that is more similar to how the kernel OOMKiller tracks memory.

## [1.13.6] May 24, 2021
[1.13.6]: https://github.com/datawire/ambassador/compare/v1.13.5...v1.13.6

- Bugfix: Fixed a regression where Ambassador snapshot data was logged at the INFO label when using AMBASSADOR_LEGACY_MODE=true

## [1.13.5] May 13, 2021
[1.13.5]: https://github.com/datawire/ambassador/compare/v1.13.4...v1.13.5

### Emissary Ingress and Ambassador Edge Stack

- Bugfix: Fix a regression from 1.8.0 that prevented Ambassador module config keys `proper_case` and `preserve_external_request_id` from working correctly.
- Bugfix: Fixed a regression in detecting the Ambassador Kubernetes service that could cause the wrong IP or hostname to be used in Ingress statuses (thanks, [Noah Fontes](https://github.com/impl)!

## [1.13.4] May 11, 2021
[1.13.4]: https://github.com/datawire/ambassador/compare/v1.13.3...v1.13.4

### Emissary Ingress and Ambassador Edge Stack

- Bugfix: Incorporate the Envoy 1.15.5 security update by adding the `reject_requests_with_escaped_slashes` option to the Ambassador module.

## [1.13.3] May 03, 2021
[1.13.3]: https://github.com/datawire/ambassador/compare/v1.13.2...v1.13.3

### Emissary Ingress and Ambassador Edge Stack

- Bugfix: Fixed a regression that caused Ambassador to crash when loading the Edge Policy Console when any RateLimit resources exist ([#3348])

## [1.13.2] April 29, 2021
[1.13.2]: https://github.com/datawire/ambassador/compare/v1.13.1...v1.13.2

### Emissary Ingress and Ambassador Edge Stack

- Bugfix: Fixed a regression that caused endpoint routing to not work when defining mappings in service annotations ([#3369])

[#3369]: https://github.com/datawire/ambassador/issues/3369

## [1.13.1] April 22, 2021
[1.13.1]: https://github.com/datawire/ambassador/compare/v1.13.0...v1.13.1

### Emissary Ingress and Ambassador Edge Stack

- Bugfix: Potentially increased CPU Usage for deployments with large numbers of Hosts ([#3358])

[#3358]: https://github.com/datawire/ambassador/issues/3358

## [1.13.0] April 20, 2021
[1.13.0]: https://github.com/datawire/ambassador/compare/v1.12.4...v1.13.0

### Emissary Ingress and Ambassador Edge Stack

*Note*: Support for the deprecated `v2alpha` `protocol_version` has been removed from the `AuthService` and `RateLimitService`.

- Feature: Added support for the [Mapping AuthService setting] `auth_context_extensions`, allowing supplying custom per-mapping information to external auth services (thanks, [Giridhar Pathak](https://github.com/gpathak)!).
- Feature: Added support in ambassador-agent for reporting [Argo Rollouts] and [Argo Applications] to Ambassador Cloud
- Feature: The [Ambassador Module configuration] now supports the `diagnostics.allow_non_local` flag to expose admin UI internally only ([#3074] -- thanks, [Fabrice](https://github.com/jfrabaute)!)
- Feature: Ambassador will now use the Envoy v3 API internally when the AMBASSADOR_ENVOY_API_VERSION environment variable is set to "V3". By default, Ambassador will continue to use the v2 API.
- Feature: The [Ambassador Agent] is now available (and deployed by default) for the API Gateway (https://app.getambassador.io).
- Feature: The [Ambassador Module configuration] now supports `merge_slashes` which tells Ambassador to merge adjacent slashes when performing route matching. For example, when true, a request with URL '//foo/' would match a Mapping with prefix '/foo/'.
- Feature: Basic support for a subset of the [Kubernetes Gateway API] has been added.
- Feature: Ambassador now supports the `DD_ENTITY_ID` environment variable to set the `dd.internal.entity_id` statistics tag on metrics generated when using DogStatsD.
- Bugfix: Make Knative paths match on prefix instead of the entire path to better align to the Knative specification ([#3224]).
- Bugfix: The endpoint routing resolver will now properly watch services that include a scheme.
- Bugfix: Environment variable interpolation works again for `ConsulResolver.Spec.Address` without setting `AMBASSADOR_LEGACY_MODE` ([#3182], [#3317])
- Bugfix: Endpoint routing will now detect endpoint changes when your service field includes `.svc.cluster.local`. ([#3324])
- Bugfix: Upgrade PyYAML to 5.4.1 ([#3349])
- Change: The Helm chart has been moved into this repo, in the `charts/ambassador` directory.
- Change: The `Mapping` CRD has been modified so that `kubectl get mappings` now has a column for not just the source path-prefix (`.spec.prefix`), but the source host (`.spec.host`) too.
- Change: The yaml in yaml/docs is now generated from the contents of the helm chart in the `charts/ambassador` directory.
- Change: Support for the deprecated `v2alpha` `protocol_version` has been removed from the `AuthService` and `RateLimitService`.

[Ambassador Agent]: https://www.getambassador.io/docs/cloud/latest/service-catalog/quick-start/
[Ambassador Module configuration]: https://getambassador.io/docs/edge-stack/latest/topics/running/ambassador/
[Argo Applications]: https://www.getambassador.io/docs/argo/latest/quick-start/
[Argo Rollouts]: https://www.getambassador.io/docs/argo/latest/quick-start/
[Kubernetes Gateway API]: https://getambassador.io/docs/edge-stack/latest/topics/using/gateway-api/
[Mapping AuthService setting]: https://getambassador.io/docs/edge-stack/latest/topics/using/authservice

[#3074]: https://github.com/datawire/ambassador/issues/3074
[#3182]: https://github.com/datawire/ambassador/issues/3182
[#3224]: https://github.com/datawire/ambassador/issues/3224
[#3317]: https://github.com/datawire/ambassador/issues/3317
[#3324]: https://github.com/datawire/ambassador/issues/3324
[#3349]: https://github.com/datawire/ambassador/issues/3349

### Ambassador Edge Stack only

- Feature: DevPortal: Added doc.display_name attribute to the Mapping CRD. This value allows for a custom name and documentation URL path of the service in the DevPortal.
- Feature: DevPortal: Added `naming_scheme` enum to the DevPortal CRD. This enum controls the way services are displayed in the DevPortal. Supported values are `namespace.name` (current behavior) and `name.prefix`, which will use the Mapping name and Mapping prefix to display the services.
- Feature: DevPortal: `DEVPORTAL_DOCS_BASE_PATH` environment variable makes the base path of service API documentation configurable.
- Feature: DevPortal: DevPortal will now reload content on changes to Mapping and DevPortal resources.
- Feature: DevPortal: DevPortal now supports a search endpoint at `/docs/api/search`
- Feature: DevPortal search can be configured to only search over titles (with search.type=`title-only`in the DevPortal CRD) or to search over all content (search.type=`all-content`)
- Feature: DevPortal search supports deep linking to openapi spec entries (must set `search.type=all-content` and `search.enabled=true` on the DevPortal CRD)
- Feature: DevPortal: Trigger content refresh by hitting `/docs/api/refreshContent`
- Feature: The AES ratelimit preview service now supports [burst ratelimiting] (aka token bucket ratelimiting).
- Bugfix: The AES ratelimit preview no longer ignores LOCAL_CACHE_SIZE_IN_BYTES.
- Bugfix: The AES ratelimit preview no longer ignores NEAR_LIMIT_RATIO.
- Bugfix: The AES ratelimit preview no longer ignores EXPIRATION_JITTER_MAX_SECONDS.
- Change: Silence DevPortal warnings when DevPortal cannot parse a hostname from a Mapping. (#3341)

[burst ratelimiting]: https://getambassador.io/docs/edge-stack/latest/topics/using/rate-limits/rate-limits/

[#3341]: https://github.com/datawire/ambassador/issues/3341

## [1.12.4] April 19, 2021
[1.12.4]: https://github.com/datawire/ambassador/compare/v1.12.3...v1.12.4

Bugfix: Fix the Envoy base image build step and, as a result, correctly ship the Envoy 1.15.4 security updates.

## [1.12.3] April 15, 2021
[1.12.3]: https://github.com/datawire/ambassador/compare/v1.12.2...v1.12.3

Bugfix: Incorporate the Envoy 1.15.4 security update.

## [1.12.2] March 29, 2021
[1.12.2]: https://github.com/datawire/ambassador/compare/v1.12.1...v1.12.2

- Bugfix: Update OpenSSL to 1.1.1k to address CVE-2021-23840), CVE-2021-3450), CVE-2021-23841), CVE-2021-3449), CVE-2021-23839), CVE-2021-23840), CVE-2021-3450), CVE-2021-23841), CVE-2021-3449), and CVE-2021-23839)

## [1.12.1] March 12, 2021
[1.12.1]: https://github.com/datawire/ambassador/compare/v1.12.0...v1.12.1

- Bugfix: The endpoint routing resolver will now properly watch services with mappings that define the service field with an explicit port.
- Bugfix: Correctly manage cluster load assignments with very long cluster names and `AMBASSADOR_FAST_RECONFIGURE`

## [1.12.0] March 08, 2021
[1.12.0]: https://github.com/datawire/ambassador/compare/v1.11.2...v1.12.0

### Ambasssador API Gateway + Ambassador Edge Stack

- Feature: Endpoint routing is now much more performant, especially in situations where reconfigurations are frequent.
- Feature: A scrubbed ambassador snapshot is now accessible outside the pod at `:8005/snapshot-external`. This port is exposed on the ambassador-admin Kubernetes service.
- Feature: Ambassador now supports configuring the maximum lifetime of an upstream connection using `cluster_max_connection_lifetime_ms`. After the configured time, upstream connections are drained and closed, allowing an operator to set an upper bound on how long any upstream connection will remain open. This is useful when using Kubernetes Service resolvers (the default) and modifying label selectors for traffic shifting.
- Feature: The Ambassador Module configuration now supports `cluster_request_timeout_ms` to set a default request `timeout_ms` for Mappings. This allows an operator to update the default request timeout (currently 3000ms) without needing to update every Mapping.
- Feature: The Ambassador Module configuration now supports `suppress_envoy_headers` to prevent Ambassador from setting additional headers on requests and responses. These headers are typically used for diagnostic purposes and are safe to omit when they are not desired.
- Feature: All Kubernetes services managed by Ambassador are automatically instrumented with service catalog discovery annotations.
- Feature: [`headers_with_underscores_action`](https://www.envoyproxy.io/docs/envoy/latest/api-v2/api/v2/core/protocol.proto#enum-core-httpprotocoloptions-headerswithunderscoresaction) is now configurable in the Ambassador `Module`.
- Feature: The Ambassador Module configuration now supports `strip_matching_host_port` to control whether the port should be removed from the host/Authority header before any processing by request filters / routing. This behavior only applies if the port matches the associated Envoy listener port.
- Bugfix: Ambassador now does a better job of cleaning up gRPC connections when shutting down.
- Bugfix: Prevent potential reconcile loop when updating the status of an Ingress.
- Bugfix: Update Python requirements, including addressing CVE-2020-36242 ([#3233])
- Bugfix: Remove unnecessary logs about Kubernetes Secrets ([#3229])

[#3229]: https://github.com/datawire/ambassador/issues/3229
[#3233]: https://github.com/datawire/ambassador/issues/3233

### Ambassador Edge Stack only

- Feature: Added support for ambassador-agent deployment, reporting to Ambassador Cloud Service Catalog (https://app.getambassador.io)
- Feature: `edgectl login` will automatically open your browser, allowing you to login into Service Catalog (https://app.getambassador.io)
- Feature: `edgectl install` command allows you to install a new Ambassador Edge Stack automatically connected to Ambassador Cloud by passing a `--cloud-connect-token` argument.
- Feature: `AES_AUTH_TIMEOUT` now allows you to configure the timeout of the AES authentication service. Defaults to 4s.
- Bugfix: Prevent Dev Portal from sporadically responding with upstream connect timeout when loading content

## [1.11.2] March 01, 2021
[1.11.2]: https://github.com/datawire/ambassador/compare/v1.11.1...v1.11.2

### Ambasssador API Gateway + Ambassador Edge Stack

- Bugfix: Changes to endpoints when endpoint routing is not active will no longer cause reconfiguration
- Bugfix: Correctly differentiate int values of 0 and Boolean values of `false` from non-existent attributes in CRDs ([#3212])
- Bugfix: Correctly support Consul datacenters other than "dc1" without legacy mode.

[#3212]: https://github.com/datawire/ambassador/issues/3212

## [1.11.1] February 04, 2021
[1.11.1]: https://github.com/datawire/ambassador/compare/v1.11.0...v1.11.1

- Bugfix: Fix an issue that caused Dev Portal to sporadically respond with upstream connect timeout when loading content

## [1.11.0] January 26, 2021
[1.11.0]: https://github.com/datawire/ambassador/compare/v1.10.0...v1.11.0

### Ambasssador API Gateway + Ambassador Edge Stack

- Feature: Ambassador now reads the ENVOY_CONCURRENCY environment variable to optionally set the [--concurrency](https://www.envoyproxy.io/docs/envoy/latest/operations/cli#cmdoption-concurrency) command line option when launching Envoy. This controls the number of worker threads used to serve requests and can be used to fine-tune system resource usage.
- Feature: The %DOWNSTREAM_PEER_CERT_V_START% and %DOWNSTREAM_PEER_CERT_V_END% command operators now support custom date formatting, similar to %START_TIME%. This can be used for both header formatting and access log formatting.
- Feature: Eliminate the need to drain and recreate listeners when routing configuration is changed. This reduces both memory usage and disruption of in-flight requests.
- Bugfix: Make sure that `labels` specifying headers with extra attributes are correctly supported again ([#3137]).
- Bugfix: Support Consul services when the `ConsulResolver` and the `Mapping` aren't in the same namespace, and legacy mode is not enabled.
- Bugfix: Fix failure to start when one or more IngressClasses are present in a cluster ([#3142]).
- Bugfix: Properly handle Kubernetes 1.18 and greater when RBAC prohibits access to IngressClass resources.
- Bugfix: Support `TLSContext` CA secrets with fast validation ([#3005]).
- Bugfix: Dev Portal correctly handles transient failures when fetching content
- Bugfix: Dev Portal sidebar pages have a stable order
- Bugfix: Dev Portal pages are now marked cacheable

### Ambassador Edge Stack only

- Feature: RateLimit CRDs now suport specifying an `action` for each limit. Possible values include "Enforce" and "LogOnly", case insensitive. LogOnly may be used to implement dry run rules that do not actually enforce.
- Feature: RateLimit CRDs now support specifying a symbolic `name` for each limit. This name can later be used in the access log to know which RateLimit, if any, applied to a request.
- Feature: RateLimit metadata is now available using the `DYNAMIC_METADATA(envoy.http.filters.ratelimit: ... )` command operator in the Envoy access logs. See [Envoy Documentation](https://www.envoyproxy.io/docs/envoy/latest/configuration/observability/access_log/usage) for more on using dynamic metadata in the access log.
- Feature: OAuth2 Filter: The SameSite cookie attribute is now configurable.

[#3005]: https://github.com/datawire/ambassador/issues/3005
[#3137]: https://github.com/datawire/ambassador/issues/3137
[#3142]: https://github.com/datawire/ambassador/issues/3142

## [1.10.0] January 04, 2021
[1.10.0]: https://github.com/datawire/ambassador/compare/v1.9.1...v1.10.0

### Ambasssador API Gateway + Ambassador Edge Stack

- Feature: The redirect response code returned by Ambassador is now configurable using `redirect_reponse_code` on `Mappings` that use `host_redirect`.
- Feature: The redirect location header returned by Ambassador now supports prefix rewrites using `prefix_redirect` on `Mappings` that use `host_redirect`.
- Feature: The redirect location header returned by Ambassador now supports regex rewrites using `regex_redirect` on `Mappings` that use `host_redirect`.
- Feature: Expose `max_request_headers_kb` in the Ambassador `Module`. This directly exposes the same value in Envoy; see [Envoy documentation](https://www.envoyproxy.io/docs/envoy/latest/api-v2/config/filter/network/http_connection_manager/v2/http_connection_manager.proto) for more information.
- Feature: Support Istio mTLS certification rotation for Istio 1.5 and higher. See the [howto](https://www.getambassador.io/docs/edge-stack/latest/howtos/istio/) for details.
- Feature: The Ambassador Module's `error_response_overrides` now support configuring an empty response body using `text_format`. Previously, empty response bodies could only be configured by specifying an empty file using `text_format_source`.
- Feature: OAuth2 Filter: Support injecting HTTP header fields in to the request before passing on to the upstream service. Enables passing along `id_token` information to the upstream if it was returned by the IDP.
- Bugfix: Fix the grpc external filter to properly cache grpc clients thereby avoiding initiating a separate connection to the external filter for each filtered request.
- Bugfix: Fix a bug in the Mapping CRD where the `text_format_source` field was incorrectly defined as type `string` instead of an object, as documented.
- Bugfix: The RBAC requirements when `AMBASSADOR_FAST_RECONFIGURE` is enabled now more-closely match the requirements when it's disabled.
- Bugfix: Fix error reporting and required-field checks when fast validation is enabled. Note that fast validation is now the default; see below.
- Change: **Fast validation is now the default**, so the `AMBASSADOR_FAST_VALIDATION` variable has been removed. The Golang boot sequence is also now the default. Set `AMBASSADOR_LEGACY_MODE=true` to disable these two behaviors.
- Change: ambassador-consul-connect resources now get deployed into the `ambassador` namespace instead of the active namespace specified in the user's kubernetes context (usually `default`). Old resource cleanup is documented in the Ambassador Consul integration documentation.

### Ambassador Edge Stack only

- Default-off early access: Ratelimiting now supports redis clustering, local caching of exceeded ratelimits, and an upgraded redis client with improved scalability. Must set AES_RATELIMIT_PREVIEW=true to access these improvements.
- Bugfix: OAuth2 Filter: Fix `insufficient_scope` error when validating Azure access tokens.
- Bugfix: Filters: Fix a capitalization-related bug where sometimes existing headers are appended to when they should be overwritten.

## [1.9.1] November 19, 2020
[1.9.1]: https://github.com/datawire/ambassador/compare/v1.9.0...v1.9.1

### Ambassador Edge Stack only

- Bugfix: DevPortal: fix a crash when the `host` cannot be parsed as a valid hostname.

## [1.9.0] November 12, 2020
[1.9.0]: https://github.com/datawire/ambassador/compare/v1.8.1...v1.9.0

### Ambasssador API Gateway + Ambassador Edge Stack

- Feature: Support configuring the gRPC Statistics Envoy filter to enable telemetry of gRPC calls (see the `grpc_stats` configuration flag -- thanks, [Felipe Roveran](https://github.com/feliperoveran)!)
- Feature: The `RateLimitService` and `AuthService` configs now support switching between gRPC protocol versions `v2` and `v2alpha` (see the `protocol_version` setting)
- Feature: The `TracingService` Zipkin config now supports setting `collector_hostname` to tell Envoy which host header to set when sending spans to the collector
- Feature: Ambassador now supports custom error response mapping
- Bugfix: Ambassador will no longer mistakenly post notices regarding `regex_rewrite` and `rewrite` directive conflicts in `Mapping`s due to the latter's implicit default value of `/` (thanks, [obataku](https://github.com/obataku)!)
- Bugfix: The `/metrics` endpoint will no longer break if invoked before configuration is complete (thanks, [Markus Jevring](https://github.com/markusjevringsesame)!)
- Bugfix: Update Python requirements to address CVE-2020-25659
- Bugfix: Prevent mixing `Mapping`s with `host_redirect` set with `Mapping`s that don't in the same group
- Bugfix: `ConsulResolver` will now fallback to the `Address` of a Consul service if `Service.Address` is not set.
- Docs: Added instructions for building ambassador from source, within a docker container (thanks, [Rahul Kumar Saini](https://github.com/rahul-kumar-saini)!)
- Update: Upgrade Alpine 3.10→3.12, GNU libc 2.30→2.32, and Python 3.7→3.8
- Update: Knative serving tests were bumped from version 0.11.0 to version 0.18.0 (thanks, [Noah Fontes](https://github.com/impl)!)

### Ambassador Edge Stack only

- Change: The DevPortal no longer looks for documentation at `/.ambassador-internal/openapi-docs`.  A new field in `Mappings`, `docs`, must be used for specifying the source for documentation.  This can result in an empty Dev Portal after upgrading if `Mappings` do not include a `docs` attribute.
- Feature: How the `OAuth2` Filter authenticates itself to the identity provider is now configurable with the `clientAuthentication` setting.
- Feature: The `OAuth2` Filter can now use RFC 7523 JWT assertions to authenticate itself to the identity provider; this is usable with all grant types.
- Feature: When validating a JWT's scope, the `JWT` and `OAuth2` Filters now support not just RFC 8693 behavior, but also the behavior of various drafts leading to it, making JWT scope validation usable with more identity providers.
- Feature: The `OAuth2` Filter now has `inheritScopeArgument` and `stripInheritedScope` settings that can further customize the behavior of `accessTokenJWTFilter`.
- Feature: DevPortal: default configuration using the `ambassador` `DevPortal` resource.
- Change: The `OAuth2` Filter argument `scopes` has been renamed to `scope`, for consistency.  The name `scopes` is deprecated, but will continue to work for backward compatibility.
- Bugfix: `OAuth2` Filter: Don't have `accessTokenValidation: auto` fall back to "userinfo" validation for a client_credentials grant; it doesn't make sense there and only serves to obscure a more useful error message.

## [1.8.1] October 16, 2020
[1.8.1]: https://github.com/datawire/ambassador/compare/v1.8.0...v1.8.1

### Ambasssador API Gateway + Ambassador Edge Stack

- Bugfix: Ambassador no longer fails to configure Envoy listeners when a TracingService or LogService has a service name whose underlying cluster name has over 40 charcters.
- Bugfix: The Ambassador diagnostics page no longer returns HTTP 500 when a TracingService or LogService has a service name whose underlying cluster name has over 40 characters.

## [1.8.0] October 08, 2020
[1.8.0]: https://github.com/datawire/ambassador/compare/v1.7.4...v1.8.0

### Ambasssador API Gateway + Ambassador Edge Stack

- Feature: HTTP IP Allow/Deny ranges are supported.
- Bugfix: Ambassador's health checks don't claim that Envoy has failed when reconfiguration taking a long time (thanks, [Fabrice](https://github.com/jfrabaute), for contributions here!).
- Bugfix: The `edgectl connect` command now works properly when using zsh on a Linux platform.
- Bugfix: The container no longer exits "successfully" when the Deployment specifies an invalid `command`.

### Ambassador Edge Stack only

- Feature: `RateLimit` CRDs now support setting a response body, configurable with the `errorResponse` setting.
- Bugfix: `External` `Filter` can now properly proxy the body to the configured `auth_service`
- Bugfix: The RBAC for AES now grants permission to "patch" `Events.v1.core` (previously it granted "create" but not "patch")

## [1.7.4] October 06, 2020
[1.7.4]: https://github.com/datawire/ambassador/compare/v1.7.3...v1.7.4

### Ambasssador API Gateway + Ambassador Edge Stack

- Bugfix: Several regressions in the 1.7.x series are resolved by removing the ability to set `insecure.action` on a per-`Host`-resource basis, which was an ability added in 1.7.0.  This reverts to the pre-1.7.0 behavior of having one `Host`'s insecure action "win" and be used for all `Host`s.
- Bugfix: Ambassador will no longer generate invalid Envoy configuration with duplicate clusters in certain scenarios when `AMBASSADOR_FAST_RECONFIGURE=true`.
- Enhancement: When `AMBASSADOR_FAST_RECONFIGURE=true` is set, Ambassador now logs information about memory usage.

## [1.7.3] September 29, 2020
[1.7.3]: https://github.com/datawire/ambassador/compare/v1.7.2...v1.7.3

### Ambasssador API Gateway + Ambassador Edge Stack

- Incorporate the Envoy 1.15.1 security update.
- Bugfix: A regression introduced in 1.7.2 when `AMBASSADOR_FAST_RECONFIGURE=true` has been fixed where Host resources `tls.ca_secret` didn't work correctly.
- Bugfix: `TLSContext` resources and `spec.tls` in `Host` resources now correctly handle namespaces with `.` in them.
- Bugfix: Fix `spec.requestPolicy.insecure.action` for `Host` resources with a `*` wildcard in the hostname.
- Bugfix: Reduce lock contention while generating diagnostics.

## [1.7.2] September 16, 2020
[1.7.2]: https://github.com/datawire/ambassador/compare/v1.7.1...v1.7.2

### Ambasssador API Gateway + Ambassador Edge Stack

- Bugfix: A regression introduced in 1.7.0 with the various `Host` resource `spec.requestPolicy.insecure.action` behaviors, including handling of X-Forwarded-Proto, has been fixed.
- Bugfix: Host resources no longer perform secret namespacing when the `AMBASSADOR_FAST_RECONFIGURE` flag is enabled.

## [1.7.1] September 08, 2020
[1.7.1]: https://github.com/datawire/ambassador/compare/v1.7.0...v1.7.1

### Ambasssador API Gateway + Ambassador Edge Stack

- Bugfix: Support `envoy_validation_timeout` in the Ambassador Module to set the timeout for validating new Envoy configurations

### Ambassador Edge Stack only

- Bugfix: `consul_connect_integration` is now built correctly.
- Bugfix: The developer portal again supports requests for API documentation

## [1.7.0] August 27, 2020
[1.7.0]: https://github.com/datawire/ambassador/compare/v1.6.2...v1.7.0

### Ambassador API Gateway + Ambassador Edge Stack

- Feature: Upgrade from Envoy 1.14.4 to 1.15.0.
- Bugfix: Correctly handle a `Host` object with incompatible manually-specified `TLSContext`
- Feature: The Ambassador control-plane now publishes Prometheus metrics alongside the existing Envoy data-plane metrics under the `/metrics` endpoint on port 8877.
- Default-off early access: Experimental changes to allow Ambassador to more quickly process configuration changes (especially with larger configurations) have been added. The `AMBASSADOR_FAST_RECONFIGURE` env var must be set to enable this. `AMBASSADOR_FAST_VALIDATION` should also be set for maximum benefit.
- Bugfix: Fixed insecure route action behavior. Host security policies no longer affect other Hosts.

### Ambassador API Gateway only

- Bugfix: Fixes regression in 1.5.1 that caused it to not correctly know its own version number, leading to notifications about an available upgrade despite being on the most recent version.

### Ambassador Edge Stack only

- Feature: DevPortal can now discover openapi documentation from `Mapping`s that set `host` and `headers`
- Feature: `edgectl install` will automatically enable Service Preview with a Preview URL on the Host resource it creates.
- Feature: Service Preview will inject an `x-service-preview-path` header in filtered requests with the original request prefix to allow for context propagation.
- Feature: Service Preview can intercept gRPC requests using the `--grpc` flag on the `edgectl intercept add` command and the `getambassador.io/inject-traffic-agent-grpc: "true"` annotation when using automatic Traffic-Agent injection.
- Feature: The `TracingService` Zipkin config now supports setting `collector_endpoint_version` to tell Envoy to use Zipkin v2.
- Feature: You can now inject request and/or response headers from a `RateLimit`.
- Bugfix: Don't crash during startup if Redis is down.
- Bugfix: Service Preview correctly uses the Host default `Path` value for the `spec.previewUrl.type` field.
- Bugfix: The `JWT`, `OAuth2`, and other Filters are now better about reusing connections for outgoing HTTP requests.
- Bugfix: Fixed a potential deadlock in the HTTP cache used for fetching JWKS and such for `Filters`.
- Bugfix: Internal Ambassador data is no longer exposed to the `/.ambassador-internal/` endpoints used by the DevPortal.
- Bugfix: Problems with license key limits will no longer trigger spurious HTTP 429 errors.  Using the `RateLimit` resource beyond 5rps without any form of license key will still trigger 429 responses, but now with a `X-Ambassador-Message` header indicating that's what happned.
- Bugfix: When multiple `RateLimit`s overlap, it is supposed to enforce the strictest limit; but the strictness comparison didn't correctly handle comparing limits with different units.
- Change: The Redis settings have been adjusted to default to the pre-1.6.0 behavior, and have been adjusted to be easier to understand.
- Feature: `consul_connect_integration` is now part of the AES image.
- Bugfix: `consul_connect_integration` now correctly handles certificates from Hashicorp Vault.

## [1.6.2] July 30, 2020
[1.6.2]: https://github.com/datawire/ambassador/compare/v1.6.1...v1.6.2

### Ambassador API Gateway + Ambassador Edge Stack

- Bugfix: The (new in 1.6.0) `Host.spec.tls` and `Host.spec.tlsContext` fields now work when `AMBASSADOR_FAST_VALIDATION=fast` is not set.
- Bugfix: Setting `use_websocket: true` on a `Mapping` now only affects routes generated from that `Mapping`, instead of affecting all routes on that port.
- Feature: It is now possible to "upgrade" to non-HTTP protocols other than WebSocket; the new `allow_upgrade` is a generalization of `use_websocket`.

### Ambassador Edge Stack only

- Bugfix: The `Host.spec.requestPolicy.insecure.additionalPort` field works again.
- Bugfix: The `Host.spec.ambassadorId` is once again handled in addition to `.ambassador_id`; allowing hosts written by older versions AES prior to 1.6.0 to continue working.
- Bugfix: Fix a redirect loop that could occur when using using multiple `protectedOrigins` in a `Host`.

## [1.6.1] July 23, 2020
[1.6.1]: https://github.com/datawire/ambassador/compare/v1.6.0...v1.6.1

### Ambassador API Gateway + Ambassador Edge Stack

- Bugfix: Mapping with `https` scheme for service are correctly parsed.
- Bugfix: Mapping with both a scheme and a hostname of `localhost` is now handled correctly.
- Bugfix: ConsulResolver now works again for Mappings outside of Ambassador's namespace.

## [1.6.0] July 21, 2020
[1.6.0]: https://github.com/datawire/ambassador/compare/v1.5.5...v1.6.0

### Ambassador API Gateway + Ambassador Edge Stack

- Incorporate the Envoy 1.14.4 security update.
- API CHANGE: Turning off the Diagnostics UI via the Ambassador Module now disables access to the UI from both inside and outside the Ambassador Pod.
- API CHANGE: Default changes updating `Mapping` status from default-on to default-off; see below.
- Feature: Add support for circuit breakers in TCP mapping (thanks, [Pierre Fersing](https://github.com/PierreF)!)
- Feature: Ambassador CRDs now include schema. This enables validation by `kubectl apply`.
- Feature: Advanced TLS configuration can be specified in `Host` resource via `tlsContext` and `tls` fields.
- Feature: Implement sampling percentage in tracing service.
- Performance improvement: Diagnostics are generated on demand rather than on every reconfig.
- Performance improvement: Experimental fast validation of the contents of Ambassador resources has been added. The `AMBASSADOR_FAST_VALIDATION` env var must be set to enable this.
- Internal: Configuration endpoints used internally by Ambassador are no longer accessible from outside the Ambassador Pod.
- Bugfix: `envoy_log_format` can now be set with `envoy_log_type: json`.
- Docs: Fixed OAuth2 documentation spelling errors (thanks, [Travis Byrum](https://github.com/travisbyrum)!)

As previously announced, the default value of `AMBASSADOR_UPDATE_MAPPING_STATUS`
has now changed from `true` to `false`; Ambassador will no longer attempt to
update the `Status` of a `Mapping` unless you explicitly set
`AMBASSADOR_UPDATE_MAPPING_STATUS=true` in the environment.  If you do not have
tooling that relies on `Mapping` status updates, we do not recommend setting
`AMBASSADOR_UPDATE_MAPPING_STATUS`.

*In Ambassador 1.7*, TLS secrets in `Ingress` resources will not be able to use
`.namespace` suffixes to cross namespaces.

### Ambassador Edge Stack only

- Feature: The Edge Policy Console's Debugging page now has a "Log Out" button to terminate all EPC sessions.
- Feature: `X-Content-Type-Options: nosniff` to response headers are now set for the Edge Policy Console, to prevent MIME confusion attacks.
- Feature: The `OAuth2` Filter now has a `allowMalformedAccessToken` setting to enable use with IDPs that generate access tokens that are not compliant with RFC 6750.
- Bugfix: All JWT Filter errors are now formatted per the specified `errorResponse`.
- Feature: Options for making Redis connection pooling configurable.
- Bugfix: User is now directed to the correct URL after clicking in Microsoft Office.
- Feature: The Console's Dashboard page has speedometer gauges to visualize Rate Limited and Authenticated traffic.

## [1.5.5] June 30, 2020
[1.5.5]: https://github.com/datawire/ambassador/compare/v1.5.4...v1.5.5

### Ambassador API Gateway + Ambassador Edge Stack

- Incorporate the Envoy 1.14.3 security update.

## [1.5.4] June 23, 2020
[1.5.4]: https://github.com/datawire/ambassador/compare/v1.5.3...v1.5.4

### Ambassador API Gateway + Ambassador Edge Stack

- Bugfix: Allow disabling `Mapping`-status updates (RECOMMENDED: see below)
- Bugfix: Logging has been made _much_ quieter; the default Envoy log level has been turned down from "warning" to "error"
- Ambassador now logs timing information about reconfigures

We recommend that users set `AMBASSADOR_UPDATE_MAPPING_STATUS=false`
in the environment to tell Ambassador not to update `Mapping` statuses
unless you have some script that relies on `Mapping` status updates.
The default value of `AMBASSADOR_UPDATE_MAPPING_STATUS` will change to
`false` in Ambassador 1.6.

## [1.5.3] June 16, 2020
[1.5.3]: https://github.com/datawire/ambassador/compare/v1.5.2...v1.5.3

### Ambassador API Gateway + Ambassador Edge Stack

- Bugfix: Restore Envoy listener drain time to its pre-Ambassador 1.3.0 default of 10 minutes.
- Bugfix: Read Knative ingress generation from the correct place in the Kubernetes object

### Ambassador Edge Stack only

- Bugfix: Allow deletion of ProjectControllers.
- Bugfix: Fix regression introduced in 1.4.2 where the `OAuth2` AuthorizationCode filter no longer works when behind another gateway that rewrites the request hostname.  The behavior here is now controllable via the `internalOrigin` sub-field.

## [1.5.2] June 10, 2020
[1.5.2]: https://github.com/datawire/ambassador/compare/v1.5.1...v1.5.2

### Ambassador API Gateway + Ambassador Edge Stack

- Incorporate the [Envoy 1.14.2](https://www.envoyproxy.io/docs/envoy/v1.14.2/intro/version_history#june-8-2020) security update.
- Upgrade the base Docker images used by several tests (thanks, [Daniel Sutton](https://github.com/ducksecops)!).

### Ambassador Edge Stack only

- Feature (BETA): Added an in-cluster micro CI/CD system to enable building, staging, and publishing of GitHub projects from source.  This has been included in previous versions as an alpha, but disabled by default. It is now in BETA.
- Bugfix: The `DEVPORTAL_CONTENT_URL` environment variable now properly handles `file:///` URLs to refer to volume-mounted content.
- Bugfix: `acmeProvider.authority: none` is no longer case sensitive
- Bugfix: `edgectl connect` works again on Ubuntu and other Linux setups with old versions of nss-mdns (older than version 0.11)
- Bugfix: `edgectl` works again on Windows
- Bugfix: The Edge Policy Console now correctly creates FilterPolicy resources

## [1.5.1] June 05, 2020
[1.5.1]: https://github.com/datawire/ambassador/compare/v1.5.0...v1.5.1

### Ambassador API Gateway + Ambassador Edge Stack

- Bugfix: Logging has been made _much_ quieter
- Bugfix: A service that somehow has no hostname should no longer cause an exception

## [1.5.0] May 28, 2020
[1.5.0]: https://github.com/datawire/ambassador/compare/v1.4.3...v1.5.0

### Ambassador API Gateway + Ambassador Edge Stack

- Change: Switched from quay.io back to DockerHub as our primary publication point. **If you are using your own Kubernetes manifests, you will have to update them!** Datawire's Helm charts and published YAML have already been updated.
- Feature: switch to Envoy 1.14.1
- Feature: Allow defaults for `add_request_header`, `remove_request_header`, `add_response_header`, and `remove_response_header`
- Feature: Inform Knative of the route to the Ambassador service if available (thanks, [Noah Fontes](https://github.com/impl)!)
- Feature: Support the path and timeout options of the Knative ingress path rules (thanks, [Noah Fontes](https://github.com/impl)!)
- Feature: Allow preserving `X-Request-ID` on requests from external clients (thanks, [Prakhar Joshi](https://github.com/prakharjoshi)!)
- Feature: Mappings now support query parameters (thanks, [Phil Peble](https://github.com/ppeble)!)
- Feature: Allow setting the Envoy shared-memory base ID (thanks, [Phil Peble](https://github.com/ppeble)!)
- Feature: Additional security configurations not set on default YAMLs
- Feature: Let Ambassador configure `regex_rewrite` for advanced forwarding
- Bugfix: Only update Knative ingress CRDs when the generation changes (thanks, [Noah Fontes](https://github.com/impl)!)
- Bugfix: Now behaves properly when `AMBASSADOR_SINGLE_NAMESPACE` is set to an empty string; rather than getting in to a weird in-between state
- Bugfix: The websocket library used by the test suite has been upgraded to incorporate security fixes (thanks, [Andrew Allbright](https://github.com/aallbrig)!)
- Bugfix: Fixed evaluation of label selectors causing the wrong IP to be put in to Ingress resource statuses
- Bugfix: The `watt` (port 8002) and `ambex` (port 8003) components now bind to localhost instead of 0.0.0.0, so they are no longer erroneously available from outside the Pod

### Ambassador Edge Stack only

- Feature: `edgectl upgrade` allows upgrading API Gateway installations to AES
- Feature: `edgectl intercept` can generate preview-urls for Host resources that enabled the feature
- Feature: `edgectl install` will now automatically install the Service Preview components (ambassador-injector, telepresence-proxy) and scoped RBAC
- Feature: Rate-limited 429 responses now include the `Retry-After` header
- Feature: The `JWT` Filter now makes `hasKey` and `doNotSet` functions available to header field templates; in order to facilitate only conditionally setting a header field.
- Feature: The `OAuth2` Filter now has an `expirationSafetyMargin` setting that will cause an access token to be treated as expired sooner, in order to have a safety margin of time to send it to the upstream Resource Server that grants insufficient leeway.
- Feature: The `JWT` Filter now has `leewayFor{ExpiresAt,IssuedAt,NotBefore}` settings for configuring leeway when validating the timestamps of a token.
- Feature: The environment variables `REDIS{,_PERSECOND}_{USERNAME,PASSWORD,TLS_ENABLED,TLS_INSECURE}` may now be used to further configure how the Ambassador Edge Stack communicates with Redis.
- Bugfix: Don't start the dev portal running if `POLL_EVERY_SECS` is 0
- Bugfix: Now no longer needs cluster-wide RBAC when running with `AMBASSADOR_SINGLE_NAMESPACE`.
- Bugfix: The `OAuth2` Filter now validates the reported-to-Client scope of an Access Token even if a separate `accessTokenJWTFilter` is configured.
- Bugfix: The `OAuth2` Filter now sends the user back to the identity provider to upgrade the scope if they request an endpoint that requires broader scope than initially requested; instead of erroring.
- Bugfix: The `OAuth2` Filter will no longer send RFC 7235 challenges back to the user agent if it would not accept RFC 7235 credentials (previously it only avoided sending HTTP 401 challenges, but still sent 400 or 403 challenges).
- Bugfix: The `amb-sidecar` (port 8500) component now binds to localhost instead of 0.0.0.0, so it is no longer erroneously available from outside the Pod

## [1.4.3] May 14, 2020
[1.4.3]: https://github.com/datawire/ambassador/compare/v1.4.2...v1.4.3

### Ambassador Edge Stack only

- Bugfix: Don't generate spurious 403s in the logs when using the Edge Policy Console.

## [1.4.2] April 22, 2020
[1.4.2]: https://github.com/datawire/ambassador/compare/v1.4.1...v1.4.2

### Ambassador Edge Stack only

- Bugfix: The Traffic Agent binds to port 9900 by default. That port can be configured in the Agent's Pod spec.
   - For more about using the Traffic Agent, see the [Service Preview documentation](https://www.getambassador.io/docs/edge-stack/latest/topics/using/edgectl/#configuring-service-preview).
- Bugfix: The `OAuth2` Filter redirection-endpoint now handles various XSRF errors more consistently (the way we meant it to in 1.2.1)
- Bugfix: The `OAuth2` Filter now supports multiple authentication domains that share the same credentials.
   - For more about using multiple domains, see the [OAuth2 `Filter` documentation](https://www.getambassador.io/docs/edge-stack/1.4/topics/using/filters/oauth2/).
- Bugfix: The ACME client now obeys `AMBASSADOR_ID`
- Feature (ALPHA): Added an in-cluster micro CI/CD system to enable building, staging, and publishing of GitHub projects from source.  This is disabled by default.

## [1.4.1] April 15, 2020
[1.4.1]: https://github.com/datawire/ambassador/compare/v1.4.0...v1.4.1

### Ambassador Edge Stack only

- Internal: `edgectl install` uses Helm under the hood

## [1.4.0] April 08, 2020
[1.4.0]: https://github.com/datawire/ambassador/compare/v1.3.2...v1.4.0

### Ambassador API Gateway + Ambassador Edge Stack

- Feature: Support Ingress Path types improvements from networking.k8s.io/v1beta1 on Kubernetes 1.18+
- Feature: Support Ingress hostname wildcards
- Feature: Support for the IngressClass Resource, added to networking.k8s.io/v1beta1 on Kubernetes 1.18+
   - For more about new Ingress support, see the [Ingress Controller documentation](https://getambassador.io/docs/edge-stack/1.4/topics/running/ingress-controller).
- Feature: `Mapping`s support the `cluster_tag` attribute to control the name of the generated Envoy cluster (thanks, [Stefan Sedich](https://github.com/stefansedich)!)
   - See the [Advanced Mapping Configuration documentation](https://getambassador.io/docs/edge-stack/1.4/topics/using/mappings) for more.
- Feature: Support Envoy's ability to force response headers to canonical HTTP case (thanks, [Puneet Loya](https://github.com/puneetloya)!)
   - See the [Ambassador Module documentation](https://getambassador.io/docs/edge-stack/1.4/topics/running/ambassador) for more.
- Bugfix: Correctly ignore Kubernetes services with no metadata (thanks, [Fabrice](https://github.com/jfrabaute)!)

### Ambassador Edge Stack only

- Feature: `edgectl install` output has clearer formatting
- Feature: `edgectl install` offers help when installation does not succeed
- Feature: `edgectl install` uploads installer and AES logs to a private area upon failure so Datawire support can help
- Bugfix: The "Filters" tab in the webui no longer renders the value of OAuth client secrets that are stored in Kubernetes secrets.
- Bugfix: The ACME client of of one Ambassador install will no longer interfere with the ACME client of another Ambassador install in the same namespace with a different AMBASSADOR_ID.
- Bugfix: `edgectl intercept` supports matching headers values against regular expressions once more
- Bugfix: `edgectl install` correctly handles more local and cluster environments
   - For more about `edgectl` improvements, see the [Service Preview and Edge Control documentation](https://getambassador.io/docs/edge-stack/1.4/topics/using/edgectl).

## [1.3.2] April 01, 2020
[1.3.2]: https://github.com/datawire/ambassador/compare/v1.3.1...v1.3.2

### Ambassador Edge Stack only

- Bugfix: `edgectl install` correctly installs on Amazon EKS and other clusters that provide load balancers with fixed DNS names
- Bugfix: `edgectl install` when using Helm once again works as documented
- Bugfix: `edgectl install` console logs are improved and neatened
- Bugfix: `edgectl install --verbose` output is improved
- Bugfix: `edgectl install` automatically opens documentation pages for some errors
- Bugfix: `edgectl install` help text is improved

## [1.3.1] March 24, 2020
[1.3.1]: https://github.com/datawire/ambassador/compare/v1.3.0...v1.3.1

### Ambassador Edge Stack only

- Bugfix: `edgectl install` will not install on top of a running Ambassador
- Bugfix: `edgectl install` can detect and report if `kubectl` is missing
- Bugfix: `edgectl install` can detect and report if it cannot talk to a Kubernetes cluster
- Bugfix: When using the `Authorization Code` grant type for `OAuth2`, expired tokens are correctly handled so that the user will be prompted to renew
- Bugfix: When using the `Password` grant type for `OAuth2`, authentication sessions are properly associated with each user
- Bugfix: When using the `Password` grant type for `OAuth2`, you can set up multiple `Filter`s to allow requesting different scopes for different endpoints

## [1.3.0] March 17, 2020
[1.3.0]: https://github.com/datawire/ambassador/compare/v1.2.2...v1.3.0

### Ambassador Edge Stack only

- Feature: Support username and password as headers for OAuth2 authentication (`grantType: Password`)
- Feature: `edgectl install` provides better feedback for clusters that are unreachable from the public Internet
- Feature: `edgectl install` supports KIND clusters (thanks, [@factorypreset](https://github.com/factorypreset)!)
- Feature: `edgectl intercept` supports HTTPS
- Feature: Ambassador Edge Stack Docker image is ~150MB smaller
- Feature: The Edge Policy Console can be fully disabled with the `diagnostics.enabled` element in the `ambassador` Module
- Feature: `aes-plugin-runner` now allows passing in `docker run` flags after the main argument list.
- Bugfix: Ambassador Edge Stack doesn't crash if the Developer Portal content URL is not accessible
- Bugfix: `edgectl connect` does a better job handling clusters with many services
- Bugfix: The `Plugin` Filter now correctly sets `request.TLS` to nil/non-nil based on if the original request was encrypted or not.
- Change: There is no longer a separate traffic-proxy image; that functionality is now part of the main AES image. Set `command: ["traffic-manager"]` to use it.

## [1.2.2] March 04, 2020
[1.2.2]: https://github.com/datawire/ambassador/compare/v1.2.1...v1.2.2

### Ambassador Edge Stack only

- Internal: Fix an error in Edge Stack update checks

## [1.2.1] March 03, 2020
[1.2.1]: https://github.com/datawire/ambassador/compare/v1.2.0...v1.2.1

Edge Stack users SHOULD NOT use this release, and should instead use 1.2.2.

### Ambassador API Gateway + Ambassador Edge Stack

- Bugfix: re-support PROXY protocol when terminating TLS ([#2348])
- Bugfix: Incorporate the Envoy 1.12.3 security update

### Ambassador Edge Stack only

- Bugfix: The `aes-plugin-runner` binary for GNU/Linux is now statically linked (instead of being linked against musl libc), so it should now work on either musl libc or GNU libc systems
- Feature (ALPHA): An `aes-plugin-runner` binary for Windows is now produced.  (It is un-tested as of yet.)
- Bugfix: The `OAuth2` Filter redirection-endpoint now handles various XSRF errors more consistently
- Change: The `OAuth2` Filter redirection-endpoint now handles XSRF errors by redirecting back to the identity provider

[#2348]: https://github.com/datawire/ambassador/issues/2348

## [1.2.0] February 24, 2020
[1.2.0]: https://github.com/datawire/ambassador/compare/v1.1.1...v1.2.0

### Ambassador API Gateway + Ambassador Edge Stack

- Feature: add idle_timeout_ms support for common HTTP listener (thanks, Jordan Neufeld!) ([#2155])
- Feature: allow override of bind addresses, including for IPv6! (thanks to [Josue Diaz](https://github.com/josuesdiaz)!) ([#2293])
- Bugfix: Support Istio mTLS secrets natively (thanks, [Phil Peble](https://github.com/ppeble)!) ([#1475])
- Bugfix: TLS custom secret with period in name doesn't work (thanks, [Phil Peble](https://github.com/ppeble)!) ([#1255])
- Bugfix: Honor ingress.class when running with Knative
- Internal: Fix CRD-versioning issue in CI tests (thanks, [Ricky Taylor](https://github.com/ricky26)!)
- Bugfix: Stop using deprecated Envoy configuration elements
- Bugfix: Resume building a debuggable Envoy binary

### Ambassador Edge Stack only

- Change: The `ambassador` service now uses the default `externalTrafficPolicy` of `Cluster` rather than explicitly setting it to `Local`. This is a safer setting for GKE where the `Local` policy can cause outages when ambassador is updated. See https://stackoverflow.com/questions/60121956/are-hitless-rolling-updates-possible-on-gke-with-externaltrafficpolicy-local for details.
- Feature: `edgectl install` provides a much cleaner, quicker experience when installing Ambassador Edge Stack
- Feature: Ambassador Edge Stack supports the Ambassador operator for automated management and upgrade
- Feature: `ifRequestHeader` can now have `valueRegex` instead of `value`
- Feature: The `OAuth2` Filter now has `useSessionCookies` option to have cookies expire when the browser closes, rather than at a fixed duration
- Feature: `ifRequestHeader` now has `negate: bool` to invert the match
- Bugfix: The RBAC for `Ingress` now supports the `networking.k8s.io` `apiGroup`
- Bugfix: Quiet Dev Portal debug logs
- Bugfix: The Edge Policy Console is much less chatty when logged out
- Change: The intercept agent is now incorporated into the `aes` image
- Change: The `OAuth2` Filter no longer sets cookies when `insteadOfRedirect` triggers
- Change: The `OAuth2` Filter more frequently adjusts the cookies

[#1475]: https://github.com/datawire/ambassador/issues/1475
[#1255]: https://github.com/datawire/ambassador/issues/1255
[#2155]: https://github.com/datawire/ambassador/issues/2155
[#2293]: https://github.com/datawire/ambassador/issues/2293

## [1.1.1] February 12, 2020
[1.1.1]: https://github.com/datawire/ambassador/compare/v1.1.0...v1.1.1

### Ambassador API Gateway + Ambassador Edge Stack

- Bugfix: Load explicitly referenced secrets in another namespace, even when `AMBASSADOR_SINGLE_NAMESPACE` (thanks, [Thibault Cohen](https://github.com/titilambert)!) ([#2202])
- Bugfix: Fix Host support for choosing cleartext or TLS ([#2279])
- Bugfix: Fix intermittent error when rendering `/ambassador/v0/diag/`
- Internal: Various CLI tooling improvements

[#2202]: https://github.com/datawire/ambassador/issues/2202
[#2279]: https://github.com/datawire/ambassador/pull/2279

### Ambassador Edge Stack only

- Feature: The Policy Console can now set the log level to "trace" (in addition to "info" or "debug")
- Bugfix: Don't have the Policy Console poll for snapshots when logged out
- Bugfix: Do a better job of noticing when the license key changes
- Bugfix: `aes-plugin-runner --version` now works properly
- Bugfix: Only serve the custom CONGRATULATIONS! 404 page on `/`
- Change: The `OAuth2` Filter `stateTTL` setting is now ignored; the lifetime of state-tokens is now managed automatically

## [1.1.0] January 28, 2020
[1.1.0]: https://github.com/datawire/ambassador/compare/v1.0.0...v1.1.0

(Note that Ambassador 1.1.0 is identical to Ambassador 1.1.0-rc.0, from January 24, 2020.
 Also, we're now using "-rc.N" rather than just "-rcN", for better compliance with
 [SemVer](https://www.semver.org/).

### Ambassador API Gateway + Ambassador Edge Stack

- Feature: support resources with the same name but in different namespaces ([#2226], [#2198])
- Feature: support DNS overrides in `edgectl`
- Bugfix: Reduce log noise about "kubestatus" updates
- Bugfix: manage the diagnostics snapshot cache more aggressively to reduce memory footprint
- Bugfix: re-enable Docker demo mode (and improve the test to make sure we don't break it again!) ([#2227])
- Bugfix: correct potential issue with building edgectl on Windows
- Internal: fix an error with an undefined Python type in the TLS test (thanks, [Christian Clauss](https://github.com/cclauss)!)

### Ambassador Edge Stack only

- Feature: make the `External` filter type fully compatible with the `AuthService` type
- Docs: add instructions for what to do after downloading `edgectl`
- Bugfix: make it much faster to apply the Edge Stack License
- Bugfix: make sure the ACME terms-of-service link is always shown
- Bugfix: make the Edge Policy Console more performant

[#2198]: https://github.com/datawire/ambassador/issues/2198
[#2226]: https://github.com/datawire/ambassador/issues/2226
[#2227]: https://github.com/datawire/ambassador/issues/2227

## [1.0.0] January 15, 2020
[1.0.0]: https://github.com/datawire/ambassador/compare/v0.86.1...v1.0.0

### Caution!

All of Ambassador's CRDs have been switched to `apiVersion: getambassador.io/v2`, and
**your resources will be upgraded when you apply the new CRDs**. We recommend that you
follow the [migration instructions](https://getambassador.io/early-access/user-guide/upgrade-to-edge-stack/) and check your installation's
behavior before upgrading your CRDs.

## Ambassador API Gateway + Ambassador Edge Stack

### Breaking changes

- When a resource specifies a service or secret name without a corresponding namespace, Ambassador will now
  look for the service or secret in the namespace of the resource that mentioned it. In the past, Ambassador
  would look in the namespace in which Ambassador was running.

### Features

- The Host CR provides an easy way to tell Ambassador about domains it should expect to handle, and
  how it should handle secure and insecure requests for those domains
- Redirection from HTTP to HTTPS defaults to ON when termination contexts are present
- Mapping and Host CRs, as well as Ingress resources, get Status updates to provide better feedback
- Improve performance of processing events from Kubernetes
- Automatic HTTPS should work with any ACME clients doing the http-01 challenge

### Bugfixes

- CORS now happens before rate limiting
- The reconfiguration engine is better protected from exceptions
- Don’t try to check for upgrades on every UI snapshot update
- Reduced reconfiguration churn
- Don't force SNI routes to be lower-priority than non-SNI routes
- Knative mappings fallback to the Ambassador namespace if no namespace is specified
- Fix `ambassador_id` handling for Knative resources
- Treat `ambassadorId` as a synonym for `ambassador_id` (`ambassadorId` is the Protobuf 3 canonical form of `ambassador_id`)

### Ambassador Edge Stack

Ambassador Edge Stack incorporates the functionality of the old Ambassador Pro product.

- Authentication and ratelimiting are now available under a free community license
- Given a Host CR, Ambassador can manage TLS certificates using ACME (or you can manage them by hand)
- There is now an `edgectl` program that you can use for interacting with Ambassador from the command line
- There is a web user-interface for Ambassador
- BREAKING CHANGE: `APP_LOG_LEVEL` is now `AES_LOG_LEVEL`

See the [`CHANGELOG.old-pro.md`](./CHANGELOG.old-pro.md) file for the changelog of
the old Ambassador Pro product.

## [1.0.0-rc6] January 15, 2020
[1.0.0-rc6]: https://github.com/datawire/ambassador/compare/v1.0.0-rc4...v1.0.0-rc6

 - AES: Bugfix: Fix ACME client with multiple replicas
 - AES: Bugfix: Fix ACME client race conditions with the API server and WATT
 - AES: Bugfix: Don't crash in the ACME client if Redis is unavailable

## [1.0.0-rc4] January 13, 2020
[1.0.0-rc4]: https://github.com/datawire/ambassador/compare/v1.0.0-rc1...v1.0.0-rc4

- Change: Less verbose yet more useful Ambassador pod logs
- Bugfix: Various bugfixes for listeners and route rejection
- Bugfix: Don't append the service namespace for `localhost`
- AES: Bugfix: Fix rendering mapping labels YAML in the webui
- AES: Bugfix: Organize help output from `edgectl` so it is easier to read
- AES: Bugfix: Various bugfixes around ACME support with manually-configured TLSContexts
- AES: Change: Don't disable scout or enable extra-verbose logging when migrating from OSS
- AES: BREAKING CHANGE: `APP_LOG_LEVEL` is now `AES_LOG_LEVEL`

## [1.0.0-rc1] January 11, 2020
[1.0.0-rc1]: https://github.com/datawire/ambassador/compare/v1.0.0-rc0...v1.0.0-rc1

- Internal: Improvements to release machinery
- Internal: Fix the dev shell
- Internal: Adjust KAT tests to work with the Edge Stack

## [1.0.0-rc0] January 10, 2020
[1.0.0-rc0]: https://github.com/datawire/ambassador/compare/v1.0.0-ea13...v1.0.0-rc0

- BREAKING CHANGE: Rename Host CR status field `reason` to `errorReason`
- Feature: Host CRs now default `.spec.hostname` to `.metadata.name`
- Feature: Host CRs now have a `requestPolicy` field to control redirecting from cleartext to TLS
- Feature: Redirecting from cleartext to TLS no longer interferes with ACME http-01 challenges
- Feature: Improved `edgectl` help and informational messages
- Bugfix: Host CR status is now a sub-resource
- Bugfix: Have diagd snapshot JSON not include "serialization" keys (which could potentially leak secrets)
- Bugfix: Fix `ambassador_id` handling for Knative resources
- Bugfix: Use the correct namespace for resources found via annotations
- Bugfix: Treat `ambassadorId` as a synonym for `ambassador_id` (`ambassadorId` is the Protobuf 3 canonical form of `ambassador_id`)
- Internal: Allow passing a `DOCKER_NETWORK` variable to the build-system

## [1.0.0-ea13] January 09, 2020
[1.0.0-ea13]: https://github.com/datawire/ambassador/compare/v1.0.0-ea12...v1.0.0-ea13

- Bugfix: Knative mappings populate and fallback to the Ambassador namespace if unspecified
- Internal: Knative tests for versions 0.7.1 and 0.8.0 were removed
- Internal: Knative tests for version 0.11.0 were added
- Internal: Improved performance with Edge Stack using /ambassador/v0/diag/ with an optional `patch_client` query param to send a partial representation in JSON Patch format, reducing the memory and network traffic for large deployments
- Internal: Silencing warnings from `which` in docs preflight-check

## [1.0.0-ea12] January 08, 2020
[1.0.0-ea12]: https://github.com/datawire/ambassador/compare/v1.0.0-ea9...v1.0.0-ea12

- BREAKING CHANGE: When a resource specifies a service or secret name without a corresponding namespace, Ambassador uses the namespace of the resource. In the past, Ambassador would use its own namespace.
- Bugfix: Add the appropriate label so Ingress works with Edge Stack
- Bugfix: Remove superfluous imagePullSecret
- Bugfix: Fix various admin UI quirks, especially in Firefox
  - Bogus warnings about duplicate resources
  - Drag-and-drop reordering of rate limit configuration
  - Missing icons
- Internal: Drop duplicated resources earlier in the processing chain
- Internal: Streamline code generation from protobufs
- Internal: Automated broken-link checks in the documentation

## [1.0.0-ea9] December 23, 2019
[1.0.0-ea9]: https://github.com/datawire/ambassador/compare/v1.0.0-ea7...v1.0.0-ea9

- Bugfix: Use proper executable name for Windows edgectl
- Bugfix: Don't force SNI routes to be lower-priority than non-SNI routes
- Bugfix: Prevent the self-signed fallback context from conflicting with a manual context

## [1.0.0-ea7] December 19, 2019
[1.0.0-ea7]: https://github.com/datawire/ambassador/compare/v1.0.0-ea6...v1.0.0-ea7

- Bugfix: UI buttons can hide themselves
- Bugfix: Developer Portal API acquisition
- Bugfix: Developer Portal internal routing
- Internal: Better JS console usage
- Internal: Rationalize usage reporting for Edge Stack

## [1.0.0-ea6] December 18, 2019
[1.0.0-ea6]: https://github.com/datawire/ambassador/compare/v1.0.0-ea5...v1.0.0-ea6

- Feature: Improve performance of processing events from Kubernetes
- Feature: Automatic HTTPS should work with any ACME clients doing the http-01 challenge
- Internal: General improvements to test infrastructure
- Internal: Improved the release process

`ambassador-internal-access-control` `Filter` and `FilterPolicy` are now
created internally. Remove them from your cluster if upgrading from a
previous version.

## [1.0.0-ea5] December 17, 2019
[1.0.0-ea5]: https://github.com/datawire/ambassador/compare/v1.0.0-ea3...v1.0.0-ea5

- Internal: Improved the reliability of CI
- Internal: Improved the release process

## [1.0.0-ea3] December 16, 2019
[1.0.0-ea3]: https://github.com/datawire/ambassador/compare/v1.0.0-ea1...v1.0.0-ea3

- Feature: initial edgectl support for Windows!
- UX: be explicit that seeing the license applied can take a few minutes
- Bugfix: don’t try to check for upgrades on every UI snapshot update
- Bugfix: don’t activate the fallback TLSContext if its secret is not available
- Bugfix: first cut at reducing reconfiguration churn

## [1.0.0-ea1] December 10, 2019
[1.0.0-ea1]: https://github.com/datawire/ambassador/compare/v0.85.0...v1.0.0-ea1

### Caution!

All of Ambassador's CRDs have been switched to `apiVersion: getambassador.io/v2`, and
**your resources will be upgraded when you apply the new CRDs**. We recommend that you
follow the [migration instructions](https://getambassador.io/early-access/user-guide/upgrade-to-edge-stack/) and check your installation's
behavior before upgrading your CRDs.

### Features

- Authentication and ratelimiting are now available under a free community license
- The Host CRD provides an easy way to tell Ambassador about domains it should expect to handle
- Given a Host CRD, Ambassador can manage TLS certificates using ACME (or you can manage them by hand)
- Redirection from HTTP to HTTPS defaults to ON when termination contexts are present
- Mapping and Host CRDs, as well as Ingress resources, get Status updates to provide better feedback

### Bugfixes

- CVE-2019–18801, CVE-2019–18802, and CVE-2019–18836 are fixed by including Envoy 1.12.2
- CORS now happens before rate limiting
- The reconfiguration engine is better protected from exceptions

## [0.86.1] December 10, 2019
[0.86.1]: https://github.com/datawire/ambassador/compare/v0.84.1...v0.86.1

- Envoy updated to 1.12.2 for security fixes
- Envoy TCP keepalives are now supported (thanks, [Bartek Kowalczyk](https://github.com/KowalczykBartek)!)
- Envoy remote access logs are now supported
- Correctly handle upgrades when the `LogService` CRD is not present

(Ambassador 0.86.0 was superseded by Ambassador 0.86.1.)

## [0.85.0] October 22, 2019
[0.85.0]: https://github.com/datawire/ambassador/compare/v0.84.1...v0.85.0

### Features

- Support configuring the Envoy access log format (thanks to [John Esmet](https://github.com/esmet)!)

## [0.84.1] October 20, 2019
[0.84.1]: https://github.com/datawire/ambassador/compare/v0.84.0...v0.84.1

### Major changes:
- Bugfix: Fix /ambassador permissions to allow running as non-root - Thanks @dmayle (https://github.com/dmayle) for reporting the bug.

## [0.84.0] October 18, 2019
[0.84.0]: https://github.com/datawire/ambassador/compare/v0.83.0...v0.84.0

### Features:

- Support setting window_bits for the GZip filter (thanks to [Florent Delannoy](https://github.com/Pluies)!)
- Correctly support tuning the regex_max_size, and bump its default to 200 (thanks to [Paul Salaberria](https://github.com/psalaberria002)!)
- Support setting redirect_cleartext_from in a TLSContext

### Bugfixes:

- Correctly update loadbalancer status of Ingress resources
- Don't enable diagd debugging in the test suite unless explicitly requested (thanks to [Jonathan Suever](https://github.com/suever)!)
- Switch to an Envoy release build

### Developer Notes:

- Many many things about the build system have changed under the hood!
   - Start with `make help`, and
   - Join our [Slack channel](https://d6e.co/slack) for more help!

## [0.83.0] October 08, 2019
[0.83.0]: https://github.com/datawire/ambassador/compare/v0.82.0...v0.83.0

### Major changes:
- Update Ambassador to address CVE-2019-15225 and CVE-2019-15226.

NOTE: this switches the default regex engine! See the documentation for the `ambassador` `Module` for more.

## [0.82.0] October 02, 2019
[0.82.0]: https://github.com/datawire/ambassador/compare/v0.81.0...v0.82.0

### Major changes:
- Feature: Arrange for the Prometheus metrics endpoint to also return associated headers (thanks, [Jennifer Wu](https://github.com/jhsiaomei)!)
- Feature: Support setting a TLS origination context when doing TLS to a RateLimitService (thanks, [Phil Peble](https://github.com/ppeble)!)
- Feature: Allow configuring Envoy's access log path (thanks, [Jonathan Suever](https://github.com/suever)!)
- Update: Switch to Python 3.7 and Alpine 3.10

### Developer notes:
- Switch back to the latest mypy (currently 0.730)
- Environment variable KAT_IMAGE_PULL_POLICY can override the imagePullPolicy when running KAT tests
- Updated Generated Envoy Golang APIs

## [0.81.0] September 26, 2019
[0.81.0]: https://github.com/datawire/ambassador/compare/v0.80.0...v0.81.0

### Major changes:
- Feature: ${} environment variable interpolation is supported in all Ambassador configuration resources (thanks, [Stefan Sedich](https://github.com/stefansedich)!)
- Feature: DataDog APM tracing is now supported (thanks again, [Stefan Sedich](https://github.com/stefansedich)!)
- Bugfix: Fix an error in the TLSContext schema (thanks, [@georgekaz](https://github.com/georgekaz)!)

### Developer notes:
- Test services can now be built, deployed, and tested more easily (see BUILDING.md)
- `mypy` is temporarily pinned to version 0.720.

## [0.80.0] September 20, 2019
[0.80.0]: https://github.com/datawire/ambassador/compare/v0.78.0...v0.80.0

### Major changes:
- Feature: Basic support for the Kubernetes Ingress resource
- Feature: Basic reporting for some common configuration errors (lack of Mappings, lack of TLS contexts)
- Bugfix: Update Envoy to prevent crashing when updating AuthService under load

### Developer notes
- Golang components now use Go 1.13
- Ambassador build now _requires_ clean type hinting
- KAT client and server have been pulled back into the Ambassador repo

## [0.78.0] September 11, 2019
[0.78.0]: https://github.com/datawire/ambassador/compare/v0.77.0...v0.78.0

### Major changes:
- Feature: Support setting cipher_suites and ecdh_curves in TLSContext - #1782 (Thanks @teejaded)
- Feature: Make 128-bits traceids the default - #1794 (Thanks @Pluies)
- Feature: Set cap_net_bind_service to allow binding to low ports - #1720 (Thanks @swalberg)

### Minor changes:
- Testing: Add test that ambassador cli does not crash when called with --help - #1806 (Thanks @rokostik)

## [0.77.0] September 05, 2019
[0.77.0]: https://github.com/datawire/ambassador/compare/v0.76.0...v0.77.0

- (Feature) Support the `least_request` load balancer policy (thanks, [Steve Flanders](https://github.com/flands)!)
- (Misc) Many test and release-engineering improvements under the hood

## [0.76.0] August 26, 2019
[0.76.0]: https://github.com/datawire/ambassador/compare/v0.75.0...v0.76.0

- circuit breakers now properly handle overriding a global circuit breaker within a Mapping ([#1767])
- support for Knative 0.8.0 ([#1732])

[#1767]: https://github.com/datawire/ambassador/issues/1767
[#1732]: https://github.com/datawire/ambassador/issues/1732

## [0.75.0] August 13, 2019
[0.75.0]: https://github.com/datawire/ambassador/compare/0.74.1...0.75.0

- (Feature) Update to Envoy 1.11.1, including security fixes
- (Feature) You can use a `TLSContext` without a `secret` to set origination options ([#1708])
- (Feature) Canary deployments can now use multiple `host_rewrite` values ([#1159])
- (Bugfix) Make sure that Ambassador won't mistakenly complain about the number of RateLimit and Tracing services (thanks, [Christian Claus](https://github.com/cclauss)!)

[#1159]: https://github.com/datawire/ambassador/issues/1159
[#1708]: https://github.com/datawire/ambassador/issues/1708

## [0.74.1] August 06, 2019
[0.74.1]: https://github.com/datawire/ambassador/compare/0.74.0...0.74.1

- (bugfix) Make sure that updates properly trigger reconfigures ([#1727])
- (misc) Arrange for startup logging to have timestamps

[#1727]: https://github.com/datawire/ambassador/issues/1727

## [0.74.0] July 30, 2019
[0.74.0]: https://github.com/datawire/ambassador/compare/0.73.0...0.74.0

- Bugfix: Make sure that the pod dies if Envoy dies
- Bugfix: Correctly allow setting `timeout_ms` for `AuthService` (thanks, [John Esmet!](https://www.github.com/esmet)!)
- Feature: Permit configuring `cluster_idle_timeout_ms` for upstream services (thanks, [John Esmet!](https://www.github.com/esmet)!) ([#1542])

[#1542]: https://github.com/datawire/ambassador/issues/1542

## [0.73.0] July 11, 2019
[0.73.0]: https://github.com/datawire/ambassador/compare/0.72.0...0.73.0

- Feature: Experimental native support for Knative! ([#1579])
- Feature: Better Linkerd interoperability! ([#1578], [#1594])

- Feature: Add a legend for the colors of service names on the diagnostic overview (thanks, [Wyatt Pearsall](https://github.com/wpears)!)
- Feature: Allow switching Envoy to output JSON logs (thanks, [Pedro Tavares](https://github.com/ServerlessP)!)
- Feature: Allow setting `AMBASSADOR_LABEL_SELECTOR` and `AMBASSADOR_FIELD_SELECTOR` to let Ambassador use Kubernetes selectors to determine which things to read (thanks, [John Esmet](https://github.com/esmet)!) ([#1292])
- Feature: Allow configuring retries for `AuthService` (thanks, [Kevin Dagostino](https://github.com/TonkWorks)!) ([#1622], [#1461])

- Bugfix: Allow Ambassador to ride through Envoy-validation timeouts (thanks, [John Morrisey](https://github.com/jwm)!)
- Bugfix: Allow Ambassador to ride through parse errors on input resources (thanks, [Andrei Predoiu](https://github.com/Andrei-Predoiu)!) ([#1625])
- Bugfix: Allow '.' in a `secret` name to just be a '.' ([#1255])

- Bugfix: Allow manually defining an Ambassador `Service` resource, same as any other resource
- Bugfix: Prevent spurious duplicate-resource errors when loading config from the filesystem

[#1255]: https://github.com/datawire/ambassador/issues/1255
[#1292]: https://github.com/datawire/ambassador/issuse/1292
[#1461]: https://github.com/datawire/ambassador/issues/1461
[#1578]: https://github.com/datawire/ambassador/issuse/1578
[#1579]: https://github.com/datawire/ambassador/issuse/1579
[#1594]: https://github.com/datawire/ambassador/issuse/1594
[#1622]: https://github.com/datawire/ambassador/issues/1622
[#1625]: https://github.com/datawire/ambassador/issues/1625

## [0.72.0] June 13, 2019
[0.72.0]: https://github.com/datawire/ambassador/compare/0.71.0...0.72.0

- Envoy: Update Envoy to commit 8f57f7d765
- Bugfix: Auth spans are now properly connected to requests ([#1414])
- Bugfix: `include_body` now works correctly ([#1531], [#1595])
- Bugfix: `x_forwarded_proto_redirect` works again (thanks to [Kyle Martin](https://github.com/KyleMartin901)!) ([#1571])
- Bugfix: Ambassador works correctly with read-only filesystems (thanks, [Niko Kurtti](https://github.com/n1koo)!) ([#1614], [#1619])
- Bugfix: Correctly render groups associated with a given resolver in diagnostics JSON output
- Feature: Give the Ambassador CLI a way to specify the directory into which to write secrets.

[#1414]: https://github.com/datawire/ambassador/issues/1414
[#1531]: https://github.com/datawire/ambassador/issues/1531
[#1571]: https://github.com/datawire/ambassador/issues/1571
[#1595]: https://github.com/datawire/ambassador/issues/1595
[#1614]: https://github.com/datawire/ambassador/issues/1614
[#1619]: https://github.com/datawire/ambassador/issues/1619

## [0.71.0] June 06, 2019
[0.71.0]: https://github.com/datawire/ambassador/compare/0.70.1...0.71.0

- Feature: GZIP support [#744]
- Feature: diag UI shows active Resolvers [#1453]
- Feature: CRDs exist for Resolvers [#1563]
- Feature: Resolvers with custom names work, even as CRDs [#1497]
- Feature: The `/metrics` endpoint provides direct access to Prometheus-format stats (thanks to [Rotem Tamir](https://github.com/rotemtam)!)
- Bugfix: `statsd-exporter` now correctly defaults to port 8125 (thanks to [Jonathan Suever](https://github.com/suever)!)
- Bugfix: redirect_cleartext_from no longer strips the URL path [#1463]
- Bugfix: canary weights of 0 and 100 work correctly [#1379]
- Bugfix: `docker run` works again for the Ambassador demo, and is part of our tests now [#1569]
- Bugfix: Scout `DEBUG` messages don’t get leaked into the diag UI [#1573]
- Maintenance: warn of upcoming protocol version changes
- Maintenance: check in with Scout every 24 hours, but no more than twice per day

[#744]: https://github.com/datawire/ambassador/issues/744
[#1379]: https://github.com/datawire/ambassador/issues/1379
[#1453]: https://github.com/datawire/ambassador/issues/1453
[#1463]: https://github.com/datawire/ambassador/issues/1463
[#1497]: https://github.com/datawire/ambassador/issues/1497
[#1563]: https://github.com/datawire/ambassador/issues/1563
[#1569]: https://github.com/datawire/ambassador/issues/1569
[#1573]: https://github.com/datawire/ambassador/issues/1573

## [0.70.1] May 24, 2019
[0.70.1]: https://github.com/datawire/ambassador/compare/0.70.0...0.70.1

### Minor changes:
- Bugfix: Disable CRD support if Ambassador cannot access them
- Upgrade: Upgrade to watt 0.5.1

## [0.70.0] May 20, 2019
[0.70.0]: https://github.com/datawire/ambassador/compare/0.61.0...0.70.0

### Major changes:
- Feature: Support CRDs in the `getambassador.io` API group for configuration ([#482])
- Feature: Update to Envoy 1.10

### Minor changes:
- Feature: Support removing request headers (thanks @ysaakpr!)
- Bugfix: `watt` should better coalesce calls to the watch hook on startup
- Bugfix: Ambassador no longer uses ports 7000 or 18000 ([#1526], [#1527])

[#482]: https://github.com/datawire/ambassador/issues/482
[#1526]: https://github.com/datawire/ambassador/issues/1526
[#1527]: https://github.com/datawire/ambassador/issues/1527

## [0.61.1] May 16, 2019
[0.61.1]: https://github.com/datawire/ambassador/compare/0.61.0...0.61.1

- Bugfix: Make sure that Consul discovery properly handles the datacenter name ([#1533])
- Bugfix: Make sure that the feature-walk code is protected against clusters with no endpoints at all ([#1532])

[#1532]: https://github.com/datawire/ambassador/issues/1532
[#1533]: https://github.com/datawire/ambassador/issues/1533

## [0.61.0] May 08, 2019
[0.61.0]: https://github.com/datawire/ambassador/compare/0.60.3...0.61.0

Ambassador 0.61.0 metadata

### Changes:
- Feature: Support for minimum and maximum TLS versions (#689)
- Feature: Allow choosing whether to append or overwrite when adding request or response headers (#1481) - thanks to @ysaakpr
- Feature: Support for circuit breakers (#360)
- Feature: Support for automatic retries (#1127) - thanks to @l1v3
- Feature: Support for shadow traffic weighting - thanks to @nemo83
- Feature: Support for HTTP/1.0 (#988) - thanks to @cyrus-mc
- Bugfix: Problem with local Consul agent resolver and non-standard HTTP port (#1508)
- Bugfix: Round each mapping's weight to an integer to prevent invalid Envoy configurations when using weights (#1289) - thanks to @esmet
- Bugfix: Fix deadlock on invalid Envoy configuration (#1491) - thanks to @esmet
- Bugfix: Fixed LightStep gRPC TracingService (#1189) - thanks to @sbaum1994
## [0.60.3] May 01, 2019
[0.60.3]: https://github.com/datawire/ambassador/compare/0.60.2...0.60.3

### Changes since 0.60.2

- When scanning its configuration for secrets and endpoints that must be watched, 0.60.2 could fail with certain configurations if TLS termination but not origination was active. Those failures are fixed now.

## [0.60.2] April 29, 2019
[0.60.2]: https://github.com/datawire/ambassador/compare/0.60.1...0.60.2

### Changes since 0.60.1

- Ambassador is now much more careful about which endpoints and secrets it pays attention to. ([#1465] again -- thanks to [@flands](https://github.com/flands) and @seandon for the help here!)

[#1465]: https://github.com/datawire/ambassador/issues/1465

## [0.60.1] April 25, 2019
[0.60.1]: https://github.com/datawire/ambassador/compare/0.60.0...0.60.1

### Changes since 0.60.0

- Speed up initial parsing of WATT snapshots considerably ([#1465])
- Don't look at secrets in the kube-system namespace, or for service-account tokens.
- Make sure that secrets we do look at are correctly associated with their namespaces ([#1467] -- thanks to @flands and @derrickburns for their contributions here!)
- Allow tuning the number of input snapshots retained for debugging
- Include the grab-snapshots.py script to help with debuggability

[#1465]: https://github.com/datawire/ambassador/issues/1465
[#1467]: https://github.com/datawire/ambassador/issues/1467

## [0.60.0] April 23, 2019
[0.60.0]: https://github.com/datawire/ambassador/compare/0.53.1...0.60.0

### Changes since 0.53.1

- BREAKING CHANGE: Ambassador listens on 8080 and 8443 by default so it does not need to run as root
- Ambassador natively supports using Consul for service discovery
- `AMBASSADOR_ENABLE_ENDPOINTS` is no longer needed; configure using the `Resolver` resource instead
- Support for the Maglev load balancing algorithm
- Support `connect_timeout_ms`. Thanks to Pétur Erlingsson.
- Support for `idle_timeout_ms` Thanks to Aaron Triplett.
- Ambassador will properly reload renewed Let's Encrypt certificates (#1416). Thanks to Matthew Ceroni.
- Ambassador will now properly redirect from HTTP to HTTPS based on `x-forwarded-proto` (#1233).
- The `case_sensitive` field now works when `host_redirect` is set to true (#699). Thanks to Peter Choi and Christopher Coté.

## [0.53.1] April 05, 2019
[0.53.1]: https://github.com/datawire/ambassador/compare/0.52.1...0.53.1

(0.53.0 was immediately supplanted by 0.53.1.)

## SECURITY FIXES

Ambassador 0.53.1 addresses two security issues in Envoy Proxy, CVE-2019-9900 and CVE-2019-9901:

- CVE-2019-9900 (Score 8.3/High). When parsing HTTP/1.x header values, Envoy 1.9 and before does not reject embedded zero characters (NUL, ASCII 0x0).

- CVE-2019-9901 (Score 8.3/High). Envoy does not normalize HTTP URL paths in Envoy 1.9 and before.

Since these issues can potentially allow a remote attacker to use maliciously-crafted URLs to bypass
authentication, anyone running an Ambassador prior to 0.53.1 should upgrade.

### UPCOMING CHANGES

Ambassador 0.60 will listen on ports 8080/8443 by default. The diagnostics service in Ambassador 0.52.0
will try to warn you if your configuration will be affected by this change.

## Other changes since 0.52.1

- `AuthService` version `ambassador/v1` can now explicitly configure how much body data is sent
  to the external authentication service.

## [0.52.1] March 26, 2019
[0.52.1]: https://github.com/datawire/ambassador/compare/0.52.0...0.52.1

### Changes since 0.52.0

- You can specify the `AMBASSADOR_NO_SECRETS` environment variable to prevent Ambassador from
  watching Kubernetes secrets at all (thanks [@esmet](https://github.com/esmet)!) ([#1293])
- The services used when you do `docker run ambassador --demo` have been moved into the Docker image,
  to remove external dependencies from the Ambassador quickstart.

[#1293]: https://github.com/datawire/ambassador/issues/1293

## [0.52.0] March 21, 2019
[0.52.0]: https://github.com/datawire/ambassador/compare/0.51.2...0.52.0

### Changes since 0.51.2

- Initial support for endpoint routing, rather than relying on `kube-proxy` ([#1031])
   - set `AMBASSADOR_ENABLE_ENDPOINTS` in the environment to allow this
- Initial support for Envoy ring hashing and session affinity (requires endpoint routing!)
- Support Lua filters (thanks to [@lolletsoc](https://github.com/lolletsoc)!)
- Support gRPC-Web (thanks to [@gertvdijk](https://github.com/gertvdijk)!) ([#456])
- Support for gRPC HTTP 1.1 bridge (thanks to [@rotemtam](https://github.com/rotemtam)!)
- Allow configuring `num-trusted-hosts` for `X-Forwarded-For`
- External auth services using gRPC can now correctly add new headers ([#1313])
- External auth services correctly add trace spans
- Ambassador should respond to changes more quickly now ([#1294], [#1318])
- Ambassador startup should be faster now

[#456]: https://github.com/datawire/ambassador/issues/456
[#1031]: https://github.com/datawire/ambassador/issues/1031
[#1294]: https://github.com/datawire/ambassador/issues/1294
[#1313]: https://github.com/datawire/ambassador/issues/1313
[#1318]: https://github.com/datawire/ambassador/issues/1318

## [0.51.2] March 12, 2019
[0.51.2]: https://github.com/datawire/ambassador/compare/0.51.1...0.51.2

### Changes since 0.51.1

- Cookies are now correctly handled when using external auth services... really. ([#1211])

[#1211]: https://github.com/datawire/ambassador/issues/1211

## [0.51.1] March 11, 2019
[0.51.1]: https://github.com/datawire/ambassador/compare/0.51.0...0.51.1

### Changes since 0.51.0

- Ambassador correctly handles services in namespaces other than the one Ambassador is running in.

## [0.51.0] March 08, 2019
[0.51.0]: https://github.com/datawire/ambassador/compare/0.50.3...0.51.0

**0.51.0 is not recommended: upgrade to 0.51.1.**

### Changes since 0.50.3

- Ambassador can now route any TCP connection, using the new `TCPMapping` resource. ([#420])
- Cookies are now correctly handled when using external auth services ([#1211])
- Lots of work in docs and testing under the hood

[#420]: https://github.com/datawire/ambassador/issues/420
[#1211]: https://github.com/datawire/ambassador/issues/1211

### Limitations in 0.51.0

At present, you cannot mix HTTP and HTTPS upstream `service`s in any Ambassador resource. This restriction will be lifted in a future Ambassador release.

## [0.50.3] February 21, 2019
[0.50.3]: https://github.com/datawire/ambassador/compare/0.50.2...0.50.3

### Fixes since 0.50.2

- Ambassador saves configuration snapshots as it manages configuration changes. 0.50.3 keeps only 5 snapshots,
  to bound its disk usage. The most recent snapshot has no suffix; the `-1` suffix is the next most recent, and
  the `-4` suffix is the oldest.
- Ambassador will not check for available updates more often than once every four hours.

### Limitations in 0.50.3

At present, you cannot mix HTTP and HTTPS upstream `service`s in any Ambassador resource. This restriction will be lifted in a future Ambassador release.

## [0.50.2] February 15, 2019
[0.50.2]: https://github.com/datawire/ambassador/compare/0.50.1...0.50.2

### Important fixes since 0.50.1

- Ambassador no longer requires annotations in order to start -- with no configuration, it will launch with only the diagnostics service available. ([#1203])
- If external auth changes headers, routing will happen based on the changed values. ([#1226])

### Other changes since 0.50.1

- Ambassador will no longer log errors about Envoy statistics being unavaible before startup is complete ([#1216])
- The `tls` attribute is again available to control the client certificate offered by an `AuthService` ([#1202])

### Limitations in 0.50.2

At present, you cannot mix HTTP and HTTPS upstream `service`s in any Ambassador resource. This restriction will be lifted in a future Ambassador release.

[#1202]: https://github.com/datawire/ambassador/issues/1202
[#1203]: https://github.com/datawire/ambassador/issues/1203
[#1216]: https://github.com/datawire/ambassador/issues/1216
[#1226]: https://github.com/datawire/ambassador/issues/1226

## [0.50.1] February 07, 2019
[0.50.1]: https://github.com/datawire/ambassador/compare/0.50.0...0.50.1

**0.50.1 is not recommended: upgrade to 0.52.0.**

### Changes since 0.50.0

- Ambassador defaults to only doing IPv4 DNS lookups. IPv6 can be enabled in the Ambassador module or in a Mapping. ([#944])
- An invalid Envoy configuration should not cause Ambassador to hang.
- Testing using `docker run` and `docker compose` is supported again. ([#1160])
- Configuration from the filesystem is supported again, but see the "Running Ambassador" documentation for more.
- Datawire's default Ambassador YAML no longer asks for any permissions for `ConfigMap`s.

[#944]: https://github.com/datawire/ambassador/issues/944
[#1160]: https://github.com/datawire/ambassador/issues/1160

## [0.50.0] January 29, 2019
[0.50.0]: https://github.com/datawire/ambassador/compare/0.50.0-rc6...0.50.0

**Ambassador 0.50.0 is a major rearchitecture of Ambassador onto Envoy V2 using the ADS. See the "BREAKING NEWS"
section above for more information.**

(Note that Ambassador 0.50.0-rc7 and -rc8 were internal releases.)

### Changes since 0.50.0-rc6

- `AMBASSADOR_SINGLE_NAMESPACE` is finally correctly supported and properly tested ([#1098])
- Ambassador won't throw an exception for name collisions between resources ([#1155])
- A TLS `Module` can now coexist with SNI (the TLS `Module` effectively defines a fallback cert) ([#1156])
- `ambassador dump --diag` no longer requires you to explicitly state `--v1` or `--v2`

### Limitations in 0.50.0 GA

- Configuration from the filesystem is not supported in 0.50.0. It will be resupported in 0.50.1.
- A `TLSContext` referencing a `secret` in another namespace will not function when `AMBASSADOR_SINGLE_NAMESPACE` is set.

[#1098]: https://github.com/datawire/ambassador/issues/1098
[#1155]: https://github.com/datawire/ambassador/issues/1155
[#1156]: https://github.com/datawire/ambassador/issues/1156

## [0.50.0-rc6] January 28, 2019
[0.50.0-rc6]: https://github.com/datawire/ambassador/compare/0.50.0-rc5...0.50.0-rc6

**Ambassador 0.50.0-rc6 is a release candidate**.

### Changes since 0.50.0-rc5

- Ambassador watches certificates and automatically updates TLS on certificate changes ([#474])
- Ambassador no longer saves secrets it hasn't been told to use to disk ([#1093])
- Ambassador correctly honors `AMBASSADOR_SINGLE_NAMESPACE` rather than trying to access all namespaces ([#1098])
- Ambassador correctly honors the `AMBASSADOR_CONFIG_BASE_DIR` setting again ([#1118])
- Configuration changes take effect much more quickly than in RC5 ([#1148])
- `redirect_cleartext_from` works with no configured secret, to support TLS termination at a downstream load balancer ([#1104])
- `redirect_cleartext_from` works with the `PROXY` protocol ([#1115])
- Multiple `AuthService` resources (for canary deployments) work again ([#1106])
- `AuthService` with `allow_request_body` works correctly with an empty body and no `Content-Length` header ([#1140])
- `Mapping` supports the `bypass_auth` attribute to bypass authentication (thanks, @patricksanders! [#174])
- The diagnostic service no longer needs to re-parse the configuration on every page load ([#483])
- Startup is now faster and more stable
- The Makefile should do the right thing if your PATH has spaces in it (thanks, @er1c!)
- Lots of Helm chart, statsd, and doc improvements (thanks, @Flydiverny, @alexgervais, @bartlett, @victortv7, and @zencircle!)

[#174]: https://github.com/datawire/ambassador/issues/174
[#474]: https://github.com/datawire/ambassador/issues/474
[#483]: https://github.com/datawire/ambassador/issues/483
[#1093]: https://github.com/datawire/ambassador/issues/1093
[#1098]: https://github.com/datawire/ambassador/issues/1098
[#1104]: https://github.com/datawire/ambassador/issues/1104
[#1106]: https://github.com/datawire/ambassador/issues/1106
[#1115]: https://github.com/datawire/ambassador/issues/1115
[#1118]: https://github.com/datawire/ambassador/issues/1118
[#1140]: https://github.com/datawire/ambassador/issues/1140
[#1148]: https://github.com/datawire/ambassador/issues/1148

## [0.50.0-rc5] January 14, 2019
[0.50.0-rc5]: https://github.com/datawire/ambassador/compare/0.50.0-rc4...0.50.0-rc5

**Ambassador 0.50.0-rc5 is a release candidate**.

### Changes since 0.50.0-rc4

- Websocket connections will now be authenticated if an AuthService is configured [#1026]
- Client certificate authentication should function whether configured from a TLSContext resource or from the the old-style TLS module (this is the full fix for [#993])
- Ambassador can now switch listening ports without a restart (e.g. switching from cleartext to TLS) [#1100]
- TLS origination certificates (including Istio mTLS) should now function [#1071]
- The diagnostics service should function in all cases. [#1096]
- The Ambassador image is significantly (~500MB) smaller than RC4.

[#933]: https://github.com/datawire/ambassador/issues/993
[#1026]: https://github.com/datawire/ambassador/issues/1026
[#1071]: https://github.com/datawire/ambassador/issues/1071
[#1096]: https://github.com/datawire/ambassador/issues/1096
[#1100]: https://github.com/datawire/ambassador/issues/1100

## [0.50.0-rc4] January 09, 2019
[0.50.0-rc4]: https://github.com/datawire/ambassador/compare/0.50.0-rc3...0.50.0-rc4

**Ambassador 0.50.0-rc4 is a release candidate**, and fully supports running under Microsoft Azure.

### Changes since 0.50.0-rc3

- Ambassador fully supports running under Azure [#1039]
- The `proto` attribute of a v1 `AuthService` is now optional, and defaults to `http`
- Ambassador will warn about the use of v0 configuration resources.

[#1039]: https://github.com/datawire/ambassador/issues/1039

## [0.50.0-rc3] January 03, 2019
[0.50.0-rc3]: https://github.com/datawire/ambassador/compare/0.50.0-rc2...0.50.0-rc3

**Ambassador 0.50.0-rc3 is a release candidate**, but see below for an important warning about Azure.

### Microsoft Azure

There is a known issue with recently-created Microsoft Azure clusters where Ambassador will stop receiving service
updates after running for a short time. This will be fixed in 0.50.0-GA.

### Changes since 0.50.0-rc2

- The `Location` and `Set-Cookie` headers should always be allowed from the auth service when using an `ambassador/v0` config [#1054]
- `add_response_headers` (parallel to `add_request_headers`) is now supported (thanks, @n1koo!)
- `host_redirect` and `shadow` both now work correctly [#1057], [#1069]
- Kat is able to give better information when it cannot parse a YAML specification.

[#1054]: https://github.com/datawire/ambassador/issues/1054
[#1057]: https://github.com/datawire/ambassador/issues/1057
[#1069]: https://github.com/datawire/ambassador/issues/1069

## [0.50.0-rc2] December 24, 2018
[0.50.0-rc2]: https://github.com/datawire/ambassador/compare/0.50.0-rc1...0.50.0-rc2

**Ambassador 0.50.0-rc2 fixes some significant TLS bugs found in RC1.**

### Changes since 0.50.0-rc1:

- TLS client certificate verification should function correctly (including requiring client certs).
- TLS context handling (especially with multiple contexts and origination contexts) has been made more consistent and correct.
    - Ambassador is now much more careful about reporting errors in TLS configuration (especially around missing keys).
    - You can reference a secret in another namespace with `secret: $secret_name.$namespace`.
    - Ambassador will now save certificates loaded from Kubernetes to `$AMBASSADOR_CONFIG_BASE_DIR/$namespace/secrets/$secret_name`.
- `use_proxy_proto` should be correctly supported [#1050].
- `AuthService` v1 will default its `proto` to `http` (thanks @flands!)
- The JSON diagnostics service supports filtering: requesting `/ambassador/v0/diag/?json=true&filter=errors`, for example, will return only the errors element from the diagnostic output.

[#1050]: https://github.com/datawire/ambassador/issues/1050

## [0.50.0-rc1] December 19, 2018
[0.50.0-rc1]: https://github.com/datawire/ambassador/compare/0.50.0-ea7...0.50.0-rc1

**Ambassador 0.50.0-rc1 is a release candidate.**

### Changes since 0.50.0-ea7:

- Websockets should work happily with external authentication [#1026]
- A `TracingService` using a long cluster name works now [#1025]
- TLS origination certificates are no longer offered to clients when Ambassador does TLS termination [#983]
- Ambassador will listen on port 443 only if TLS termination contexts are present; a TLS origination context will not cause the switch
- The diagnostics service is working, and correctly reporting errors, again. [#1019]
- `timeout_ms` in a `Mapping` works correctly again [#990]
- Ambassador sends additional anonymized usage data to help Datawire prioritize bug fixes, etc.
  See `docs/ambassador/running.md` for more information, including how to disable this function.

[#983]: https://github.com/datawire/ambassador/issues/983
[#990]: https://github.com/datawire/ambassador/issues/990
[#1019]: https://github.com/datawire/ambassador/issues/1019
[#1025]: https://github.com/datawire/ambassador/issues/1025
[#1026]: https://github.com/datawire/ambassador/issues/1026

## [0.50.0-ea7] November 19, 2018
[0.50.0-ea7]: https://github.com/datawire/ambassador/compare/0.50.0-ea6...0.50.0-ea7

**Ambassador 0.50.0-ea7 is an EARLY ACCESS release! IT IS NOT SUPPORTED FOR PRODUCTION USE.**

### Upcoming major changes:

- **API version `ambassador/v0` will be officially deprecated in Ambassador 0.50.0.**
  API version `ambassador/v1` will the minimum recommended version for resources in Ambassador 0.50.0.

- Some resources will change between `ambassador/v0` and `ambassador/v1`.
   - For example, the `Mapping` resource will no longer support `rate_limits` as that functionality will
     be subsumed by `labels`.

### Changes since 0.50.0-ea6:

- Ambassador now supports `labels` for all `Mapping`s.
- Configuration of rate limits for a `Mapping` is now handled by providing `labels` in the domain configured
  for the `RateLimitService` (by default, this is "ambassador").
- Ambassador, once again, supports `statsd` for statistics gathering.
- The Envoy `buffer` filter is supported.
- Ambassador can now use GRPC to call the external authentication service, and also include the message body
  in the auth call.
- It's now possible to use environment variables to modify the configuration directory (thanks @n1koo!).
- Setting environment variable `AMBASSADOR_KUBEWATCH_NO_RETRY` will cause the Ambassador pod to exit, and be
  rescheduled, if it loses its connection to the Kubernetes API server.
- Many dependencies have been updated, most notably including switching to kube-client 8.0.0.

## [0.50.0-ea6] November 19, 2018
[0.50.0-ea6]: https://github.com/datawire/ambassador/compare/0.50.0-ea5...0.50.0-ea6

**Ambassador 0.50.0-ea6 is an EARLY ACCESS release! IT IS NOT SUPPORTED FOR PRODUCTION USE.**

### Changes since 0.50.0-ea5:

- `alpn_protocols` is now supported in the `TLS` module and `TLSContext`s
- Using `TLSContext`s to provide TLS termination contexts will correctly switch Ambassador to listening on port 443.
- `redirect_cleartext_from` is now supported with SNI
- Zipkin `TracingService` configuration now supports 128-bit trace IDs and shared span contexts (thanks, @alexgervais!)
- Zipkin should correctly trace calls to external auth services (thanks, @alexgervais!)
- `AuthService` configurations now allow separately configuring headers allowed from the client to the auth service, and from the auth service upstream
- Ambassador won't endlessly append `:annotation` to K8s resources
- The Ambassador CLI no longer requires certificate files to be present when dumping configurations
- `make mypy` will run full type checks on Ambassador to help developers

## [0.50.0-ea5] November 06, 2018
[0.50.0-ea5]: https://github.com/datawire/ambassador/compare/0.50.0-ea4...0.50.0-ea5

**Ambassador 0.50.0-ea5 is an EARLY ACCESS release! IT IS NOT SUPPORTED FOR PRODUCTION USE.**

### Changes since 0.50.0-ea4:

- **`use_remote_address` is now set to `true` by default.** If you need the old behavior, you will need to manually set `use_remote_address` to `false` in the `ambassador` `Module`.
- Ambassador 0.50.0-ea5 **supports SNI!**  See the docs for more here.
- Header matching is now supported again, including `host` and `method` headers.

## [0.50.0-ea4] October 31, 2018
[0.50.0-ea4]: https://github.com/datawire/ambassador/compare/0.50.0-ea3...0.50.0-ea4

**Ambassador 0.50.0-ea4 is an EARLY ACCESS release! IT IS NOT SUPPORTED FOR PRODUCTION USE.**

### Changes since 0.50.0-ea3:

- Ambassador 0.50.0-ea4 uses Envoy 1.8.0.
- `RateLimitService` is now supported. **You will need to restart Ambassador if you change the `RateLimitService` configuration.** We expect to lift this restriction in a later release; for now, the diag service will warn you when a restart is required.
   - The `RateLimitService` also has a new `timeout_ms` attribute, which allows overriding the default request timeout of 20ms.
- GRPC is provisionally supported, but still needs improvements in test coverage.
- Ambassador will correctly include its EA number when checking for updates.

## [0.50.0-ea3] October 21, 2018
[0.50.0-ea3]: https://github.com/datawire/ambassador/compare/0.50.0-ea2...0.50.0-ea3

**Ambassador 0.50.0-ea3 is an EARLY ACCESS release! IT IS NOT SUPPORTED FOR PRODUCTION USE.**

### Changes since 0.50.0-ea2:

- `TracingService` is now supported. **You will need to restart Ambassador if you change the `TracingService` configuration.** We expect to lift this restriction in a later release; for now, the diag service will warn you when a restart is required.
- Websockets are now supported, **including** mapping the same websocket prefix to multiple upstream services for canary releases or load balancing.
- KAT supports full debug logs by individual `Test` or `Query`.

**Ambassador 0.50.0 is not yet feature-complete. Read the Limitations and Breaking Changes sections in the 0.50.0-ea1 section below for more information.**

## [0.50.0-ea2] October 16, 2018
[0.50.0-ea2]: https://github.com/datawire/ambassador/compare/0.50.0-ea1...0.50.0-ea2

**Ambassador 0.50.0-ea2 is an EARLY ACCESS release! IT IS NOT SUPPORTED FOR PRODUCTION USE.**

### Changes since 0.50.0-ea1:

- Attempting to enable TLS termination without supplying a valid cert secret will result in HTTP on port 80, rather than HTTP on port 443. **No error will be displayed in the diagnostic service yet.** This is a bug and will be fixed in `-ea3`.
- CORS is now supported.
- Logs are no longer full of accesses from the diagnostic service.
- KAT supports isolating OptionTests.
- The diagnostics service now shows the V2 config actually in use, not V1.
- `make` will no longer rebuild the Python venv so aggressively.

**Ambassador 0.50.0 is not yet feature-complete. Read the Limitations and Breaking Changes sections in the 0.50.0-ea1 section below for more information.**

## [0.50.0-ea1] October 11, 2018
[0.50.0-ea1]: https://github.com/datawire/ambassador/compare/0.40.0...0.50.0-ea1

**Ambassador 0.50.0-ea1 is an EARLY ACCESS release! IT IS NOT SUPPORTED FOR PRODUCTION USE.**

### Ambassador 0.50.0 is not yet feature-complete. Limitations:

- `RateLimitService` and `TracingService` resources are not currently supported.
- WebSockets are not currently supported.
- CORS is not currently supported.
- GRPC is not currently supported.
- TLS termination is not
- `statsd` integration has not been tested.
- The logs are very cluttered.
- Configuration directly from the filesystem isn’t supported.
- The diagnostics service cannot correctly drill down by source file, though it can drill down by route or other resources.
- Helm installation has not been tested.
- `AuthService` does not currently have full support for configuring headers to be sent to the extauth service. At present it sends all the headers listed in `allowed_headers` plus:
   - `Authorization`
   - `Cookie`
   - `Forwarded`
   - `From`
   - `Host`
   - `Proxy-Authenticate`
   - `Proxy-Authorization`
   - `Set-Cookie`
   - `User-Agent`
   - `X-Forwarded-For`
   - `X-Forwarded-Host`
   - `X-Forwarded`
   - `X-Gateway-Proto`
   - `WWW-Authenticate`

### **BREAKING CHANGES** from 0.40.0

- Configuration from a `ConfigMap` is no longer supported.
- The authentication `Module` is no longer supported; use `AuthService` instead (which you probably already were).
- External authentication now uses the core Envoy `envoy.ext_authz` filter, rather than the custom Datawire auth filter.
   - `ext_authz` speaks the same protocol, and your existing external auth services should work, however:
   - `ext_authz` does _not_ send all the request headers to the external auth service (see above in `Limitations`).
- Circuit breakers and outlier detection are not supported. They will be reintroduced in a later Ambassador release.
- Ambassador now _requires_ a TLS `Module` to enable TLS termination, where previous versions would automatically enable termation if the `ambassador-certs` secret was present. A minimal `Module` for the same behavior is:

        ---
        kind: Module
        name: tls
        config:
          server:
            secret: ambassador-certs

## [0.40.2] November 26, 2018
[0.40.2]: https://github.com/datawire/ambassador/compare/0.40.1...0.40.2

### Minor changes:
- Feature: Support using environment variables to modify the configuration directory (thanks @n1koo!)
- Feature: In Helmfile, support `volumeMounts` (thanks @kyschouv!)
- Bugfix: In Helmfile, correctly quote `.Values.namespace.single` (thanks @bobby!)
- Bugfix: In Helmfile, correctly support `Nodeport` in HTTP and HTTPS (thanks @n1koo!)

## [0.40.1] October 29, 2018
[0.40.1]: https://github.com/datawire/ambassador/compare/0.40.0...0.40.1

### Minor changes:
- Feature: Support running Ambassador as a `Daemonset` via Helm (thanks @DipeshMitthalal!)
- Feature: Switch to Envoy commit 5f795fe2 to fix a crash if attempting to add headers after using an AuthService (#647, #680)

## [0.40.0] September 25, 2018
[0.40.0]: https://github.com/datawire/ambassador/compare/0.39.0...0.40.0

### Minor changes:

- Feature: Allow users to override the `STATSD_HOST` value (#810). Thanks to @rsyvarth.
- Feature: Support LightStep distributed tracing (#796). Thanks to @alexgervais.
- Feature: Add service label in Helm chart (#778). Thanks to @sarce.
- Feature: Add support for load balancer IP in Helm chart (#765). Thanks to @larsha.
- Feature: Support prometheus mapping configurations (#746). Thanks to @bcatcho.
- Feature: Add support for `loadBalancerSourceRanges` to Helm chart (#764). Thanks to @mtbdeano.
- Feature: Support for namespaces and Ambassador ID in Helm chart (#588, #643). Thanks to @MichielDeMey and @jstol.
- Bugfix: Add AMBASSADOR_VERIFY_SSL_FALSE flag (#782, #807). Thanks to @sonrier.
- Bugfix: Fix Ambassador single namespace in Helm chart (#827). Thanks to @sarce.
- Bugfix: Fix Helm templates and default values (#826).
- Bugfix: Add `stats-sink` back to Helm chart (#763).
- Bugfix: Allow setting `timeout_ms` to 0 for gRPC streaming services (#545). Thanks to @lovers36.
- Bugfix: Update Flask to 0.12.3.

## [0.39.0] August 30, 2018
[0.39.0]: https://github.com/datawire/ambassador/compare/0.38.0...0.39.0

### Major Changes:

- Bugfix: The statsd container has been removed by default in order to avoid DoSing Kubernetes DNS. The functionality can be re-enabled by setting the `STATSD_ENABLED` environment variable to `true` in the Ambassador deployment YAML (#568).
- Docs: Added detailed Ambassador + Istio Integration Documentation on monitoring and distributed tracing. - @feitnomore

### Minor Changes:

- Docs: Added instructions for running Ambassador with Docker Compose. - @bcatcho
- Bugfix: Fix Ambassador to more aggressively reconnect to Kubernetes (#554). - @nmatsui
- Feature: Diagnostic view displays AuthService, RateLimitService, and TracingService (#730). - @alexgervais
- Feature: Enable Ambassador to tag tracing spans with request headers via `tag_headers`. - @alexgervais

## [0.38.0] August 08, 2018
[0.38.0]: https://github.com/datawire/ambassador/compare/0.37.0...0.38.0

### Major changes:
- Feature: Default CORS configuration can now be set - @KowalczykBartek
- Bugfix: Ambassador does not crash with empty YAML config anymore - @rohan47

### Minor changes:
- DevEx: `master` is now latest, `stable` tracks the latest released version
- DevEx: release-prep target added to Makefile to facilitate releasing process
- DevEx: all tests now run in parallel, consuming lesser time
- Bugfix: Ambassador SIGCHLD messages are less scary looking now

## [0.37.0] July 31, 2018:
[0.37.0]: https://github.com/datawire/ambassador/compare/0.36.0...0.37.0

### Major changes:
- Feature: Added support for request tracing (by Alex Gervais)

## [0.36.0] July 26, 2018:
[0.36.0]: https://github.com/datawire/ambassador/compare/0.35.3...0.36.0

### Major changes:
- Fix: HEAD requests no longer cause segfaults
- Feature: TLS can now be configured with arbitrary secret names, instead of predefined secrets
- Change: The Envoy dynamic header value `%CLIENT_IP%` is no longer supported. Use `%DOWNSTREAM_REMOTE_ADDRESS_WITHOUT_PORT%` instead. (This is due to a change in Envoy 1.7.0.)

## [0.35.3] July 18, 2018: **READ THE WARNING ABOVE**
[0.35.3]: https://github.com/datawire/ambassador/compare/0.35.2...0.35.3

### Changed

Major changes:
- Ambassador is now based on Envoy v1.7.0
- Support for X-FORWARDED-PROTO based redirection, generally used with Layer 7 load balancers
- Support for port based redirection using `redirect_cleartext_from`, generally used with Layer 4 load balancers
- Specifying HTTP and HTTPS target ports in Helm chart

Other changes:
- End-to-end tests can now be run with `make e2e` command
- Helm release automation has been fixed
- Mutliple end-to-end tests are now executed in parallel, taking lesser time
- Huge revamp to documentation around unit tests
- Documentation changes

## [0.35.2] July 05, 2018: **READ THE WARNING ABOVE**
[0.35.2]: https://github.com/datawire/ambassador/compare/0.35.1...0.35.2

### Changed

- 0.35.2 is almost entirely about updates to Datawire testing infrastructure.
- The only user-visible change is that Ambassador will do a better job of showing which Kubernetes objects define Ambassador configuration objects when using `AMBASSADOR_ID` to run multiple Ambassadors in the same cluster.

## [0.35.1] June 25, 2018: **READ THE WARNING ABOVE**
[0.35.1]: https://github.com/datawire/ambassador/compare/0.35.0...0.35.1

### Changed

- Properly support supplying additional TLS configuration (such as `redirect_cleartext_from`) when using certificates from a Kubernetes `Secret`
- Update Helm chart to allow customizing annotations on the deployed `ambassador` Kubernetes `Service` (thanks @psychopenguin!)

## [0.35.0] June 25, 2018: **READ THE WARNING ABOVE**
[0.35.0]: https://github.com/datawire/ambassador/compare/0.34.3...0.35.0

### Changed

- 0.35.0 re-supports websockets, but see the **BREAKING NEWS** for an important caveat.
- 0.35.0 supports running as non-root. See the **BREAKING NEWS** above for more information.
- Make sure regex matches properly handle backslashes, and properly display in the diagnostics service (thanks @alexgervais!).
- Prevent kubewatch from falling into an endless spinloop (thanks @mechpen!).
- Support YAML array syntax for CORS array elements.

## [0.34.3] June 13, 2018: **READ THE WARNING ABOVE**
[0.34.3]: https://github.com/datawire/ambassador/compare/0.34.2...0.34.3

### Changed

- **0.34.3 cannot support websockets**: see the **WARNING** above.
- Fix a possible crash if no annotations are found at all (#519).
- Improve logging around service watching and such.

## [0.34.2] June 11, 2018: **READ THE WARNING ABOVE**
[0.34.2]: https://github.com/datawire/ambassador/compare/0.34.1...0.34.2

### Changed

- **0.34.2 cannot support websockets**: see the **WARNING** above.
- Ambassador is now based on Envoy 1.6.0!
- Ambassador external auth services can now modify existing headers in place, as well as adding new headers.
- Re-support the `ambassador-cacert` secret for configuring TLS client-certificate authentication. **Note well** that a couple of things have changed in setting this up: you'll use the key `tls.crt`, not `fullchain.pem`. See https://www.getambassador.io/reference/auth-tls-certs for more.

## [0.34.1] June 04, 2018
[0.34.1]: https://github.com/datawire/ambassador/compare/0.34.0...0.34.1

### Bugfixes

- Unbuffer log output for better diagnostics.
- Switch to gunicorn instead of Werkzeug for the diag service.
- Use the YAML we release as the basis for end-to-end testing.

## [0.34.0] May 16, 2018
[0.34.0]: https://github.com/datawire/ambassador/compare/0.33.1...0.34.0

### Changed

- When originating TLS, use the `host_rewrite` value to set outgoing SNI. If no `host_rewrite` is set, do not use SNI.
- Allow disabling external access to the diagnostics service (with thanks to @alexgervais and @dougwilson).

## [0.33.1] May 16, 2018
[0.33.1]: https://github.com/datawire/ambassador/compare/0.33.0...0.33.1

### Changed

- Fix YAML error on statsd pod.

## [0.33.0] May 14, 2018
[0.33.0]: https://github.com/datawire/ambassador/compare/v0.32.2...0.33.0

### Changed

- Fix support for `host_redirect` in a `Mapping`. **See the `Mapping` documentation** for more details: the definition of the `host_redirect` attribute has changed.

## [0.32.2] May 02, 2018
[0.32.2]: https://github.com/datawire/ambassador/compare/v0.32.0...v0.32.2

(Note that 0.32.1 was an internal release.)

### Changed

- Fix a bad bootstrap CSS inclusion that would cause the diagnostic service to render incorrectly.

## [0.32.0] April 27, 2018
[0.32.0]: https://github.com/datawire/ambassador/compare/v0.31.0...v0.32.0

### Changed

- Traffic shadowing is supported using the `shadow` attribute in a `Mapping`
- Multiple Ambassadors can now run more happily in a single cluster
- The diagnostic service will now show you what `AuthService` configuration is active
- The `tls` keyword now works for `AuthService` just like it does for `Mapping` (thanks @dvavili!)

## [0.31.0] April 12, 2018
[0.31.0]: https://github.com/datawire/ambassador/compare/v0.30.2...v0.31.0

### Changed

- Rate limiting is now supported (thanks, @alexgervais!) See the docs for more detail here.
- The `statsd` container has been quieted down yet more (thanks again, @alexgervais!).

## [0.30.2] March 26, 2018
[0.30.2]: https://github.com/datawire/ambassador/compare/v0.30.1...v0.30.2

### Changed

- drop the JavaScript `statsd` for a simple `socat`-based forwarder
- ship an Ambassador Helm chart (thanks @stefanprodan!)
   - Interested in testing Helm? See below!
- disable Istio automatic sidecar injection (thanks @majelbstoat!)
- clean up some doc issues (thanks @lavoiedn and @endrec!)

To test Helm, make sure you have `helm` installed and that you have `tiller` properly set up for your RBAC configuration. Then:

```
helm repo add datawire https://www.getambassador.io

helm upgrade --install --wait my-release datawire/ambassador
```

You can also use `adminService.type=LoadBalancer`.

## [0.30.1] March 26, 2018
[0.30.1]: https://github.com/datawire/ambassador/compare/v0.30.0...v0.30.1

### Fixed

- The `tls` module is now able to override TLS settings probed from the `ambassador-certs` secret

## [0.30.0] March 23, 2018
[0.30.0]: https://github.com/datawire/ambassador/compare/v0.29.0...v0.30.0

### Changed

- Support regex matching for `prefix` (thanks @radu-c!)
- Fix docs around `AuthService` usage

## [0.29.0] March 15, 2018
[0.29.0]: https://github.com/datawire/ambassador/compare/v0.28.2...v0.29.0

### Changed

- Default restart timings have been increased. **This will cause Ambassador to respond to service changes less quickly**; by default, you'll see changes appear within 15 seconds.
- Liveness and readiness checks are now enabled after 30 seconds, rather than 3 seconds, if you use our published YAML.
- The `statsd` container is now based on `mhart/alpine-node:9` rather than `:7`.
- `envoy_override` has been reenabled in `Mapping`s.

## [0.28.1] March 05, 2018 (and [0.28.0] on March 02, 2018)
[0.28.1]: https://github.com/datawire/ambassador/compare/v0.26.0...v0.28.1
[0.28.0]: https://github.com/datawire/ambassador/compare/v0.26.0...v0.28.1

(Note that 0.28.1 is identical to 0.28.0, and 0.27.0 was an internal release. These are related to the way CI generates tags, which we'll be revamping soon.)

### Changed

- Support tuning Envoy restart parameters
- Support `host_regex`, `method_regex`, and `regex_headers` to allow regular expression matches in `Mappings`
- Support `use_proxy_proto` and `use_remote_address` in the `ambassador` module
- Fine-tune the way we sort a `Mapping` based on its constraints
- Support manually setting the `precedence` of a `Mapping`, so that there's an escape hatch when the automagic sorting gets it wrong
- Expose `alpn_protocols` in the `tls` module (thanks @technicianted!)
- Make logs a lot quieter
- Reorganize and update documentation
- Make sure that `ambassador dump --k8s` will work correctly
- Remove a dependency on a `ConfigMap` for upgrade checks

## [0.26.0] February 13, 2018
[0.26.0]: https://github.com/datawire/ambassador/compare/v0.25.0...v0.26.0

### Changed

- The `authentication` module is deprecated in favor of the `AuthService` resource type.
- Support redirecting cleartext connections on port 80 to HTTPS on port 443
- Streamline end-to-end tests and, hopefully, allow them to work well without Kubernaut
- Clean up some documentation (thanks @lavoiedn!)

## [0.25.0] February 06, 2018
[0.25.0]: https://github.com/datawire/ambassador/compare/v0.23.0...v0.25.0

(Note that 0.24.0 was an internal release.)

### Changed

- CORS support (thanks @alexgervais!)
- Updated docs for
  - GKE
  - Ambassador + Istio
  - Ordering of `Mappings`
  - Prometheus with Ambassador
- Support multiple external authentication service instances, so that canarying `extauth` services is possible
- Correctly support `timeout_ms` in a `Mapping`
- Various build tweaks and end-to-end test speedups

## [0.23.0] January 17, 2018
[0.23.0]: https://github.com/datawire/ambassador/compare/v0.22.0...v0.23.0

### Changed

- Clean up build docs (thanks @alexgervais!)
- Support `add_request_headers` for, uh, adding requests headers (thanks @alexgervais!)
- Make end-to-end tests and Travis build process a bit more robust
- Pin to Kubernaut 0.1.39
- Document the use of the `develop` branch
- Don't default to `imagePullAlways`
- Switch to Alpine base with a stripped Envoy image

## [0.22.0] January 17, 2018
[0.22.0]: https://github.com/datawire/ambassador/compare/v0.21.1...v0.22.0

### Changed

- Switched to using `quay.io` rather than DockerHub. **If you are not using Datawire's published Kubernetes manifests, you will have to update your manifests!**
- Switched to building over Alpine rather than Ubuntu. (We're still using an unstripped Envoy; that'll change soon.)
- Switched to a proper production configuration for the `statsd` pod, so that it hopefully chews up less memory.
- Make sure that Ambassador won't generate cluster names that are too long for Envoy.
- Fix a bug where Ambassador could crash if there were too many egregious errors in its configuration.

## [0.21.1] January 11, 2018
[0.21.1]: https://github.com/datawire/ambassador/compare/v0.21.0...v0.21.1

### Changed

- Ambassador will no longer generate cluster names that exceed Envoy's 60-character limit.

## [0.21.0] January 03, 2018
[0.21.0]: https://github.com/datawire/ambassador/compare/v0.20.1...v0.21.0

### Changed

- If `AMBASSADOR_SINGLE_NAMESPACE` is present in the environment, Ambassador will only look for services in its own namespace.
- Ambassador `Mapping` objects now correctly support `host_redirect`, `path_redirect`, `host_rewrite`, `auto_host_rewrite`, `case_sensitive`, `use_websocket`, `timeout_ms`, and `priority`.

## [0.20.1] December 22, 2017
[0.20.1]: https://github.com/datawire/ambassador/compare/v0.20.0...v0.20.1

### Changed

- If Ambassador finds an empty YAML document, it will now ignore it rather than raising an exception.
- Includes the namespace of a service from an annotation in the name of its generated YAML file.
- Always process inputs in the same order from run to run.

## [0.20.0] December 18, 2017
[0.20.0]: https://github.com/datawire/ambassador/compare/v0.19.2...v0.20.0

### Changed

- Switch to Envoy 1.5 under the hood.
- Refocus the diagnostic service to better reflect what's actually visible when you're working at Ambassador's level.
- Allow the diagnostic service to display, and change, the Envoy log level.

## [0.19.2] December 12, 2017
[0.19.2]: https://github.com/datawire/ambassador/compare/v0.19.1...v0.19.2

### Changed

- Arrange for logs from the subsystem that watches for Kubernetes service changes (kubewatch) to have timestamps and such.
- Only do new-version checks every four hours.

## [0.19.1] December 04, 2017
[0.19.1]: https://github.com/datawire/ambassador/compare/v0.19.0...v0.19.1

### Changed

- Allow the diag service to look good (well, OK, not too horrible anyway) when Ambassador is running with TLS termination.
- Show clusters on the overview page again.
- The diag service now shows you the "health" of a cluster by computing it from the number of requests to a given service that didn't involve a 5xx status code, rather than just forwarding Envoy's stat, since we don't configure Envoy's stat in a meaningful way yet.
- Make sure that the tests correctly reported failures (sigh).
- Allow updating out-of-date diagnostic reports without requiring multiple test runs.

## [0.19.0] November 30, 2017
[0.19.0]: https://github.com/datawire/ambassador/compare/v0.18.2...v0.19.0

### Changed

- Ambassador can now use HTTPS upstream services: just use a `service` that starts with `https://` to enable it.
  - By default, Ambassador will not offer a certificate when using HTTPS to connect to a service, but it is possible to configure certificates. Please [contact us on Slack](https://d6e.co/slack) if you need to do this.
- HTTP access logs appear in the normal Kubernetes logs for Ambassador.
- It’s now possible to tell `ambassador config` to read Kubernetes manifests from the filesystem and build a configuration from the annotations in them (use the `--k8s` switch).
- Documentation on using Ambassador with Istio now reflects Ambassador 0.19.0 and Istio 0.2.12.

## [0.18.2] November 28, 2017
[0.18.2]: https://github.com/datawire/ambassador/compare/v0.18.0...v0.18.2

### Changed

- The diagnostics service will now tell you when updates are available.

## [0.18.0] November 20, 2017
[0.18.0]: https://github.com/datawire/ambassador/compare/v0.17.0...v0.18.0

### Changed

- The Host header is no longer overwritten when Ambassador talks to an external auth service. It will now retain whatever value the client passes there.

### Fixed

- Checks for updates weren’t working, and they have been restored. At present you’ll only see them in the Kubernetes logs if you’re using annotations to configure Ambassador — they’ll start showing up in the diagnostics service in the next release or so.

## [0.17.0] November 14, 2017
[0.17.0]: https://github.com/datawire/ambassador/compare/v0.16.0...v0.17.0

### Changed

- Allow Mappings to require matches on HTTP headers and `Host`
- Update tests, docs, and diagnostic service for header matching

### Fixed

- Published YAML resource files will no longer overwrite annotations on the Ambassador `service` when creating the Ambassador `deployment`

## [0.16.0] November 10, 2017
[0.16.0]: https://github.com/datawire/ambassador/compare/v0.15.0...v0.16.0

### Changed

- Support configuring Ambassador via `annotations` on Kubernetes `service`s
- No need for volume mounts! Ambassador can read configuration and TLS-certificate information directly from Kubernetes to simplify your Kubernetes YAML
- Expose more configuration elements for Envoy `route`s: `host_redirect`, `path_redirect`, `host_rewrite`, `auto_host_rewrite`, `case_sensitive`, `use_websocket`, `timeout_ms`, and `priority` get transparently copied

### Fixed

- Reenable support for gRPC

## [0.15.0] October 16, 2017
[0.15.0]: https://github.com/datawire/ambassador/compare/v0.14.2...v0.15.0

### Changed

- Allow `docker run` to start Ambassador with a simple default configuration for testing
- Support `host_rewrite` in mappings to force the HTTP `Host` header value for services that need it
- Support `envoy_override` in mappings for odd situations
- Allow asking the diagnostic service for JSON output rather than HTML

## [0.14.2] October 12, 2017
[0.14.2]: https://github.com/datawire/ambassador/compare/v0.14.0...v0.14.2

### Changed

- Allow the diagnostic service to show configuration errors.

## [0.14.0] October 05, 2017
[0.14.0]: https://github.com/datawire/ambassador/compare/v0.13.0...v0.14.0

### Changed

- Have a diagnostic service!
- Support `cert_required` in TLS config

## [0.13.0] September 25, 2017
[0.13.0]: https://github.com/datawire/ambassador/compare/v0.12.1...v0.13.0

### Changed

- Support using IP addresses for services.
- Check for collisions, so that trying to e.g. map the same prefix twice will report an error.
- Enable liveness and readiness probes, and have Kubernetes perform them by default.
- Document the presence of the template-override escape hatch.

## [0.12.1] September 22, 2017
[0.12.1]: https://github.com/datawire/ambassador/compare/v0.12.0...v0.12.1

### Changed

- Notify (in the logs) if a new version of Ambassador is available.

## [0.12.0] September 21, 2017
[0.12.0]: https://github.com/datawire/ambassador/compare/v0.11.2...v0.12.0

### Changed

- Support for non-default Kubernetes namespaces.
- Infrastructure for checking if a new version of Ambassador is available.

## [0.11.2] September 20, 2017
[0.11.2]: https://github.com/datawire/ambassador/compare/v0.11.1...v0.11.2

### Changed

- Better schema verification.

## [0.11.1] September 18, 2017
[0.11.1]: https://github.com/datawire/ambassador/compare/v0.11.0...v0.11.1

### Changed

- Do schema verification of input YAML files.

## [0.11.0] September 18, 2017
[0.11.0]: https://github.com/datawire/ambassador/compare/v0.10.14...v0.11.0

### Changed

- Declarative Ambassador! Configuration is now via YAML files rather than REST calls
- The `ambassador-store` service is no longer needed.

## [0.10.14] September 15, 2017
[0.10.14]: https://github.com/datawire/ambassador/compare/v0.10.13...v0.10.14

### Fixed

- Update `demo-qotm.yaml` with the correct image tag.

## [0.10.13] September 05, 2017
[0.10.13]: https://github.com/datawire/ambassador/compare/v0.10.12...v0.10.13

### Changed

- Properly support proxying all methods to an external authentication service, with headers intact, rather than moving request headers into the body of an HTTP POST.

## [0.10.12] August 02, 2017
[0.10.12]: https://github.com/datawire/ambassador/compare/v0.10.10...v0.10.12

### Changed

- Make TLS work with standard K8s TLS secrets, and completely ditch push-cert and push-cacert.

### Fixed

- Move Ambassador out from behind Envoy, so that you can use Ambassador to fix things if you completely botch your Envoy config.
- Let Ambassador keep running if Envoy totally chokes and dies, but make sure the pod dies if Ambassador loses access to its storage.

## [0.10.10] August 01, 2017
[0.10.10]: https://github.com/datawire/ambassador/compare/v0.10.7...v0.10.10

### Fixed

- Fix broken doc paths and simplify building as a developer. 0.10.8, 0.10.9, and 0.10.10 were all stops along the way to getting this done; hopefully we'll be able to reduce version churn from here on out.

## [0.10.7] July 25, 2017
[0.10.7]: https://github.com/datawire/ambassador/compare/v0.10.6...v0.10.7

### Changed
- More CI-build tweaks.

## [0.10.6] July 25, 2017
[0.10.6]: https://github.com/datawire/ambassador/compare/v0.10.5...v0.10.6

### Changed
- Fix automagic master build tagging

## [0.10.5] July 25, 2017
[0.10.5]: https://github.com/datawire/ambassador/compare/v0.10.1...v0.10.5

### Changed
- Many changes to the build process and versioning. In particular, CI no longer has to commit files.

## [0.10.1] July 03, 2017
[0.10.1]: https://github.com/datawire/ambassador/compare/v0.10.0...v0.10.1

### Added
- Changelog


## [0.10.0] June 30, 2017
[0.10.0]: https://github.com/datawire/ambassador/compare/v0.9.1...v0.10.0
[grpc-0.10.0]: https://github.com/datawire/ambassador/blob/v0.10.0/docs/user-guide/grpc.md

### Added
- Ambassador supports [GRPC services][grpc-0.10.0] (and other HTTP/2-only services) using the GRPC module

### Fixed
- Minor typo in Ambassador's `Dockerfile` that break some versions of Docker


## [0.9.1] June 28, 2017
[0.9.1]: https://github.com/datawire/ambassador/compare/v0.9.0...v0.9.1
[building-0.9.1]: https://github.com/datawire/ambassador/blob/v0.9.1/BUILDING.md

### Changed
- Made development a little easier by automating dev version numbers so that modified Docker images update in Kubernetes
- Updated [`BUILDING.md`][building-0.9.1]


## [0.9.0] June 23, 2017
[0.9.0]: https://github.com/datawire/ambassador/compare/v0.8.12...v0.9.0
[start-0.9.0]: https://github.com/datawire/ambassador/blob/v0.9.0/docs/user-guide/getting-started.md
[concepts-0.9.0]: https://github.com/datawire/ambassador/blob/v0.9.0/docs/user-guide/mappings.md

### Added
- Ambassador supports HTTP Basic Auth
- Ambassador now has the concept of _modules_ to enable and configure optional features such as auth
- Ambassador now has the concept of _consumers_ to represent end-users of mapped services
- Ambassador supports auth via an external auth server

Basic auth is covered in [Getting Started][start-0.9.0]. Learn about modules and consumers and see an example of external auth in [About Mappings, Modules, and Consumers][concepts-0.9.0].

### Changed
- State management (via Ambassador store) has been refactored
- Switched to [Ambassador-Envoy] for the base Docker image


## [0.8.12] June 07, 2017
[0.8.12]: https://github.com/datawire/ambassador/compare/v0.8.11...v0.8.12

### Added
- Mappings can now be updated


## [0.8.11] May 24, 2017
[0.8.11]: https://github.com/datawire/ambassador/compare/v0.8.10...v0.8.11
[istio-0.8.11]: https://github.com/datawire/ambassador/blob/v0.8.11/docs/user-guide/with-istio.md
[stats-0.8.11]: https://github.com/datawire/ambassador/blob/v0.8.11/docs/user-guide/statistics.md

### Added
- Ambassador interoperates with [Istio] -- see [Ambassador and Istio][istio-0.8.11]
- There is additional documentation for [statistics and monitoring][stats-0.8.11]

### Fixed
- Bug in mapping change detection
- Release machinery issues


## [0.8.6] May 05, 2017
[0.8.6]: https://github.com/datawire/ambassador/compare/v0.8.5...v0.8.6

### Added
- Ambassador releases are now performed by Travis CI


## [0.8.2] May 04, 2017
[0.8.2]: https://github.com/datawire/ambassador/compare/v0.8.1...v0.8.2

### Changed
- Documentation updates


## [0.8.0] May 02, 2017
[0.8.0]: https://github.com/datawire/ambassador/compare/v0.7.0...v0.8.0
[client-tls-0.8.0]: https://github.com/datawire/ambassador/blob/v0.8.0/README.md#using-tls-for-client-auth

### Added
- [Ambassador has a website!][Ambassador]
- Ambassador supports auth via [TLS client certificates][client-tls-0.8.0]
- There are some additional helper scripts in the `scripts` directory

### Changed
- Ambassador's admin interface is now on local port 8888 while mappings are available on port 80/443 depending on whether TLS is enabled
- Multiple instances of Ambassador talking to the same Ambassador Store pod will pick up each other's changes automatically


## [0.7.0] May 01, 2017
[0.7.0]: https://github.com/datawire/ambassador/compare/v0.6.0...v0.7.0
[start-0.7.0]: https://github.com/datawire/ambassador/blob/v0.7.0/README.md#mappings

### Added
- Ambassador can rewrite the request URL path prefix before forwarding the request to your service (covered in [Getting Started][start-0.7.0])
- Ambassador supports additional stats aggregators: Datadog, Grafana

### Changed
- _Services_ are now known as _mappings_
- Minikube is supported again


## [0.6.0] April 28, 2017
[0.6.0]: https://github.com/datawire/ambassador/compare/v0.5.2...v0.6.0

### Removed
- The Ambassador SDS has been removed; Ambassador routes to service names


## [0.5.2] April 26, 2017
[0.5.2]: https://github.com/datawire/ambassador/compare/v0.5.0...v0.5.2

### Added
- Ambassador includes a local `statsd` so that full stats from Envoy can be collected and pushed to a stats aggregator (Prometheus is supported)

### Changed
- It's easier to develop Ambassador thanks to improved build documentation and `Makefile` fixes


## [0.5.0] April 13, 2017
[0.5.0]: https://github.com/datawire/ambassador/compare/v0.4.0...v0.5.0

### Added
- Ambassador supports inbound TLS
- YAML for a demo user service is now included

### Changed
- The `geturl` script supports Minikube and handles AWS better
- Documentation and code cleanup


## [0.4.0] April 07, 2017
[0.4.0]: https://github.com/datawire/ambassador/compare/v0.3.3...v0.4.0

### Changed
- Ambassador now reconfigures Envoy automatically once changes have settled for five seconds
- Envoy stats and Ambassador stats are separate
- Mappings no longer require specifying the port as it is not needed

### Fixed
- SDS does the right thing with unnamed ports


## [0.3.1] April 06, 2017
[0.3.1]: https://github.com/datawire/ambassador/compare/v0.3.0...v0.3.1

### Added
- Envoy stats accessible through Ambassador
- Basic interpretation of cluster stats

### Changed
- Split up `ambassador.py` into multiple files
- Switch to a debug build of Envoy


## [0.1.9] April 03, 2017
[0.1.9]: https://github.com/datawire/ambassador/compare/v0.1.8...v0.1.9

### Changed
- Ambassador configuration on `/ambassador-config/` prefix rather than exposed on port 8001
- Updated to current Envoy and pinned the Envoy version
- Use Bumpversion for version management
- Conditionalized Docker push

### Fixed
- Ambassador keeps running with an empty services list (part 2)


## [0.1.5] March 31, 2017
[0.1.5]: https://github.com/datawire/ambassador/compare/v0.1.4...v0.1.5

### Fixed
- Ambassador SDS correctly handles ports


## [0.1.4] March 31, 2017
[0.1.4]: https://github.com/datawire/ambassador/compare/v0.1.3...v0.1.4

### Changed
- Ambassador keeps running with an empty services list
- Easier to run with [Telepresence]


## [0.1.3] March 31, 2017
[0.1.3]: https://github.com/datawire/ambassador/compare/82ed5e4...v0.1.3

### Added
- Initial Ambassador
- Ambassador service discovery service
- Documentation


Based on [Keep a Changelog](http://keepachangelog.com/en/1.0.0/). Ambassador follows [Semantic Versioning](http://semver.org/spec/v2.0.0.html).

[Ambassador]: https://www.getambassador.io/
[Ambassador-Envoy]: https://github.com/datawire/ambassador-envoy
[Telepresence]: http://telepresence.io
[Istio]: https://istio.io/<|MERGE_RESOLUTION|>--- conflicted
+++ resolved
@@ -70,12 +70,15 @@
 
 ## RELEASE NOTES
 
+# Next Release
+
+- Feature: The environment variable "AES_LOG_LEVEL" now also sets the log level for the diagd logger.
+
 ## [2.0.2-ea] August 24, 2021
 [2.0.2-ea]: https://github.com/emissary-ingress/emissary/compare/v2.0.1-ea...v2.0.2-ea
 
 ### Emissary Ingress
 
-<<<<<<< HEAD
 - - Change: Update Envoy from 1.15 to 1.17.4 with security patches to fix the following CVEs
   - CVE-2021-32777
   - CVE-2021-32779
@@ -85,10 +88,6 @@
 - Change: Envoy-configuration snapshots get saved (as `ambex-#.json`) in `/ambassador/snapshots`.
   The number of snapshots is controlled by the `AMBASSADOR_AMBEX_SNAPSHOT_COUNT` environment
   variable; set it to 0 to disable. The default is 30.
-=======
-- Feature: The environment variable "AES_LOG_LEVEL" now also sets the log level for the diagd logger.
-
->>>>>>> b8e0162f
 
 ## [2.0.1-ea] August 12, 2021
 [2.0.1-ea]: https://github.com/emissary-ingress/emissary/compare/v2.0.0-ea...v2.0.1-ea
