--- conflicted
+++ resolved
@@ -4,25 +4,18 @@
 
 # Ambassador Edge Stack CHANGELOG
 
-<<<<<<< HEAD
-## Next (TBD)
-
-- Bugfix: Multiple authentication domains are supported.
-
-## 1.4.X ()
-=======
 ## 1.4.2 (TBD)
 
 - Bugfix: The `OAuth2` Filter redirection-endpoint now handles various XSRF errors more consistently (the way we meant it to in 1.2.1)
 - Feature (alpha): Route-to-code
 - Bugfix: The ACME client now obeys `AMBASSADOR_ID`
+- Bugfix: Multiple authentication domains are supported.
 
 ## 1.4.1 (2020-04-15)
 
 (no proprietary changes)
 
 ## 1.4.0 (2020-04-08)
->>>>>>> a7adde6e
 
 - Bugfix: The "Filters" tab in the webui no longer renders the value of OAuth client secrets that are stored in Kubernetes secrets.
 - Bugfix: The ACME client of of one Ambassador install will no longer interfere with the ACME client of another Ambassador install in the same namespace with a different AMBASSADOR_ID.
