<!-- -*- fill-column: 100 -*- -->
# CHANGELOG -- this is a GENERATED FILE, edit docs/releaseNotes.yml and "make generate" to change.

## EMISSARY-INGRESS and AMBASSADOR EDGE STACK

Emissary-ingress is a Kubernatives-native, self-service, open-source API gateway
and ingress controller. It is a CNCF Incubation project, formerly known as the
Ambassador API Gateway.

Ambassador Edge Stack is a comprehensive, self-service solution for exposing,
securing, and managing the boundary between end users and your Kubernetes services.
The core of Ambassador Edge Stack is Emissary-ingress.

**Note well:**

- Ambassador Edge Stack provides all the capabilities of Emissary-ingress,
  as well as additional capabilities including:

  - Security features such as automatic TLS setup via ACME integration, OAuth/OpenID Connect
    integration, rate limiting, and fine-grained access control; and
  - Developer onboarding assistance, including an API catalog, Swagger/OpenAPI documentation
    support, and a fully customizable developer portal.

- Emissary-ingress can do everything that Ambassador Edge Stack can do, but you'll need to
  write your own code to take advantage of the capabilities above.

- Ambassador Edge Stack is free for all users: due to popular demand, Ambassador Edge Stack
  offers a free usage tier of its core features, designed for startups.

In general, references to "Ambassador" in documentation (including this CHANGELOG)
refer both to Emissary-ingress and to the Ambassador Edge Stack.

## UPCOMING BREAKING CHANGES

#### Envoy V2 API

In *Emissary-ingress v2.2.0*, support for the Envoy V2 API will be removed, and Emissary-ingress
will support only the Envoy V3 API. The `AMBASSADOR_ENVOY_API_VERSION` environment variable will
also be removed. Note that Emissary-ingress has been using the Envoy V3 API as its default since
v1.14.0.

#### TLS Termination and the `Host` CRD

As of Emissary-ingress v2.0.4, you _must_ supply a `Host` CRD to terminate TLS: it is not
sufficient to define a `TLSContext` (although `TLSContext`s are still the best way to define TLS
configuration information to be shared across multiple `Host`s). The minimal configuration for
TLS termination is now a certificate stored in a Kubernetes `Secret`, and a `Host` referring to
that `Secret`.

For Emissary-ingress v2.0.0 - v2.0.3, you must supply an `AmbassadorHost` CRD.

#### `Ingress` Resources and Namespaces

In a future version of Emissary-ingress, **no sooner than Emissary-ingress v2.1.0**, TLS
secrets in `Ingress` resources will not be able to use `.namespace` suffixes to cross namespaces.

#### Regex Matching

In a future version of Emissary-ingress, **no sooner than Ambassador v2.1.0**, the `regex_type`
and `regex_max_size` fields will be removed from the `ambassador` `Module`, and Ambassador Edge
Stack will support only Envoy `safe_regex` matching. Note that `safe_regex` matching has been
the default for all 1.X releases of Emissary-ingress.

This change is being made the original Envay `regex` matcher was [deprecated in favor of safe_regex]
in Envoy v1.12.0, then removed entirely from the Envoy V3 APIs. Additionally, setting
[max_program_size was deprecated] in Envoy v1.15.0. As such, `regex_type: unsafe` and setting
`regex_max_size` are no longer supported unless `AMBASSADOR_ENVOY_API_VERSION` is set to `V2`.

Please see the [Envoy documentation](https://www.envoyproxy.io/docs/envoy/latest/api-v3/type/matcher/v3/regex.proto.html) for more information.

[deprecated in favor of safe_regex]: https://www.envoyproxy.io/docs/envoy/latest/version_history/v1.12.0.html?highlight=regex#deprecated
[max_program_size was deprecated]: https://www.envoyproxy.io/docs/envoy/latest/version_history/v1.15.0.html?highlight=max_program_size

#### Zipkin Collector Versions

In a future version of Emissary-ingress, **no sooner than Emissary-ingress v2.1.0**, support
for the [HTTP_JSON_V1] Zipkin collector version will be removed.

This change is being made because the HTTP_JSON_V1 collector was deprecated in Envoy v1.12.0, then
removed entirely from the Envoy V3 APIs. As such, the HTTP_JSON_V1 collector is no longer supported
unless `AMBASSADOR_ENVOY_API_VERSION` is set to `V2`. You must migrate to either the HTTP_JSON or
the HTTP_PROTO collector unless `AMBASSADOR_ENVOY_API_VERSION` is set to `V2`.

Please see the [Envoy documentation](https://www.envoyproxy.io/docs/envoy/latest/api-v2/config/trace/v2/zipkin.proto#envoy-api-field-config-trace-v2-zipkinconfig-collector-endpoint-version) for more information.

[HTTP_JSON_V1]: https://www.envoyproxy.io/docs/envoy/latest/api-v2/config/trace/v2/zipkin.proto#envoy-api-field-config-trace-v2-zipkinconfig-collector-endpoint-version

## RELEASE NOTES

## [2.2.0] TBD
[2.2.0]: https://github.com/emissary-ingress/emissary/compare/v2.1.2...v2.2.0

### Emissary-ingress and Ambassador Edge Stack

- Change: Support for the Envoy V2 API and the `AMBASSADOR_ENVOY_API_VERSION` environment variable
  have been removed. Only the Envoy V3 API is supported (this has been the default since
  Emissary-ingress v1.14.0).

- Feature: Emissary now supports the metric `ambassador_log_level{label="debug"}` which will be set
  to 1 if debug logging is enabled for the running Emissary instance, or to 0 if not. This can help
  to be sure that a running production instance was not actually left doing debugging logging, for
  example. (Thanks to <a href="https://github.com/jfrabaute">Fabrice</a>!) ([3906])

- Bugfix: Kubernetes Secrets that should contain TLS certificates are now validated before being
  accepted for configuration. A Secret that contains an invalid TLS certificate will be logged as an
  invalid resource. ([3821])

- Change: Emissary will now watch for ConfigMap or Secret resources specified by the
  `AGENT_CONFIG_RESOURCE_NAME` environment variable in order to allow all components (and not only
  the Ambassador Agent) to authenticate requests to Ambassador Cloud.

- Feature: The Emissary agent now receives commands to manipulate Rollouts (pause, continue, and
  abort are currently supported) via directives and executes them in the cluster.  A report is send
  to Ambassador's cloud including the command ID, whether it ran successfully, and an error message
  in case there was any. ([4040])

- Security: Emissary has been upgraded from Alpine 3.12 to Alpine 3.15, which incorporates numerous
  security patches.

[3906]: https://github.com/emissary-ingress/emissary/issues/3906
[3821]: https://github.com/emissary-ingress/emissary/issues/3821
[4040]: https://github.com/emissary-ingress/emissary/pull/4040

## [2.1.2] January 25, 2022
[2.1.2]: https://github.com/emissary-ingress/emissary/compare/v2.1.0...v2.1.2

### Emissary-ingress and Ambassador Edge Stack

- Change: Support for the Envoy V2 API is deprecated in Emissary-ingress v2.1, and will be removed
  in Emissary-ingress v2.2.0. The `AMBASSADOR_ENVOY_API_VERSION` environment variable will be
  removed at the same time. Only the Envoy V3 API will be supported (this has been the default since
  Emissary-ingress v1.14.0).

- Change: Docker BuildKit is enabled for all Emissary builds. Additionally, the Go build cache is
  fully enabled when building images, speeding up repeated builds.

- Bugfix: Emissary-ingress 2.1.0 generated invalid Envoy configuration for `getambassador.io/v2`
  `Mappings` that set `spec.cors.origins` to a string rather than a list of strings; this has been
  fixed, and these `Mappings` should once again function correctly.

- Bugfix: Changes to the `weight` of `Mapping` in a canary group will now always be correctly
  managed during reconfiguration; such changes could have been missed in earlier releases.

- Bugfix: A `Mapping` that is not part of a canary group, but that has a `weight` less than 100,
  will be correctly configured to receive all traffic as if the `weight` were 100.

- Bugfix: Using `rewrite: ""` in a `Mapping` is correctly handled to mean "do not rewrite the path
  at all".

<<<<<<< HEAD
=======
- Bugfix: `Mapping`s with DNS wildcard `hostname` will now be correctly matched with `Host`s.
  Previously, the case where both the `Host` and the `Mapping` use DNS wildcards for their hostnames
  could sometimes not correctly match when they should have.

>>>>>>> 7023e922
- Bugfix: Any `Mapping` that uses the `host_redirect` field is now properly discovered and used.
  Thanks to <a href="https://github.com/gferon">Gabriel Féron</a> for contributing this bugfix! ([3709])

- Bugfix: `Mapping`s with DNS wildcard `hostname` will now be correctly matched with `Host`s.
  Previously, the case where both the `Host` and the `Mapping` use DNS wildcards for their hostnames
  could sometimes not correctly match when they should have.

- Bugfix: If the `ambassador` `Module` sets a global default for `add_request_headers`,
  `add_response_headers`, `remove_request_headers`, or `remove_response_headers`, it is often
  desirable to be able to turn off that setting locally for a specific `Mapping`. For several
  releases this has not been possible for `Mappings` that are native Kubernetes resources (as
  opposed to annotations), as an empty value ("mask the global default") was erroneously considered
  to be equivalent to unset ("inherit the global default").  This is now fixed.

- Bugfix: It is now possible to set a `Mapping` `spec.error_response_overrides` `body.text_format`
  to an empty string or `body.json_format` to an empty dict.  Previously, this was possible for
  annotations but not for native Kubernetes resources.

- Bugfix: Resources that exist as `getambassador.io/config` annotations rather than as native
  Kubernetes resources are now validated and internally converted to v3alpha1 and, the same as
  native Kubernetes resources.

- Bugfix: Resource validation errors are now reported more consistently; it was the case that in
  some situations a validation error would not be reported.

[3709]: https://github.com/emissary-ingress/emissary/issues/3709

## 2.1.1 not issued

*Emissary-ingress 2.1.1 was not issued; Ambassador Edge Stack 2.1.1 uses Emissary-ingress 2.1.0.*

## [2.1.0] December 16, 2021
[2.1.0]: https://github.com/emissary-ingress/emissary/compare/v2.0.5...v2.1.0

*Emissary-ingress 2.1.0 is not recommended; upgrade to 2.1.2 instead.*

### Emissary-ingress and Ambassador Edge Stack

- Change: Support for the Envoy V2 API is deprecated in Emissary-ingress v2.1, and will be removed
  in Emissary-ingress v2.2.0. The `AMBASSADOR_ENVOY_API_VERSION` environment variable will be
  removed at the same time. Only the Envoy V3 API will be supported (this has been the default since
  Emissary-ingress v1.14.0).

- Feature: Emissary-ingress supports `getambassador.io/v2` CRDs, to simplify migration from
  Emissary-ingress 1.X. **Note:** it is important to read the <a
  href="https://www.getambassador.io/docs/emissary/latest/topics/install/migration-matrix">migration
  documentation</a> before starting migration.

- Bugfix: The incremental reconfiguration cache could miss some updates when multiple `Mapping`s had
  the same `prefix` ("canary"ing multiple `Mapping`s together). This has been corrected, so that all
  such updates correctly take effect. ([#3945])

- Bugfix: When using Kubernetes Secrets to store ACME private keys (as the Edge Stack ACME client
  does), an error would always be logged about the Secret not being present, even though it was
  present, and everything was working correctly. This error is no longer logged.

- Bugfix: When using gzip compression, upstream services will no longer receive compressed data.
  This bug was introduced in 1.14.0. The fix restores the default behavior of not sending compressed
  data to upstream services. ([#3818])

- Security: Update to busybox 1.34.1 to resolve CVE-2021-28831, CVE-2021-42378, CVE-2021-42379,
  CVE-2021-42380, CVE-2021-42381, CVE-2021-42382, CVE-2021-42383, CVE-2021-42384, CVE-2021-42385,
  and CVE-2021-42386.

- Security: Update Python dependencies to resolve CVE-2020-28493 (jinja2), CVE-2021-28363 (urllib3),
  and CVE-2021-33503 (urllib3).

- Security: Previous built images included some Python packages used only for test. These have now
  been removed, resolving CVE-2020-29651.

[#3945]: https://github.com/emissary-ingress/emissary/issues/3945
[#3818]: https://github.com/emissary-ingress/emissary/issues/3818

## [2.0.5] November 08, 2021
[2.0.5]: https://github.com/emissary-ingress/emissary/compare/v2.0.4...v2.0.5

### Emissary-ingress and Ambassador Edge Stack

- Feature: It is now possible to set the `circuit_breakers` for `AuthServices`, exactly the same as
  for `Mappings` and `TCPMappings`. This makes it possible to configure your `AuthService` to be
  able to handle more than 1024 concurrent requests.

- Bugfix: Any token delimited by '%' is now validated agains a whitelist of valid Envoy command
  operators. Any mapping containing an `error_response_overrides` section with invalid command
  operators will be discarded.

- Bugfix: The `Host` CRD now correctly supports the `mappingSelector` element, as documented. As a
  transition aid, `selector` is a synonym for `mappingSelector`; a future version of
  Emissary-ingress will remove the `selector` element. ([#3902])

[#3902]: https://github.com/emissary-ingress/emissary/issues/3902

## [2.0.4] October 19, 2021
[2.0.4]: https://github.com/emissary-ingress/emissary/compare/v2.0.3-ea...v2.0.4

We're pleased to introduce Emissary-ingress 2.0.4 for general availability! The 2.X family
introduces a number of changes to allow Emissary-ingress to more gracefully handle larger
installations, reduce global configuration to better handle multitenant or multiorganizational
installations, reduce memory footprint, and improve performance. We welcome feedback!! Join us on <a
href="https://a8r.io/slack">Slack</a> and let us know what you think.

### Emissary-ingress and Ambassador Edge Stack

- Change: The `x.getambassador.io/v3alpha1` API version has become the `getambassador.io/v3alpha1`
  API version. The `Ambassador-` prefixes from `x.getambassador.io/v3alpha1` resources have been
  removed for ease of migration. **Note that `getambassador.io/v3alpha1` is the only supported API
  version for 2.0.4** &mdash; full support for `getambassador.io/v2` will arrive soon in a later 2.X
  version.

- Feature: The `getambassador.io/v3alpha1` API version and the published chart and manifests have
  been updated to support Kubernetes 1.22. Thanks to <a href="https://github.com/imoisharma">Mohit
  Sharma</a> for contributions to this feature!

- Feature: You can now set `dns_type` between `strict_dns` and `logical_dns` in a `Mapping` to
  configure the Service Discovery Type.

- Feature: You can now set `respect_dns_ttl` to `true` to force the DNS refresh rate for a `Mapping`
  to be set to the record's TTL obtained from DNS resolution.

- Feature: You can now set `buffer_limit_bytes` in the `ambassador` `Module` to to change the size
  of the upstream read and write buffers. The default is 1MiB.

- Bugfix: The release now shows its actual released version number, rather than the internal
  development version number. ([#3854])

- Bugfix: Large configurations no longer cause Emissary-ingress to be unable to communicate with
  Ambassador Cloud. ([#3593])

- Bugfix: The `l7Depth` element of the `Listener` CRD is properly supported.

[#3854]: https://github.com/emissary-ingress/emissary/issues/3854
[#3593]: https://github.com/emissary-ingress/emissary/issues/3593

## [2.0.3-ea] September 16, 2021
[2.0.3-ea]: https://github.com/emissary-ingress/emissary/compare/v2.0.2-ea...v2.0.3-ea

We're pleased to introduce Emissary-ingress 2.0.3 as a **developer preview**. The 2.X family
introduces a number of changes to allow Emissary-ingress to more gracefully handle larger
installations, reduce global configuration to better handle multitenant or multiorganizational
installations, reduce memory footprint, and improve performance. We welcome feedback!! Join us on <a
href="https://a8r.io/slack">Slack</a> and let us know what you think.

### Emissary-ingress and Ambassador Edge Stack

- Feature: The environment variable `AES_LOG_LEVEL` now also sets the log level for the `diagd`
  logger. ([#3686]) ([#3666])

- Feature: You can now set `dns_type` in the `AmbassadorMapping` to configure how Envoy will use the
  DNS for the service.

- Bugfix: It is no longer necessary to set `DOCKER_BUILDKIT=0` when building Emissary. A future
  change will fully support BuildKit. ([#3707])

[#3686]: https://github.com/emissary-ingress/emissary/issues/3686
[#3666]: https://github.com/emissary-ingress/emissary/issues/3666
[#3707]: https://github.com/emissary-ingress/emissary/issues/3707

## [2.0.2-ea] August 24, 2021
[2.0.2-ea]: https://github.com/emissary-ingress/emissary/compare/v2.0.1-ea...v2.0.2-ea

We're pleased to introduce Emissary-ingress 2.0.2 as a **developer preview**. The 2.X family
introduces a number of changes to allow Emissary-ingress to more gracefully handle larger
installations, reduce global configuration to better handle multitenant or multiorganizational
installations, reduce memory footprint, and improve performance. We welcome feedback!! Join us on <a
href="https://a8r.io/slack">Slack</a> and let us know what you think.

### Emissary-ingress and Ambassador Edge Stack

- Bugfix: Upgraded envoy to 1.17.4 to address security vulnerabilities CVE-2021-32777,
  CVE-2021-32778, CVE-2021-32779, and CVE-2021-32781.

- Feature: You can now set `allow_chunked_length` in the Ambassador Module to configure the same
  value in Envoy.

- Change: Envoy-configuration snapshots get saved (as `ambex-#.json`) in `/ambassador/snapshots`.
  The number of snapshots is controlled by the `AMBASSADOR_AMBEX_SNAPSHOT_COUNT` environment
  variable; set it to 0 to disable. The default is 30.

## [2.0.1-ea] August 12, 2021
[2.0.1-ea]: https://github.com/emissary-ingress/emissary/compare/v2.0.0-ea...v2.0.1-ea

We're pleased to introduce Emissary-ingress 2.0.1 as a **developer preview**. The 2.X family
introduces a number of changes to allow Emissary-ingress to more gracefully handle larger
installations, reduce global configuration to better handle multitenant or multiorganizational
installations, reduce memory footprint, and improve performance. We welcome feedback!! Join us on <a
href="https://a8r.io/slack">Slack</a> and let us know what you think.

### Emissary-ingress and Ambassador Edge Stack

- Feature: Ambassador Agent reports sidecar process information and `AmbassadorMapping` OpenAPI
  documentation to Ambassador Cloud to provide more visibility into services and clusters.

- Feature: The optional `stats_prefix` element of the `AmbassadorListener` CRD now determines the
  prefix of HTTP statistics emitted for a specific `AmbassadorListener`.

- Feature: The optional `stats_name` element of `AmbassadorMapping`, `AmbassadorTCPMapping`,
  `AuthService`, `LogService`, `RateLimitService`, and `TracingService` now sets the name under
  which cluster statistics will be logged. The default is the `service`, with non-alphanumeric
  characters replaced by underscores.

- Bugfix: We have updated to `k8s.io/klog/v2` to track upstream and to quiet unnecessary log output.

- Change: Logs now include subsecond time resolutions, rather than just seconds.

- Change: Set `AMBASSADOR_AMBEX_NO_RATELIMIT` to `true` to completely disable ratelimiting Envoy
  reconfiguration under memory pressure. This can help performance with the endpoint or Consul
  resolvers, but could make OOMkills more likely with large configurations. The default is `false`,
  meaning that the rate limiter is active.

## [2.0.0-ea] June 24, 2021
[2.0.0-ea]: https://github.com/emissary-ingress/emissary/compare/v1.14.2...v2.0.0-ea

We're pleased to introduce Emissary-ingress 2.0.0 as a **developer preview**. The 2.X family
introduces a number of changes to allow Emissary-ingress to more gracefully handle larger
installations, reduce global configuration to better handle multitenant or multiorganizational
installations, reduce memory footprint, and improve performance. We welcome feedback!! Join us on <a
href="https://a8r.io/slack">Slack</a> and let us know what you think.

### Emissary-ingress and Ambassador Edge Stack

- Feature: Emissary-ingress 2.0.0 introduces API version `x.getambassador.io/v3alpha1` for
  configuration changes that are not backwards compatible with the 1.X family.  API versions
  `getambassador.io/v0`, `getambassador.io/v1`, and `getambassador.io/v2` are deprecated.  Further
  details are available in the <a
  href="https://www.getambassador.io/docs/emissary/latest/about/changes-2.x/#1-configuration-api-version-getambassadoriov3alpha1">Major
  Changes in 2.X</a> document.

- Feature: The new `AmbassadorListener` CRD defines where and how to listen for requests from the
  network, and which `AmbassadorHost` definitions should be used to process those requests. Note
  that the `AmbassadorListener` CRD is **mandatory** and consolidates *all* port configuration; see
  the <a
  href="https://www.getambassador.io/docs/emissary/latest/topics/running/listener">`AmbassadorListener`
  documentation</a> for more details.

- Feature: Where `AmbassadorMapping`'s `host` field is either an exact match or (with `host_regex`
  set) a regex, the new `hostname` element is always a DNS glob. Use `hostname` instead of `host`
  for best results.

- Feature: The behavior of the Ambassador module `prune_unreachable_routes` field is now automatic,
  which should reduce Envoy memory requirements for installations with many `AmbassadorHost`s

- Bugfix: Each `AmbassadorHost` can specify its `requestPolicy.insecure.action` independently of any
  other `AmbassadorHost`, allowing for HTTP routing as flexible as HTTPS routing. ([#2888])

- Bugfix: Emissary-ingress 2.0.0 fixes a regression in detecting the Ambassador Kubernetes service
  that could cause the wrong IP or hostname to be used in Ingress statuses -- thanks, <a
  href="https://github.com/impl">Noah Fontes</a>!

- Bugfix: Emissary-ingress 2.0.0 fixes a bug where mTLS could use the wrong configuration when SNI
  and the `:authority` header didn't match

- Change: The `TLSContext` `redirect_cleartext_from` and `AmbassadorHost`
  `requestPolicy.insecure.additionalPort` elements are no longer supported. Use a
  `AmbassadorListener` for this functionality instead.

- Change: The `use_proxy_protocol` element of the Ambassador `Module` is no longer supported, as it
  is now part of the `AmbassadorListener` resource (and can be set per-`AmbassadorListener` rather
  than globally).

- Change: An `AmbassadorMapping` will only be matched with an `AmbassadorHost` if the
  `AmbassadorMapping`'s `host` or the `AmbassadorHost`'s `selector` (or both) are explicitly set,
  and match. This change can significantly improve Emissary-ingress's memory footprint when many
  `AmbassadorHost`s are involved. Further details are available in the <a
  href="https://www.getambassador.io/docs/emissary/latest/about/changes-2.x/#host-and-mapping-association">Major
  Changes in 2.X</a> document.

- Change: An `AmbassadorHost` or `Ingress` resource is now required when terminating TLS -- simply
  creating a `TLSContext` is not sufficient. Further details are available in the <a
  href="https://www.getambassador.io/docs/emissary/latest/about/changes-2.x/#host-tlscontext-and-tls-termination">`AmbassadorHost`
  CRD documentation.</a>

- Change: By default, Emissary-ingress will configure Envoy using the V3 Envoy API. This change is
  mostly transparent to users, but note that Envoy V3 does not support unsafe regular expressions
  or, e.g., Zipkin's V1 collector protocol. Further details are available in the <a
  href="https://www.getambassador.io/docs/emissary/latest/about/changes-2.x">Major Changes in
  2.X</a> document.

- Change: The `tls` module and the `tls` field in the Ambassador module are no longer supported.
  Please use `TLSContext` resources instead.

- Change: The environment variable `AMBASSADOR_FAST_RECONFIGURE` is now set by default, enabling the
  higher-performance implementation of the code that Emissary-ingress uses to generate and validate
  Envoy configurations.

- Change: Service Preview and the `AGENT_SERVICE` environment variable are no longer supported. The
  Telepresence product replaces this functionality.

- Change: The `edgectl` CLI tool has been deprecated; please use the `emissary-ingress` helm chart
  instead.

[#2888]: https://github.com/datawire/ambassador/issues/2888

## [1.14.2] September 29, 2021
[1.14.2]: https://github.com/emissary-ingress/emissary/compare/v1.14.1...v1.14.2

### Emissary-ingress and Ambassador Edge Stack

- Feature: You can now set `respect_dns_ttl` in Ambassador Mappings. When true it configures that
  upstream's refresh rate to be set to resource record’s TTL

- Feature: You can now set `dns_type` in Ambassador Mappings to use Envoy's `logical_dns` resolution
  instead of the default `strict_dns`.

- Feature: You can now set `buffer_limit_bytes` in the `ambassador` `Module` to to change the size
  of the upstream read and write buffers. The default is 1MiB.

### Ambassador Edge Stack only

- Feature: You can now set `preserve_servers` in Ambassador Edge Stack's `DevPortal` resource to
  configure the DevPortal to use server definitions from the OpenAPI document when displaying
  connection information for services in the DevPortal.

## [1.14.1] August 24, 2021
[1.14.1]: https://github.com/emissary-ingress/emissary/compare/v1.14.0...v1.14.1

### Emissary-ingress and Ambassador Edge Stack

- Change: Upgraded Envoy to 1.17.4 to address security vulnerabilities CVE-2021-32777,
  CVE-2021-32778, CVE-2021-32779, and CVE-2021-32781.

## [1.14.0] August 19, 2021
[1.14.0]: https://github.com/emissary-ingress/emissary/compare/v1.13.10...v1.14.0

### Emissary-ingress and Ambassador Edge Stack

- Change: Update from Envoy 1.15 to 1.17.3

- Feature: You can now set `allow_chunked_length` in the Ambassador Module to configure the same
  value in Envoy.

- Change: `AMBASSADOR_ENVOY_API_VERSION` now defaults to `V3`

- Change: Logs now include subsecond time resolutions, rather than just seconds.

## [1.13.10] July 28, 2021
[1.13.10]: https://github.com/emissary-ingress/emissary/compare/v1.13.9...v1.13.10

### Emissary-ingress and Ambassador Edge Stack

- Bugfix: Fixed a regression when specifying a comma separated string for `cors.origins` on the
  `Mapping` resource. ([#3609](https://github.com/emissary-ingress/emissary/issues/3609))

- Change: Envoy-configuration snapshots get saved (as `ambex-#.json`) in `/ambassador/snapshots`.
  The number of snapshots is controlled by the `AMBASSADOR_AMBEX_SNAPSHOT_COUNT` environment
  variable; set it to 0 to disable. The default is 30.

- Change: Set `AMBASSADOR_AMBEX_NO_RATELIMIT` to `true` to completely disable ratelimiting Envoy
  reconfiguration under memory pressure. This can help performance with the endpoint or Consul
  resolvers, but could make OOMkills more likely with large configurations. The default is `false`,
  meaning that the rate limiter is active.

### Ambassador Edge Stack only

- Bugfix: The `Mapping` resource can now specify `docs.timeout_ms` to set the timeout when the Dev
  Portal is fetching API specifications.

- Bugfix: The Dev Portal will now strip HTML tags when displaying search results, showing just the
  actual content of the search result.

- Change: Consul certificate-rotation logging now includes the fingerprints and validity timestamps
  of certificates being rotated.

## [1.13.9] June 30, 2021
[1.13.9]: https://github.com/emissary-ingress/emissary/compare/v1.13.8...v1.13.9

### Emissary-ingress and Ambassador Edge Stack

- Bugfix: Configuring multiple TCPMappings with the same ports (but different hosts) no longer
  generates invalid Envoy configuration.

## [1.13.8] June 08, 2021
[1.13.8]: https://github.com/emissary-ingress/emissary/compare/v1.13.7...v1.13.8

### Emissary-ingress and Ambassador Edge Stack

- Bugfix: Ambassador Agent now accurately reports up-to-date Endpoint information to Ambassador
  Cloud

- Feature: Ambassador Agent reports ConfigMaps and Deployments to Ambassador Cloud to provide a
  better Argo Rollouts experience. See [Argo+Ambassador
  documentation](https://www.getambassador.io/docs/argo) for more info.

## [1.13.7] June 03, 2021
[1.13.7]: https://github.com/datawire/ambassador/compare/v1.13.6...v1.13.7

### Emissary-ingress and Ambassador Edge Stack

- Feature: Add AMBASSADOR_JSON_LOGGING to enable JSON for most of the Ambassador control plane. Some
  (but few) logs from gunicorn and the Kubernetes client-go package still log text.

- Bugfix: Fixed a bug where the Consul resolver would not actually use Consul endpoints with
  TCPMappings.

- Change: Ambassador now calculates its own memory usage in a way that is more similar to how the
  kernel OOMKiller tracks memory.

## [1.13.6] May 24, 2021
[1.13.6]: https://github.com/datawire/ambassador/compare/v1.13.5...v1.13.6

### Emissary-ingress and Ambassador Edge Stack

- Bugfix: Fixed a regression where Ambassador snapshot data was logged at the INFO label when using
  `AMBASSADOR_LEGACY_MODE=true`.

## [1.13.5] May 13, 2021
[1.13.5]: https://github.com/datawire/ambassador/compare/v1.13.4...v1.13.5

### Emissary-ingress and Ambassador Edge Stack

- Bugfix: Fix a regression from 1.8.0 that prevented `ambassador` `Module` config keys `proper_case`
  and `preserve_external_request_id` from working correctly.

- Bugfix: Fixed a regression in detecting the Ambassador Kubernetes service that could cause the
  wrong IP or hostname to be used in Ingress statuses (thanks, [Noah
  Fontes](https://github.com/impl)!

## [1.13.4] May 11, 2021
[1.13.4]: https://github.com/datawire/ambassador/compare/v1.13.3...v1.13.4

### Emissary-ingress and Ambassador Edge Stack

- Security: Incorporate the Envoy 1.15.5 security update by adding the
  `reject_requests_with_escaped_slashes` option to the Ambassador module.

## [1.13.3] May 03, 2021
[1.13.3]: https://github.com/datawire/ambassador/compare/v1.13.2...v1.13.3

### Emissary Ingress and Ambassador Edge Stack

- Bugfix: Fixed a regression that caused Ambassador to crash when loading the Edge Policy Console when any RateLimit resources exist ([#3348])

## [1.13.2] April 29, 2021
[1.13.2]: https://github.com/datawire/ambassador/compare/v1.13.1...v1.13.2

### Emissary Ingress and Ambassador Edge Stack

- Bugfix: Fixed a regression that caused endpoint routing to not work when defining mappings in service annotations ([#3369])

[#3369]: https://github.com/datawire/ambassador/issues/3369

## [1.13.1] April 22, 2021
[1.13.1]: https://github.com/datawire/ambassador/compare/v1.13.0...v1.13.1

### Emissary Ingress and Ambassador Edge Stack

- Bugfix: Potentially increased CPU Usage for deployments with large numbers of Hosts ([#3358])

[#3358]: https://github.com/datawire/ambassador/issues/3358

## [1.13.0] April 20, 2021
[1.13.0]: https://github.com/datawire/ambassador/compare/v1.12.4...v1.13.0

### Emissary Ingress and Ambassador Edge Stack

**Note**: Support for the deprecated `v2alpha` `protocol_version` has been removed from the `AuthService` and `RateLimitService`.

- Feature: Added support for the [Mapping AuthService setting] `auth_context_extensions`, allowing supplying custom per-mapping information to external auth services (thanks, [Giridhar Pathak](https://github.com/gpathak)!).
- Feature: Added support in ambassador-agent for reporting [Argo Rollouts] and [Argo Applications] to Ambassador Cloud
- Feature: The [Ambassador Module configuration] now supports the `diagnostics.allow_non_local` flag to expose admin UI internally only ([#3074] -- thanks, [Fabrice](https://github.com/jfrabaute)!)
- Feature: Ambassador will now use the Envoy v3 API internally when the AMBASSADOR_ENVOY_API_VERSION environment variable is set to "V3". By default, Ambassador will continue to use the v2 API.
- Feature: The [Ambassador Agent] is now available (and deployed by default) for the API Gateway (https://app.getambassador.io).
- Feature: The [Ambassador Module configuration] now supports `merge_slashes` which tells Ambassador to merge adjacent slashes when performing route matching. For example, when true, a request with URL '//foo/' would match a Mapping with prefix '/foo/'.
- Feature: Basic support for a subset of the [Kubernetes Gateway API] has been added.
- Feature: Ambassador now supports the `DD_ENTITY_ID` environment variable to set the `dd.internal.entity_id` statistics tag on metrics generated when using DogStatsD.
- Bugfix: Make Knative paths match on prefix instead of the entire path to better align to the Knative specification ([#3224]).
- Bugfix: The endpoint routing resolver will now properly watch services that include a scheme.
- Bugfix: Environment variable interpolation works again for `ConsulResolver.Spec.Address` without setting `AMBASSADOR_LEGACY_MODE` ([#3182], [#3317])
- Bugfix: Endpoint routing will now detect endpoint changes when your service field includes `.svc.cluster.local`. ([#3324])
- Bugfix: Upgrade PyYAML to 5.4.1 ([#3349])
- Change: The Helm chart has been moved into this repo, in the `charts/ambassador` directory.
- Change: The `Mapping` CRD has been modified so that `kubectl get mappings` now has a column for not just the source path-prefix (`.spec.prefix`), but the source host (`.spec.host`) too.
- Change: The yaml in yaml/docs is now generated from the contents of the helm chart in the `charts/ambassador` directory.
- Change: Support for the deprecated `v2alpha` `protocol_version` has been removed from the `AuthService` and `RateLimitService`.

[Ambassador Agent]: https://www.getambassador.io/docs/cloud/latest/service-catalog/quick-start/
[Ambassador Module configuration]: https://getambassador.io/docs/edge-stack/latest/topics/running/ambassador/
[Argo Applications]: https://www.getambassador.io/docs/argo/latest/quick-start/
[Argo Rollouts]: https://www.getambassador.io/docs/argo/latest/quick-start/
[Kubernetes Gateway API]: https://getambassador.io/docs/edge-stack/latest/topics/using/gateway-api/
[Mapping AuthService setting]: https://getambassador.io/docs/edge-stack/latest/topics/using/authservice

[#3074]: https://github.com/datawire/ambassador/issues/3074
[#3182]: https://github.com/datawire/ambassador/issues/3182
[#3224]: https://github.com/datawire/ambassador/issues/3224
[#3317]: https://github.com/datawire/ambassador/issues/3317
[#3324]: https://github.com/datawire/ambassador/issues/3324
[#3349]: https://github.com/datawire/ambassador/issues/3349

### Ambassador Edge Stack only

- Feature: DevPortal: Added doc.display_name attribute to the Mapping CRD. This value allows for a custom name and documentation URL path of the service in the DevPortal.
- Feature: DevPortal: Added `naming_scheme` enum to the DevPortal CRD. This enum controls the way services are displayed in the DevPortal. Supported values are `namespace.name` (current behavior) and `name.prefix`, which will use the Mapping name and Mapping prefix to display the services.
- Feature: DevPortal: `DEVPORTAL_DOCS_BASE_PATH` environment variable makes the base path of service API documentation configurable.
- Feature: DevPortal: DevPortal will now reload content on changes to Mapping and DevPortal resources.
- Feature: DevPortal: DevPortal now supports a search endpoint at `/docs/api/search`
- Feature: DevPortal search can be configured to only search over titles (with search.type=`title-only`in the DevPortal CRD) or to search over all content (search.type=`all-content`)
- Feature: DevPortal search supports deep linking to openapi spec entries (must set `search.type=all-content` and `search.enabled=true` on the DevPortal CRD)
- Feature: DevPortal: Trigger content refresh by hitting `/docs/api/refreshContent`
- Feature: The AES ratelimit preview service now supports [burst ratelimiting] (aka token bucket ratelimiting).
- Bugfix: The AES ratelimit preview no longer ignores LOCAL_CACHE_SIZE_IN_BYTES.
- Bugfix: The AES ratelimit preview no longer ignores NEAR_LIMIT_RATIO.
- Bugfix: The AES ratelimit preview no longer ignores EXPIRATION_JITTER_MAX_SECONDS.
- Change: Silence DevPortal warnings when DevPortal cannot parse a hostname from a Mapping. (#3341)

[burst ratelimiting]: https://getambassador.io/docs/edge-stack/latest/topics/using/rate-limits/rate-limits/

[#3341]: https://github.com/datawire/ambassador/issues/3341

## [1.12.4] April 19, 2021
[1.12.4]: https://github.com/datawire/ambassador/compare/v1.12.3...v1.12.4

Bugfix: Fix the Envoy base image build step and, as a result, correctly ship the Envoy 1.15.4 security updates.

## [1.12.3] April 15, 2021
[1.12.3]: https://github.com/datawire/ambassador/compare/v1.12.2...v1.12.3

Bugfix: Incorporate the Envoy 1.15.4 security update.

## [1.12.2] March 29, 2021
[1.12.2]: https://github.com/datawire/ambassador/compare/v1.12.1...v1.12.2

- Bugfix: Update OpenSSL to 1.1.1k to address CVE-2021-23840), CVE-2021-3450), CVE-2021-23841), CVE-2021-3449), CVE-2021-23839), CVE-2021-23840), CVE-2021-3450), CVE-2021-23841), CVE-2021-3449), and CVE-2021-23839)

## [1.12.1] March 12, 2021
[1.12.1]: https://github.com/datawire/ambassador/compare/v1.12.0...v1.12.1

- Bugfix: The endpoint routing resolver will now properly watch services with mappings that define the service field with an explicit port.
- Bugfix: Correctly manage cluster load assignments with very long cluster names and `AMBASSADOR_FAST_RECONFIGURE`

## [1.12.0] March 08, 2021
[1.12.0]: https://github.com/datawire/ambassador/compare/v1.11.2...v1.12.0

### Ambasssador API Gateway + Ambassador Edge Stack

- Feature: Endpoint routing is now much more performant, especially in situations where reconfigurations are frequent.
- Feature: A scrubbed ambassador snapshot is now accessible outside the pod at `:8005/snapshot-external`. This port is exposed on the ambassador-admin Kubernetes service.
- Feature: Ambassador now supports configuring the maximum lifetime of an upstream connection using `cluster_max_connection_lifetime_ms`. After the configured time, upstream connections are drained and closed, allowing an operator to set an upper bound on how long any upstream connection will remain open. This is useful when using Kubernetes Service resolvers (the default) and modifying label selectors for traffic shifting.
- Feature: The Ambassador Module configuration now supports `cluster_request_timeout_ms` to set a default request `timeout_ms` for Mappings. This allows an operator to update the default request timeout (currently 3000ms) without needing to update every Mapping.
- Feature: The Ambassador Module configuration now supports `suppress_envoy_headers` to prevent Ambassador from setting additional headers on requests and responses. These headers are typically used for diagnostic purposes and are safe to omit when they are not desired.
- Feature: All Kubernetes services managed by Ambassador are automatically instrumented with service catalog discovery annotations.
- Feature: [`headers_with_underscores_action`](https://www.envoyproxy.io/docs/envoy/latest/api-v2/api/v2/core/protocol.proto#enum-core-httpprotocoloptions-headerswithunderscoresaction) is now configurable in the Ambassador `Module`.
- Feature: The Ambassador Module configuration now supports `strip_matching_host_port` to control whether the port should be removed from the host/Authority header before any processing by request filters / routing. This behavior only applies if the port matches the associated Envoy listener port.
- Bugfix: Ambassador now does a better job of cleaning up gRPC connections when shutting down.
- Bugfix: Prevent potential reconcile loop when updating the status of an Ingress.
- Bugfix: Update Python requirements, including addressing CVE-2020-36242 ([#3233])
- Bugfix: Remove unnecessary logs about Kubernetes Secrets ([#3229])

[#3229]: https://github.com/datawire/ambassador/issues/3229
[#3233]: https://github.com/datawire/ambassador/issues/3233

### Ambassador Edge Stack only

- Feature: Added support for ambassador-agent deployment, reporting to Ambassador Cloud Service Catalog (https://app.getambassador.io)
- Feature: `edgectl login` will automatically open your browser, allowing you to login into Service Catalog (https://app.getambassador.io)
- Feature: `edgectl install` command allows you to install a new Ambassador Edge Stack automatically connected to Ambassador Cloud by passing a `--cloud-connect-token` argument.
- Feature: `AES_AUTH_TIMEOUT` now allows you to configure the timeout of the AES authentication service. Defaults to 4s.
- Bugfix: Prevent Dev Portal from sporadically responding with upstream connect timeout when loading content

## [1.11.2] March 01, 2021
[1.11.2]: https://github.com/datawire/ambassador/compare/v1.11.1...v1.11.2

### Ambasssador API Gateway + Ambassador Edge Stack

- Bugfix: Changes to endpoints when endpoint routing is not active will no longer cause reconfiguration
- Bugfix: Correctly differentiate int values of 0 and Boolean values of `false` from non-existent attributes in CRDs ([#3212])
- Bugfix: Correctly support Consul datacenters other than "dc1" without legacy mode.

[#3212]: https://github.com/datawire/ambassador/issues/3212

## [1.11.1] February 04, 2021
[1.11.1]: https://github.com/datawire/ambassador/compare/v1.11.0...v1.11.1

- Bugfix: Fix an issue that caused Dev Portal to sporadically respond with upstream connect timeout when loading content

## [1.11.0] January 26, 2021
[1.11.0]: https://github.com/datawire/ambassador/compare/v1.10.0...v1.11.0

### Ambasssador API Gateway + Ambassador Edge Stack

- Feature: Ambassador now reads the ENVOY_CONCURRENCY environment variable to optionally set the [--concurrency](https://www.envoyproxy.io/docs/envoy/latest/operations/cli#cmdoption-concurrency) command line option when launching Envoy. This controls the number of worker threads used to serve requests and can be used to fine-tune system resource usage.
- Feature: The %DOWNSTREAM_PEER_CERT_V_START% and %DOWNSTREAM_PEER_CERT_V_END% command operators now support custom date formatting, similar to %START_TIME%. This can be used for both header formatting and access log formatting.
- Feature: Eliminate the need to drain and recreate listeners when routing configuration is changed. This reduces both memory usage and disruption of in-flight requests.
- Bugfix: Make sure that `labels` specifying headers with extra attributes are correctly supported again ([#3137]).
- Bugfix: Support Consul services when the `ConsulResolver` and the `Mapping` aren't in the same namespace, and legacy mode is not enabled.
- Bugfix: Fix failure to start when one or more IngressClasses are present in a cluster ([#3142]).
- Bugfix: Properly handle Kubernetes 1.18 and greater when RBAC prohibits access to IngressClass resources.
- Bugfix: Support `TLSContext` CA secrets with fast validation ([#3005]).
- Bugfix: Dev Portal correctly handles transient failures when fetching content
- Bugfix: Dev Portal sidebar pages have a stable order
- Bugfix: Dev Portal pages are now marked cacheable

### Ambassador Edge Stack only

- Feature: RateLimit CRDs now suport specifying an `action` for each limit. Possible values include "Enforce" and "LogOnly", case insensitive. LogOnly may be used to implement dry run rules that do not actually enforce.
- Feature: RateLimit CRDs now support specifying a symbolic `name` for each limit. This name can later be used in the access log to know which RateLimit, if any, applied to a request.
- Feature: RateLimit metadata is now available using the `DYNAMIC_METADATA(envoy.http.filters.ratelimit: ... )` command operator in the Envoy access logs. See [Envoy Documentation](https://www.envoyproxy.io/docs/envoy/latest/configuration/observability/access_log/usage) for more on using dynamic metadata in the access log.
- Feature: OAuth2 Filter: The SameSite cookie attribute is now configurable.

[#3005]: https://github.com/datawire/ambassador/issues/3005
[#3137]: https://github.com/datawire/ambassador/issues/3137
[#3142]: https://github.com/datawire/ambassador/issues/3142

## [1.10.0] January 04, 2021
[1.10.0]: https://github.com/datawire/ambassador/compare/v1.9.1...v1.10.0

### Ambasssador API Gateway + Ambassador Edge Stack

- Feature: The redirect response code returned by Ambassador is now configurable using `redirect_reponse_code` on `Mappings` that use `host_redirect`.
- Feature: The redirect location header returned by Ambassador now supports prefix rewrites using `prefix_redirect` on `Mappings` that use `host_redirect`.
- Feature: The redirect location header returned by Ambassador now supports regex rewrites using `regex_redirect` on `Mappings` that use `host_redirect`.
- Feature: Expose `max_request_headers_kb` in the Ambassador `Module`. This directly exposes the same value in Envoy; see [Envoy documentation](https://www.envoyproxy.io/docs/envoy/latest/api-v2/config/filter/network/http_connection_manager/v2/http_connection_manager.proto) for more information.
- Feature: Support Istio mTLS certification rotation for Istio 1.5 and higher. See the [howto](https://www.getambassador.io/docs/edge-stack/latest/howtos/istio/) for details.
- Feature: The Ambassador Module's `error_response_overrides` now support configuring an empty response body using `text_format`. Previously, empty response bodies could only be configured by specifying an empty file using `text_format_source`.
- Feature: OAuth2 Filter: Support injecting HTTP header fields in to the request before passing on to the upstream service. Enables passing along `id_token` information to the upstream if it was returned by the IDP.
- Bugfix: Fix the grpc external filter to properly cache grpc clients thereby avoiding initiating a separate connection to the external filter for each filtered request.
- Bugfix: Fix a bug in the Mapping CRD where the `text_format_source` field was incorrectly defined as type `string` instead of an object, as documented.
- Bugfix: The RBAC requirements when `AMBASSADOR_FAST_RECONFIGURE` is enabled now more-closely match the requirements when it's disabled.
- Bugfix: Fix error reporting and required-field checks when fast validation is enabled. Note that fast validation is now the default; see below.
- Change: **Fast validation is now the default**, so the `AMBASSADOR_FAST_VALIDATION` variable has been removed. The Golang boot sequence is also now the default. Set `AMBASSADOR_LEGACY_MODE=true` to disable these two behaviors.
- Change: ambassador-consul-connect resources now get deployed into the `ambassador` namespace instead of the active namespace specified in the user's kubernetes context (usually `default`). Old resource cleanup is documented in the Ambassador Consul integration documentation.

### Ambassador Edge Stack only

- Default-off early access: Ratelimiting now supports redis clustering, local caching of exceeded ratelimits, and an upgraded redis client with improved scalability. Must set AES_RATELIMIT_PREVIEW=true to access these improvements.
- Bugfix: OAuth2 Filter: Fix `insufficient_scope` error when validating Azure access tokens.
- Bugfix: Filters: Fix a capitalization-related bug where sometimes existing headers are appended to when they should be overwritten.

## [1.9.1] November 19, 2020
[1.9.1]: https://github.com/datawire/ambassador/compare/v1.9.0...v1.9.1

### Ambassador Edge Stack only

- Bugfix: DevPortal: fix a crash when the `host` cannot be parsed as a valid hostname.

## [1.9.0] November 12, 2020
[1.9.0]: https://github.com/datawire/ambassador/compare/v1.8.1...v1.9.0

### Ambasssador API Gateway + Ambassador Edge Stack

- Feature: Support configuring the gRPC Statistics Envoy filter to enable telemetry of gRPC calls (see the `grpc_stats` configuration flag -- thanks, [Felipe Roveran](https://github.com/feliperoveran)!)
- Feature: The `RateLimitService` and `AuthService` configs now support switching between gRPC protocol versions `v2` and `v2alpha` (see the `protocol_version` setting)
- Feature: The `TracingService` Zipkin config now supports setting `collector_hostname` to tell Envoy which host header to set when sending spans to the collector
- Feature: Ambassador now supports custom error response mapping
- Bugfix: Ambassador will no longer mistakenly post notices regarding `regex_rewrite` and `rewrite` directive conflicts in `Mapping`s due to the latter's implicit default value of `/` (thanks, [obataku](https://github.com/obataku)!)
- Bugfix: The `/metrics` endpoint will no longer break if invoked before configuration is complete (thanks, [Markus Jevring](https://github.com/markusjevringsesame)!)
- Bugfix: Update Python requirements to address CVE-2020-25659
- Bugfix: Prevent mixing `Mapping`s with `host_redirect` set with `Mapping`s that don't in the same group
- Bugfix: `ConsulResolver` will now fallback to the `Address` of a Consul service if `Service.Address` is not set.
- Docs: Added instructions for building ambassador from source, within a docker container (thanks, [Rahul Kumar Saini](https://github.com/rahul-kumar-saini)!)
- Update: Upgrade Alpine 3.10→3.12, GNU libc 2.30→2.32, and Python 3.7→3.8
- Update: Knative serving tests were bumped from version 0.11.0 to version 0.18.0 (thanks, [Noah Fontes](https://github.com/impl)!)

### Ambassador Edge Stack only

- Change: The DevPortal no longer looks for documentation at `/.ambassador-internal/openapi-docs`.  A new field in `Mappings`, `docs`, must be used for specifying the source for documentation.  This can result in an empty Dev Portal after upgrading if `Mappings` do not include a `docs` attribute.
- Feature: How the `OAuth2` Filter authenticates itself to the identity provider is now configurable with the `clientAuthentication` setting.
- Feature: The `OAuth2` Filter can now use RFC 7523 JWT assertions to authenticate itself to the identity provider; this is usable with all grant types.
- Feature: When validating a JWT's scope, the `JWT` and `OAuth2` Filters now support not just RFC 8693 behavior, but also the behavior of various drafts leading to it, making JWT scope validation usable with more identity providers.
- Feature: The `OAuth2` Filter now has `inheritScopeArgument` and `stripInheritedScope` settings that can further customize the behavior of `accessTokenJWTFilter`.
- Feature: DevPortal: default configuration using the `ambassador` `DevPortal` resource.
- Change: The `OAuth2` Filter argument `scopes` has been renamed to `scope`, for consistency.  The name `scopes` is deprecated, but will continue to work for backward compatibility.
- Bugfix: `OAuth2` Filter: Don't have `accessTokenValidation: auto` fall back to "userinfo" validation for a client_credentials grant; it doesn't make sense there and only serves to obscure a more useful error message.

## [1.8.1] October 16, 2020
[1.8.1]: https://github.com/datawire/ambassador/compare/v1.8.0...v1.8.1

### Ambasssador API Gateway + Ambassador Edge Stack

- Bugfix: Ambassador no longer fails to configure Envoy listeners when a TracingService or LogService has a service name whose underlying cluster name has over 40 charcters.
- Bugfix: The Ambassador diagnostics page no longer returns HTTP 500 when a TracingService or LogService has a service name whose underlying cluster name has over 40 characters.

## [1.8.0] October 08, 2020
[1.8.0]: https://github.com/datawire/ambassador/compare/v1.7.4...v1.8.0

### Ambasssador API Gateway + Ambassador Edge Stack

- Feature: HTTP IP Allow/Deny ranges are supported.
- Bugfix: Ambassador's health checks don't claim that Envoy has failed when reconfiguration taking a long time (thanks, [Fabrice](https://github.com/jfrabaute), for contributions here!).
- Bugfix: The `edgectl connect` command now works properly when using zsh on a Linux platform.
- Bugfix: The container no longer exits "successfully" when the Deployment specifies an invalid `command`.

### Ambassador Edge Stack only

- Feature: `RateLimit` CRDs now support setting a response body, configurable with the `errorResponse` setting.
- Bugfix: `External` `Filter` can now properly proxy the body to the configured `auth_service`
- Bugfix: The RBAC for AES now grants permission to "patch" `Events.v1.core` (previously it granted "create" but not "patch")

## [1.7.4] October 06, 2020
[1.7.4]: https://github.com/datawire/ambassador/compare/v1.7.3...v1.7.4

### Ambasssador API Gateway + Ambassador Edge Stack

- Bugfix: Several regressions in the 1.7.x series are resolved by removing the ability to set `insecure.action` on a per-`Host`-resource basis, which was an ability added in 1.7.0.  This reverts to the pre-1.7.0 behavior of having one `Host`'s insecure action "win" and be used for all `Host`s.
- Bugfix: Ambassador will no longer generate invalid Envoy configuration with duplicate clusters in certain scenarios when `AMBASSADOR_FAST_RECONFIGURE=true`.
- Enhancement: When `AMBASSADOR_FAST_RECONFIGURE=true` is set, Ambassador now logs information about memory usage.

## [1.7.3] September 29, 2020
[1.7.3]: https://github.com/datawire/ambassador/compare/v1.7.2...v1.7.3

### Ambasssador API Gateway + Ambassador Edge Stack

- Incorporate the Envoy 1.15.1 security update.
- Bugfix: A regression introduced in 1.7.2 when `AMBASSADOR_FAST_RECONFIGURE=true` has been fixed where Host resources `tls.ca_secret` didn't work correctly.
- Bugfix: `TLSContext` resources and `spec.tls` in `Host` resources now correctly handle namespaces with `.` in them.
- Bugfix: Fix `spec.requestPolicy.insecure.action` for `Host` resources with a `*` wildcard in the hostname.
- Bugfix: Reduce lock contention while generating diagnostics.

## [1.7.2] September 16, 2020
[1.7.2]: https://github.com/datawire/ambassador/compare/v1.7.1...v1.7.2

### Ambasssador API Gateway + Ambassador Edge Stack

- Bugfix: A regression introduced in 1.7.0 with the various `Host` resource `spec.requestPolicy.insecure.action` behaviors, including handling of X-Forwarded-Proto, has been fixed.
- Bugfix: Host resources no longer perform secret namespacing when the `AMBASSADOR_FAST_RECONFIGURE` flag is enabled.

## [1.7.1] September 08, 2020
[1.7.1]: https://github.com/datawire/ambassador/compare/v1.7.0...v1.7.1

### Ambasssador API Gateway + Ambassador Edge Stack

- Bugfix: Support `envoy_validation_timeout` in the Ambassador Module to set the timeout for validating new Envoy configurations

### Ambassador Edge Stack only

- Bugfix: `consul_connect_integration` is now built correctly.
- Bugfix: The developer portal again supports requests for API documentation

## [1.7.0] August 27, 2020
[1.7.0]: https://github.com/datawire/ambassador/compare/v1.6.2...v1.7.0

### Ambassador API Gateway + Ambassador Edge Stack

- Feature: Upgrade from Envoy 1.14.4 to 1.15.0.
- Bugfix: Correctly handle a `Host` object with incompatible manually-specified `TLSContext`
- Feature: The Ambassador control-plane now publishes Prometheus metrics alongside the existing Envoy data-plane metrics under the `/metrics` endpoint on port 8877.
- Default-off early access: Experimental changes to allow Ambassador to more quickly process configuration changes (especially with larger configurations) have been added. The `AMBASSADOR_FAST_RECONFIGURE` env var must be set to enable this. `AMBASSADOR_FAST_VALIDATION` should also be set for maximum benefit.
- Bugfix: Fixed insecure route action behavior. Host security policies no longer affect other Hosts.

### Ambassador API Gateway only

- Bugfix: Fixes regression in 1.5.1 that caused it to not correctly know its own version number, leading to notifications about an available upgrade despite being on the most recent version.

### Ambassador Edge Stack only

- Feature: DevPortal can now discover openapi documentation from `Mapping`s that set `host` and `headers`
- Feature: `edgectl install` will automatically enable Service Preview with a Preview URL on the Host resource it creates.
- Feature: Service Preview will inject an `x-service-preview-path` header in filtered requests with the original request prefix to allow for context propagation.
- Feature: Service Preview can intercept gRPC requests using the `--grpc` flag on the `edgectl intercept add` command and the `getambassador.io/inject-traffic-agent-grpc: "true"` annotation when using automatic Traffic-Agent injection.
- Feature: The `TracingService` Zipkin config now supports setting `collector_endpoint_version` to tell Envoy to use Zipkin v2.
- Feature: You can now inject request and/or response headers from a `RateLimit`.
- Bugfix: Don't crash during startup if Redis is down.
- Bugfix: Service Preview correctly uses the Host default `Path` value for the `spec.previewUrl.type` field.
- Bugfix: The `JWT`, `OAuth2`, and other Filters are now better about reusing connections for outgoing HTTP requests.
- Bugfix: Fixed a potential deadlock in the HTTP cache used for fetching JWKS and such for `Filters`.
- Bugfix: Internal Ambassador data is no longer exposed to the `/.ambassador-internal/` endpoints used by the DevPortal.
- Bugfix: Problems with license key limits will no longer trigger spurious HTTP 429 errors.  Using the `RateLimit` resource beyond 5rps without any form of license key will still trigger 429 responses, but now with a `X-Ambassador-Message` header indicating that's what happned.
- Bugfix: When multiple `RateLimit`s overlap, it is supposed to enforce the strictest limit; but the strictness comparison didn't correctly handle comparing limits with different units.
- Change: The Redis settings have been adjusted to default to the pre-1.6.0 behavior, and have been adjusted to be easier to understand.
- Feature: `consul_connect_integration` is now part of the AES image.
- Bugfix: `consul_connect_integration` now correctly handles certificates from Hashicorp Vault.

## [1.6.2] July 30, 2020
[1.6.2]: https://github.com/datawire/ambassador/compare/v1.6.1...v1.6.2

### Ambassador API Gateway + Ambassador Edge Stack

- Bugfix: The (new in 1.6.0) `Host.spec.tls` and `Host.spec.tlsContext` fields now work when `AMBASSADOR_FAST_VALIDATION=fast` is not set.
- Bugfix: Setting `use_websocket: true` on a `Mapping` now only affects routes generated from that `Mapping`, instead of affecting all routes on that port.
- Feature: It is now possible to "upgrade" to non-HTTP protocols other than WebSocket; the new `allow_upgrade` is a generalization of `use_websocket`.

### Ambassador Edge Stack only

- Bugfix: The `Host.spec.requestPolicy.insecure.additionalPort` field works again.
- Bugfix: The `Host.spec.ambassadorId` is once again handled in addition to `.ambassador_id`; allowing hosts written by older versions AES prior to 1.6.0 to continue working.
- Bugfix: Fix a redirect loop that could occur when using using multiple `protectedOrigins` in a `Host`.

## [1.6.1] July 23, 2020
[1.6.1]: https://github.com/datawire/ambassador/compare/v1.6.0...v1.6.1

### Ambassador API Gateway + Ambassador Edge Stack

- Bugfix: Mapping with `https` scheme for service are correctly parsed.
- Bugfix: Mapping with both a scheme and a hostname of `localhost` is now handled correctly.
- Bugfix: ConsulResolver now works again for Mappings outside of Ambassador's namespace.

## [1.6.0] July 21, 2020
[1.6.0]: https://github.com/datawire/ambassador/compare/v1.5.5...v1.6.0

### Ambassador API Gateway + Ambassador Edge Stack

- Incorporate the Envoy 1.14.4 security update.
- API CHANGE: Turning off the Diagnostics UI via the Ambassador Module now disables access to the UI from both inside and outside the Ambassador Pod.
- API CHANGE: Default changes updating `Mapping` status from default-on to default-off; see below.
- Feature: Add support for circuit breakers in TCP mapping (thanks, [Pierre Fersing](https://github.com/PierreF)!)
- Feature: Ambassador CRDs now include schema. This enables validation by `kubectl apply`.
- Feature: Advanced TLS configuration can be specified in `Host` resource via `tlsContext` and `tls` fields.
- Feature: Implement sampling percentage in tracing service.
- Performance improvement: Diagnostics are generated on demand rather than on every reconfig.
- Performance improvement: Experimental fast validation of the contents of Ambassador resources has been added. The `AMBASSADOR_FAST_VALIDATION` env var must be set to enable this.
- Internal: Configuration endpoints used internally by Ambassador are no longer accessible from outside the Ambassador Pod.
- Bugfix: `envoy_log_format` can now be set with `envoy_log_type: json`.
- Docs: Fixed OAuth2 documentation spelling errors (thanks, [Travis Byrum](https://github.com/travisbyrum)!)

As previously announced, the default value of `AMBASSADOR_UPDATE_MAPPING_STATUS`
has now changed from `true` to `false`; Ambassador will no longer attempt to
update the `Status` of a `Mapping` unless you explicitly set
`AMBASSADOR_UPDATE_MAPPING_STATUS=true` in the environment.  If you do not have
tooling that relies on `Mapping` status updates, we do not recommend setting
`AMBASSADOR_UPDATE_MAPPING_STATUS`.

**In Ambassador 1.7**, TLS secrets in `Ingress` resources will not be able to use
`.namespace` suffixes to cross namespaces.

### Ambassador Edge Stack only

- Feature: The Edge Policy Console's Debugging page now has a "Log Out" button to terminate all EPC sessions.
- Feature: `X-Content-Type-Options: nosniff` to response headers are now set for the Edge Policy Console, to prevent MIME confusion attacks.
- Feature: The `OAuth2` Filter now has a `allowMalformedAccessToken` setting to enable use with IDPs that generate access tokens that are not compliant with RFC 6750.
- Bugfix: All JWT Filter errors are now formatted per the specified `errorResponse`.
- Feature: Options for making Redis connection pooling configurable.
- Bugfix: User is now directed to the correct URL after clicking in Microsoft Office.
- Feature: The Console's Dashboard page has speedometer gauges to visualize Rate Limited and Authenticated traffic.

## [1.5.5] June 30, 2020
[1.5.5]: https://github.com/datawire/ambassador/compare/v1.5.4...v1.5.5

### Ambassador API Gateway + Ambassador Edge Stack

- Incorporate the Envoy 1.14.3 security update.

## [1.5.4] June 23, 2020
[1.5.4]: https://github.com/datawire/ambassador/compare/v1.5.3...v1.5.4

### Ambassador API Gateway + Ambassador Edge Stack

- Bugfix: Allow disabling `Mapping`-status updates (RECOMMENDED: see below)
- Bugfix: Logging has been made _much_ quieter; the default Envoy log level has been turned down from "warning" to "error"
- Ambassador now logs timing information about reconfigures

We recommend that users set `AMBASSADOR_UPDATE_MAPPING_STATUS=false`
in the environment to tell Ambassador not to update `Mapping` statuses
unless you have some script that relies on `Mapping` status updates.
The default value of `AMBASSADOR_UPDATE_MAPPING_STATUS` will change to
`false` in Ambassador 1.6.

## [1.5.3] June 16, 2020
[1.5.3]: https://github.com/datawire/ambassador/compare/v1.5.2...v1.5.3

### Ambassador API Gateway + Ambassador Edge Stack

- Bugfix: Restore Envoy listener drain time to its pre-Ambassador 1.3.0 default of 10 minutes.
- Bugfix: Read Knative ingress generation from the correct place in the Kubernetes object

### Ambassador Edge Stack only

- Bugfix: Allow deletion of ProjectControllers.
- Bugfix: Fix regression introduced in 1.4.2 where the `OAuth2` AuthorizationCode filter no longer works when behind another gateway that rewrites the request hostname.  The behavior here is now controllable via the `internalOrigin` sub-field.

## [1.5.2] June 10, 2020
[1.5.2]: https://github.com/datawire/ambassador/compare/v1.5.1...v1.5.2

### Ambassador API Gateway + Ambassador Edge Stack

- Incorporate the [Envoy 1.14.2](https://www.envoyproxy.io/docs/envoy/v1.14.2/intro/version_history#june-8-2020) security update.
- Upgrade the base Docker images used by several tests (thanks, [Daniel Sutton](https://github.com/ducksecops)!).

### Ambassador Edge Stack only

- Feature (BETA): Added an in-cluster micro CI/CD system to enable building, staging, and publishing of GitHub projects from source.  This has been included in previous versions as an alpha, but disabled by default. It is now in BETA.
- Bugfix: The `DEVPORTAL_CONTENT_URL` environment variable now properly handles `file:///` URLs to refer to volume-mounted content.
- Bugfix: `acmeProvider.authority: none` is no longer case sensitive
- Bugfix: `edgectl connect` works again on Ubuntu and other Linux setups with old versions of nss-mdns (older than version 0.11)
- Bugfix: `edgectl` works again on Windows
- Bugfix: The Edge Policy Console now correctly creates FilterPolicy resources

## [1.5.1] June 05, 2020
[1.5.1]: https://github.com/datawire/ambassador/compare/v1.5.0...v1.5.1

### Ambassador API Gateway + Ambassador Edge Stack

- Bugfix: Logging has been made _much_ quieter
- Bugfix: A service that somehow has no hostname should no longer cause an exception

## [1.5.0] May 28, 2020
[1.5.0]: https://github.com/datawire/ambassador/compare/v1.4.3...v1.5.0

### Ambassador API Gateway + Ambassador Edge Stack

- Change: Switched from quay.io back to DockerHub as our primary publication point. **If you are using your own Kubernetes manifests, you will have to update them!** Datawire's Helm charts and published YAML have already been updated.
- Feature: switch to Envoy 1.14.1
- Feature: Allow defaults for `add_request_header`, `remove_request_header`, `add_response_header`, and `remove_response_header`
- Feature: Inform Knative of the route to the Ambassador service if available (thanks, [Noah Fontes](https://github.com/impl)!)
- Feature: Support the path and timeout options of the Knative ingress path rules (thanks, [Noah Fontes](https://github.com/impl)!)
- Feature: Allow preserving `X-Request-ID` on requests from external clients (thanks, [Prakhar Joshi](https://github.com/prakharjoshi)!)
- Feature: Mappings now support query parameters (thanks, [Phil Peble](https://github.com/ppeble)!)
- Feature: Allow setting the Envoy shared-memory base ID (thanks, [Phil Peble](https://github.com/ppeble)!)
- Feature: Additional security configurations not set on default YAMLs
- Feature: Let Ambassador configure `regex_rewrite` for advanced forwarding
- Bugfix: Only update Knative ingress CRDs when the generation changes (thanks, [Noah Fontes](https://github.com/impl)!)
- Bugfix: Now behaves properly when `AMBASSADOR_SINGLE_NAMESPACE` is set to an empty string; rather than getting in to a weird in-between state
- Bugfix: The websocket library used by the test suite has been upgraded to incorporate security fixes (thanks, [Andrew Allbright](https://github.com/aallbrig)!)
- Bugfix: Fixed evaluation of label selectors causing the wrong IP to be put in to Ingress resource statuses
- Bugfix: The `watt` (port 8002) and `ambex` (port 8003) components now bind to localhost instead of 0.0.0.0, so they are no longer erroneously available from outside the Pod

### Ambassador Edge Stack only

- Feature: `edgectl upgrade` allows upgrading API Gateway installations to AES
- Feature: `edgectl intercept` can generate preview-urls for Host resources that enabled the feature
- Feature: `edgectl install` will now automatically install the Service Preview components (ambassador-injector, telepresence-proxy) and scoped RBAC
- Feature: Rate-limited 429 responses now include the `Retry-After` header
- Feature: The `JWT` Filter now makes `hasKey` and `doNotSet` functions available to header field templates; in order to facilitate only conditionally setting a header field.
- Feature: The `OAuth2` Filter now has an `expirationSafetyMargin` setting that will cause an access token to be treated as expired sooner, in order to have a safety margin of time to send it to the upstream Resource Server that grants insufficient leeway.
- Feature: The `JWT` Filter now has `leewayFor{ExpiresAt,IssuedAt,NotBefore}` settings for configuring leeway when validating the timestamps of a token.
- Feature: The environment variables `REDIS{,_PERSECOND}_{USERNAME,PASSWORD,TLS_ENABLED,TLS_INSECURE}` may now be used to further configure how the Ambassador Edge Stack communicates with Redis.
- Bugfix: Don't start the dev portal running if `POLL_EVERY_SECS` is 0
- Bugfix: Now no longer needs cluster-wide RBAC when running with `AMBASSADOR_SINGLE_NAMESPACE`.
- Bugfix: The `OAuth2` Filter now validates the reported-to-Client scope of an Access Token even if a separate `accessTokenJWTFilter` is configured.
- Bugfix: The `OAuth2` Filter now sends the user back to the identity provider to upgrade the scope if they request an endpoint that requires broader scope than initially requested; instead of erroring.
- Bugfix: The `OAuth2` Filter will no longer send RFC 7235 challenges back to the user agent if it would not accept RFC 7235 credentials (previously it only avoided sending HTTP 401 challenges, but still sent 400 or 403 challenges).
- Bugfix: The `amb-sidecar` (port 8500) component now binds to localhost instead of 0.0.0.0, so it is no longer erroneously available from outside the Pod

## [1.4.3] May 14, 2020
[1.4.3]: https://github.com/datawire/ambassador/compare/v1.4.2...v1.4.3

### Ambassador Edge Stack only

- Bugfix: Don't generate spurious 403s in the logs when using the Edge Policy Console.

## [1.4.2] April 22, 2020
[1.4.2]: https://github.com/datawire/ambassador/compare/v1.4.1...v1.4.2

### Ambassador Edge Stack only

- Bugfix: The Traffic Agent binds to port 9900 by default. That port can be configured in the Agent's Pod spec.
   - For more about using the Traffic Agent, see the [Service Preview documentation](https://www.getambassador.io/docs/edge-stack/latest/topics/using/edgectl/#configuring-service-preview).
- Bugfix: The `OAuth2` Filter redirection-endpoint now handles various XSRF errors more consistently (the way we meant it to in 1.2.1)
- Bugfix: The `OAuth2` Filter now supports multiple authentication domains that share the same credentials.
   - For more about using multiple domains, see the [OAuth2 `Filter` documentation](https://www.getambassador.io/docs/edge-stack/1.4/topics/using/filters/oauth2/).
- Bugfix: The ACME client now obeys `AMBASSADOR_ID`
- Feature (ALPHA): Added an in-cluster micro CI/CD system to enable building, staging, and publishing of GitHub projects from source.  This is disabled by default.

## [1.4.1] April 15, 2020
[1.4.1]: https://github.com/datawire/ambassador/compare/v1.4.0...v1.4.1

### Ambassador Edge Stack only

- Internal: `edgectl install` uses Helm under the hood

## [1.4.0] April 08, 2020
[1.4.0]: https://github.com/datawire/ambassador/compare/v1.3.2...v1.4.0

### Ambassador API Gateway + Ambassador Edge Stack

- Feature: Support Ingress Path types improvements from networking.k8s.io/v1beta1 on Kubernetes 1.18+
- Feature: Support Ingress hostname wildcards
- Feature: Support for the IngressClass Resource, added to networking.k8s.io/v1beta1 on Kubernetes 1.18+
   - For more about new Ingress support, see the [Ingress Controller documentation](https://getambassador.io/docs/edge-stack/1.4/topics/running/ingress-controller).
- Feature: `Mapping`s support the `cluster_tag` attribute to control the name of the generated Envoy cluster (thanks, [Stefan Sedich](https://github.com/stefansedich)!)
   - See the [Advanced Mapping Configuration documentation](https://getambassador.io/docs/edge-stack/1.4/topics/using/mappings) for more.
- Feature: Support Envoy's ability to force response headers to canonical HTTP case (thanks, [Puneet Loya](https://github.com/puneetloya)!)
   - See the [Ambassador Module documentation](https://getambassador.io/docs/edge-stack/1.4/topics/running/ambassador) for more.
- Bugfix: Correctly ignore Kubernetes services with no metadata (thanks, [Fabrice](https://github.com/jfrabaute)!)

### Ambassador Edge Stack only

- Feature: `edgectl install` output has clearer formatting
- Feature: `edgectl install` offers help when installation does not succeed
- Feature: `edgectl install` uploads installer and AES logs to a private area upon failure so Datawire support can help
- Bugfix: The "Filters" tab in the webui no longer renders the value of OAuth client secrets that are stored in Kubernetes secrets.
- Bugfix: The ACME client of of one Ambassador install will no longer interfere with the ACME client of another Ambassador install in the same namespace with a different AMBASSADOR_ID.
- Bugfix: `edgectl intercept` supports matching headers values against regular expressions once more
- Bugfix: `edgectl install` correctly handles more local and cluster environments
   - For more about `edgectl` improvements, see the [Service Preview and Edge Control documentation](https://getambassador.io/docs/edge-stack/1.4/topics/using/edgectl).

## [1.3.2] April 01, 2020
[1.3.2]: https://github.com/datawire/ambassador/compare/v1.3.1...v1.3.2

### Ambassador Edge Stack only

- Bugfix: `edgectl install` correctly installs on Amazon EKS and other clusters that provide load balancers with fixed DNS names
- Bugfix: `edgectl install` when using Helm once again works as documented
- Bugfix: `edgectl install` console logs are improved and neatened
- Bugfix: `edgectl install --verbose` output is improved
- Bugfix: `edgectl install` automatically opens documentation pages for some errors
- Bugfix: `edgectl install` help text is improved

## [1.3.1] March 24, 2020
[1.3.1]: https://github.com/datawire/ambassador/compare/v1.3.0...v1.3.1

### Ambassador Edge Stack only

- Bugfix: `edgectl install` will not install on top of a running Ambassador
- Bugfix: `edgectl install` can detect and report if `kubectl` is missing
- Bugfix: `edgectl install` can detect and report if it cannot talk to a Kubernetes cluster
- Bugfix: When using the `Authorization Code` grant type for `OAuth2`, expired tokens are correctly handled so that the user will be prompted to renew
- Bugfix: When using the `Password` grant type for `OAuth2`, authentication sessions are properly associated with each user
- Bugfix: When using the `Password` grant type for `OAuth2`, you can set up multiple `Filter`s to allow requesting different scopes for different endpoints

## [1.3.0] March 17, 2020
[1.3.0]: https://github.com/datawire/ambassador/compare/v1.2.2...v1.3.0

### Ambassador Edge Stack only

- Feature: Support username and password as headers for OAuth2 authentication (`grantType: Password`)
- Feature: `edgectl install` provides better feedback for clusters that are unreachable from the public Internet
- Feature: `edgectl install` supports KIND clusters (thanks, [@factorypreset](https://github.com/factorypreset)!)
- Feature: `edgectl intercept` supports HTTPS
- Feature: Ambassador Edge Stack Docker image is ~150MB smaller
- Feature: The Edge Policy Console can be fully disabled with the `diagnostics.enabled` element in the `ambassador` Module
- Feature: `aes-plugin-runner` now allows passing in `docker run` flags after the main argument list.
- Bugfix: Ambassador Edge Stack doesn't crash if the Developer Portal content URL is not accessible
- Bugfix: `edgectl connect` does a better job handling clusters with many services
- Bugfix: The `Plugin` Filter now correctly sets `request.TLS` to nil/non-nil based on if the original request was encrypted or not.
- Change: There is no longer a separate traffic-proxy image; that functionality is now part of the main AES image. Set `command: ["traffic-manager"]` to use it.

## [1.2.2] March 04, 2020
[1.2.2]: https://github.com/datawire/ambassador/compare/v1.2.1...v1.2.2

### Ambassador Edge Stack only

- Internal: Fix an error in Edge Stack update checks

## [1.2.1] March 03, 2020
[1.2.1]: https://github.com/datawire/ambassador/compare/v1.2.0...v1.2.1

Edge Stack users SHOULD NOT use this release, and should instead use 1.2.2.

### Ambassador API Gateway + Ambassador Edge Stack

- Bugfix: re-support PROXY protocol when terminating TLS ([#2348])
- Bugfix: Incorporate the Envoy 1.12.3 security update

### Ambassador Edge Stack only

- Bugfix: The `aes-plugin-runner` binary for GNU/Linux is now statically linked (instead of being linked against musl libc), so it should now work on either musl libc or GNU libc systems
- Feature (ALPHA): An `aes-plugin-runner` binary for Windows is now produced.  (It is un-tested as of yet.)
- Bugfix: The `OAuth2` Filter redirection-endpoint now handles various XSRF errors more consistently
- Change: The `OAuth2` Filter redirection-endpoint now handles XSRF errors by redirecting back to the identity provider

[#2348]: https://github.com/datawire/ambassador/issues/2348

## [1.2.0] February 24, 2020
[1.2.0]: https://github.com/datawire/ambassador/compare/v1.1.1...v1.2.0

### Ambassador API Gateway + Ambassador Edge Stack

- Feature: add idle_timeout_ms support for common HTTP listener (thanks, Jordan Neufeld!) ([#2155])
- Feature: allow override of bind addresses, including for IPv6! (thanks to [Josue Diaz](https://github.com/josuesdiaz)!) ([#2293])
- Bugfix: Support Istio mTLS secrets natively (thanks, [Phil Peble](https://github.com/ppeble)!) ([#1475])
- Bugfix: TLS custom secret with period in name doesn't work (thanks, [Phil Peble](https://github.com/ppeble)!) ([#1255])
- Bugfix: Honor ingress.class when running with Knative
- Internal: Fix CRD-versioning issue in CI tests (thanks, [Ricky Taylor](https://github.com/ricky26)!)
- Bugfix: Stop using deprecated Envoy configuration elements
- Bugfix: Resume building a debuggable Envoy binary

### Ambassador Edge Stack only

- Change: The `ambassador` service now uses the default `externalTrafficPolicy` of `Cluster` rather than explicitly setting it to `Local`. This is a safer setting for GKE where the `Local` policy can cause outages when ambassador is updated. See https://stackoverflow.com/questions/60121956/are-hitless-rolling-updates-possible-on-gke-with-externaltrafficpolicy-local for details.
- Feature: `edgectl install` provides a much cleaner, quicker experience when installing Ambassador Edge Stack
- Feature: Ambassador Edge Stack supports the Ambassador operator for automated management and upgrade
- Feature: `ifRequestHeader` can now have `valueRegex` instead of `value`
- Feature: The `OAuth2` Filter now has `useSessionCookies` option to have cookies expire when the browser closes, rather than at a fixed duration
- Feature: `ifRequestHeader` now has `negate: bool` to invert the match
- Bugfix: The RBAC for `Ingress` now supports the `networking.k8s.io` `apiGroup`
- Bugfix: Quiet Dev Portal debug logs
- Bugfix: The Edge Policy Console is much less chatty when logged out
- Change: The intercept agent is now incorporated into the `aes` image
- Change: The `OAuth2` Filter no longer sets cookies when `insteadOfRedirect` triggers
- Change: The `OAuth2` Filter more frequently adjusts the cookies

[#1475]: https://github.com/datawire/ambassador/issues/1475
[#1255]: https://github.com/datawire/ambassador/issues/1255
[#2155]: https://github.com/datawire/ambassador/issues/2155
[#2293]: https://github.com/datawire/ambassador/issues/2293

## [1.1.1] February 12, 2020
[1.1.1]: https://github.com/datawire/ambassador/compare/v1.1.0...v1.1.1

### Ambassador API Gateway + Ambassador Edge Stack

- Bugfix: Load explicitly referenced secrets in another namespace, even when `AMBASSADOR_SINGLE_NAMESPACE` (thanks, [Thibault Cohen](https://github.com/titilambert)!) ([#2202])
- Bugfix: Fix Host support for choosing cleartext or TLS ([#2279])
- Bugfix: Fix intermittent error when rendering `/ambassador/v0/diag/`
- Internal: Various CLI tooling improvements

[#2202]: https://github.com/datawire/ambassador/issues/2202
[#2279]: https://github.com/datawire/ambassador/pull/2279

### Ambassador Edge Stack only

- Feature: The Policy Console can now set the log level to "trace" (in addition to "info" or "debug")
- Bugfix: Don't have the Policy Console poll for snapshots when logged out
- Bugfix: Do a better job of noticing when the license key changes
- Bugfix: `aes-plugin-runner --version` now works properly
- Bugfix: Only serve the custom CONGRATULATIONS! 404 page on `/`
- Change: The `OAuth2` Filter `stateTTL` setting is now ignored; the lifetime of state-tokens is now managed automatically

## [1.1.0] January 28, 2020
[1.1.0]: https://github.com/datawire/ambassador/compare/v1.0.0...v1.1.0

(Note that Ambassador 1.1.0 is identical to Ambassador 1.1.0-rc.0, from January 24, 2020.
 Also, we're now using "-rc.N" rather than just "-rcN", for better compliance with
 [SemVer](https://www.semver.org/).

### Ambassador API Gateway + Ambassador Edge Stack

- Feature: support resources with the same name but in different namespaces ([#2226], [#2198])
- Feature: support DNS overrides in `edgectl`
- Bugfix: Reduce log noise about "kubestatus" updates
- Bugfix: manage the diagnostics snapshot cache more aggressively to reduce memory footprint
- Bugfix: re-enable Docker demo mode (and improve the test to make sure we don't break it again!) ([#2227])
- Bugfix: correct potential issue with building edgectl on Windows
- Internal: fix an error with an undefined Python type in the TLS test (thanks, [Christian Clauss](https://github.com/cclauss)!)

### Ambassador Edge Stack only

- Feature: make the `External` filter type fully compatible with the `AuthService` type
- Docs: add instructions for what to do after downloading `edgectl`
- Bugfix: make it much faster to apply the Edge Stack License
- Bugfix: make sure the ACME terms-of-service link is always shown
- Bugfix: make the Edge Policy Console more performant

[#2198]: https://github.com/datawire/ambassador/issues/2198
[#2226]: https://github.com/datawire/ambassador/issues/2226
[#2227]: https://github.com/datawire/ambassador/issues/2227

## [1.0.0] January 15, 2020
[1.0.0]: https://github.com/datawire/ambassador/compare/v0.86.1...v1.0.0

### Caution!

All of Ambassador's CRDs have been switched to `apiVersion: getambassador.io/v2`, and
**your resources will be upgraded when you apply the new CRDs**. We recommend that you
follow the [migration instructions](https://getambassador.io/early-access/user-guide/upgrade-to-edge-stack/) and check your installation's
behavior before upgrading your CRDs.

## Ambassador API Gateway + Ambassador Edge Stack

### Breaking changes

- When a resource specifies a service or secret name without a corresponding namespace, Ambassador will now
  look for the service or secret in the namespace of the resource that mentioned it. In the past, Ambassador
  would look in the namespace in which Ambassador was running.

### Features

- The Host CR provides an easy way to tell Ambassador about domains it should expect to handle, and
  how it should handle secure and insecure requests for those domains
- Redirection from HTTP to HTTPS defaults to ON when termination contexts are present
- Mapping and Host CRs, as well as Ingress resources, get Status updates to provide better feedback
- Improve performance of processing events from Kubernetes
- Automatic HTTPS should work with any ACME clients doing the http-01 challenge

### Bugfixes

- CORS now happens before rate limiting
- The reconfiguration engine is better protected from exceptions
- Don’t try to check for upgrades on every UI snapshot update
- Reduced reconfiguration churn
- Don't force SNI routes to be lower-priority than non-SNI routes
- Knative mappings fallback to the Ambassador namespace if no namespace is specified
- Fix `ambassador_id` handling for Knative resources
- Treat `ambassadorId` as a synonym for `ambassador_id` (`ambassadorId` is the Protobuf 3 canonical form of `ambassador_id`)

### Ambassador Edge Stack

Ambassador Edge Stack incorporates the functionality of the old Ambassador Pro product.

- Authentication and ratelimiting are now available under a free community license
- Given a Host CR, Ambassador can manage TLS certificates using ACME (or you can manage them by hand)
- There is now an `edgectl` program that you can use for interacting with Ambassador from the command line
- There is a web user-interface for Ambassador
- BREAKING CHANGE: `APP_LOG_LEVEL` is now `AES_LOG_LEVEL`

See the [`CHANGELOG.old-pro.md`](./CHANGELOG.old-pro.md) file for the changelog of
the old Ambassador Pro product.

## [1.0.0-rc6] January 15, 2020
[1.0.0-rc6]: https://github.com/datawire/ambassador/compare/v1.0.0-rc4...v1.0.0-rc6

 - AES: Bugfix: Fix ACME client with multiple replicas
 - AES: Bugfix: Fix ACME client race conditions with the API server and WATT
 - AES: Bugfix: Don't crash in the ACME client if Redis is unavailable

## [1.0.0-rc4] January 13, 2020
[1.0.0-rc4]: https://github.com/datawire/ambassador/compare/v1.0.0-rc1...v1.0.0-rc4

- Change: Less verbose yet more useful Ambassador pod logs
- Bugfix: Various bugfixes for listeners and route rejection
- Bugfix: Don't append the service namespace for `localhost`
- AES: Bugfix: Fix rendering mapping labels YAML in the webui
- AES: Bugfix: Organize help output from `edgectl` so it is easier to read
- AES: Bugfix: Various bugfixes around ACME support with manually-configured TLSContexts
- AES: Change: Don't disable scout or enable extra-verbose logging when migrating from OSS
- AES: BREAKING CHANGE: `APP_LOG_LEVEL` is now `AES_LOG_LEVEL`

## [1.0.0-rc1] January 11, 2020
[1.0.0-rc1]: https://github.com/datawire/ambassador/compare/v1.0.0-rc0...v1.0.0-rc1

- Internal: Improvements to release machinery
- Internal: Fix the dev shell
- Internal: Adjust KAT tests to work with the Edge Stack

## [1.0.0-rc0] January 10, 2020
[1.0.0-rc0]: https://github.com/datawire/ambassador/compare/v1.0.0-ea13...v1.0.0-rc0

- BREAKING CHANGE: Rename Host CR status field `reason` to `errorReason`
- Feature: Host CRs now default `.spec.hostname` to `.metadata.name`
- Feature: Host CRs now have a `requestPolicy` field to control redirecting from cleartext to TLS
- Feature: Redirecting from cleartext to TLS no longer interferes with ACME http-01 challenges
- Feature: Improved `edgectl` help and informational messages
- Bugfix: Host CR status is now a sub-resource
- Bugfix: Have diagd snapshot JSON not include "serialization" keys (which could potentially leak secrets)
- Bugfix: Fix `ambassador_id` handling for Knative resources
- Bugfix: Use the correct namespace for resources found via annotations
- Bugfix: Treat `ambassadorId` as a synonym for `ambassador_id` (`ambassadorId` is the Protobuf 3 canonical form of `ambassador_id`)
- Internal: Allow passing a `DOCKER_NETWORK` variable to the build-system

## [1.0.0-ea13] January 09, 2020
[1.0.0-ea13]: https://github.com/datawire/ambassador/compare/v1.0.0-ea12...v1.0.0-ea13

- Bugfix: Knative mappings populate and fallback to the Ambassador namespace if unspecified
- Internal: Knative tests for versions 0.7.1 and 0.8.0 were removed
- Internal: Knative tests for version 0.11.0 were added
- Internal: Improved performance with Edge Stack using /ambassador/v0/diag/ with an optional `patch_client` query param to send a partial representation in JSON Patch format, reducing the memory and network traffic for large deployments
- Internal: Silencing warnings from `which` in docs preflight-check

## [1.0.0-ea12] January 08, 2020
[1.0.0-ea12]: https://github.com/datawire/ambassador/compare/v1.0.0-ea9...v1.0.0-ea12

- BREAKING CHANGE: When a resource specifies a service or secret name without a corresponding namespace, Ambassador uses the namespace of the resource. In the past, Ambassador would use its own namespace.
- Bugfix: Add the appropriate label so Ingress works with Edge Stack
- Bugfix: Remove superfluous imagePullSecret
- Bugfix: Fix various admin UI quirks, especially in Firefox
  - Bogus warnings about duplicate resources
  - Drag-and-drop reordering of rate limit configuration
  - Missing icons
- Internal: Drop duplicated resources earlier in the processing chain
- Internal: Streamline code generation from protobufs
- Internal: Automated broken-link checks in the documentation

## [1.0.0-ea9] December 23, 2019
[1.0.0-ea9]: https://github.com/datawire/ambassador/compare/v1.0.0-ea7...v1.0.0-ea9

- Bugfix: Use proper executable name for Windows edgectl
- Bugfix: Don't force SNI routes to be lower-priority than non-SNI routes
- Bugfix: Prevent the self-signed fallback context from conflicting with a manual context

## [1.0.0-ea7] December 19, 2019
[1.0.0-ea7]: https://github.com/datawire/ambassador/compare/v1.0.0-ea6...v1.0.0-ea7

- Bugfix: UI buttons can hide themselves
- Bugfix: Developer Portal API acquisition
- Bugfix: Developer Portal internal routing
- Internal: Better JS console usage
- Internal: Rationalize usage reporting for Edge Stack

## [1.0.0-ea6] December 18, 2019
[1.0.0-ea6]: https://github.com/datawire/ambassador/compare/v1.0.0-ea5...v1.0.0-ea6

- Feature: Improve performance of processing events from Kubernetes
- Feature: Automatic HTTPS should work with any ACME clients doing the http-01 challenge
- Internal: General improvements to test infrastructure
- Internal: Improved the release process

`ambassador-internal-access-control` `Filter` and `FilterPolicy` are now
created internally. Remove them from your cluster if upgrading from a
previous version.

## [1.0.0-ea5] December 17, 2019
[1.0.0-ea5]: https://github.com/datawire/ambassador/compare/v1.0.0-ea3...v1.0.0-ea5

- Internal: Improved the reliability of CI
- Internal: Improved the release process

## [1.0.0-ea3] December 16, 2019
[1.0.0-ea3]: https://github.com/datawire/ambassador/compare/v1.0.0-ea1...v1.0.0-ea3

- Feature: initial edgectl support for Windows!
- UX: be explicit that seeing the license applied can take a few minutes
- Bugfix: don’t try to check for upgrades on every UI snapshot update
- Bugfix: don’t activate the fallback TLSContext if its secret is not available
- Bugfix: first cut at reducing reconfiguration churn

## [1.0.0-ea1] December 10, 2019
[1.0.0-ea1]: https://github.com/datawire/ambassador/compare/v0.85.0...v1.0.0-ea1

### Caution!

All of Ambassador's CRDs have been switched to `apiVersion: getambassador.io/v2`, and
**your resources will be upgraded when you apply the new CRDs**. We recommend that you
follow the [migration instructions](https://getambassador.io/early-access/user-guide/upgrade-to-edge-stack/) and check your installation's
behavior before upgrading your CRDs.

### Features

- Authentication and ratelimiting are now available under a free community license
- The Host CRD provides an easy way to tell Ambassador about domains it should expect to handle
- Given a Host CRD, Ambassador can manage TLS certificates using ACME (or you can manage them by hand)
- Redirection from HTTP to HTTPS defaults to ON when termination contexts are present
- Mapping and Host CRDs, as well as Ingress resources, get Status updates to provide better feedback

### Bugfixes

- CVE-2019–18801, CVE-2019–18802, and CVE-2019–18836 are fixed by including Envoy 1.12.2
- CORS now happens before rate limiting
- The reconfiguration engine is better protected from exceptions

## [0.86.1] December 10, 2019
[0.86.1]: https://github.com/datawire/ambassador/compare/v0.84.1...v0.86.1

- Envoy updated to 1.12.2 for security fixes
- Envoy TCP keepalives are now supported (thanks, [Bartek Kowalczyk](https://github.com/KowalczykBartek)!)
- Envoy remote access logs are now supported
- Correctly handle upgrades when the `LogService` CRD is not present

(Ambassador 0.86.0 was superseded by Ambassador 0.86.1.)

## [0.85.0] October 22, 2019
[0.85.0]: https://github.com/datawire/ambassador/compare/v0.84.1...v0.85.0

### Features

- Support configuring the Envoy access log format (thanks to [John Esmet](https://github.com/esmet)!)

## [0.84.1] October 20, 2019
[0.84.1]: https://github.com/datawire/ambassador/compare/v0.84.0...v0.84.1

### Major changes:
- Bugfix: Fix /ambassador permissions to allow running as non-root - Thanks @dmayle (https://github.com/dmayle) for reporting the bug.

## [0.84.0] October 18, 2019
[0.84.0]: https://github.com/datawire/ambassador/compare/v0.83.0...v0.84.0

### Features:

- Support setting window_bits for the GZip filter (thanks to [Florent Delannoy](https://github.com/Pluies)!)
- Correctly support tuning the regex_max_size, and bump its default to 200 (thanks to [Paul Salaberria](https://github.com/psalaberria002)!)
- Support setting redirect_cleartext_from in a TLSContext

### Bugfixes:

- Correctly update loadbalancer status of Ingress resources
- Don't enable diagd debugging in the test suite unless explicitly requested (thanks to [Jonathan Suever](https://github.com/suever)!)
- Switch to an Envoy release build

### Developer Notes:

- Many many things about the build system have changed under the hood!
   - Start with `make help`, and
   - Join our [Slack channel](https://d6e.co/slack) for more help!

## [0.83.0] October 08, 2019
[0.83.0]: https://github.com/datawire/ambassador/compare/v0.82.0...v0.83.0

### Major changes:
- Update Ambassador to address CVE-2019-15225 and CVE-2019-15226.

NOTE: this switches the default regex engine! See the documentation for the `ambassador` `Module` for more.

## [0.82.0] October 02, 2019
[0.82.0]: https://github.com/datawire/ambassador/compare/v0.81.0...v0.82.0

### Major changes:
- Feature: Arrange for the Prometheus metrics endpoint to also return associated headers (thanks, [Jennifer Wu](https://github.com/jhsiaomei)!)
- Feature: Support setting a TLS origination context when doing TLS to a RateLimitService (thanks, [Phil Peble](https://github.com/ppeble)!)
- Feature: Allow configuring Envoy's access log path (thanks, [Jonathan Suever](https://github.com/suever)!)
- Update: Switch to Python 3.7 and Alpine 3.10

### Developer notes:
- Switch back to the latest mypy (currently 0.730)
- Environment variable KAT_IMAGE_PULL_POLICY can override the imagePullPolicy when running KAT tests
- Updated Generated Envoy Golang APIs

## [0.81.0] September 26, 2019
[0.81.0]: https://github.com/datawire/ambassador/compare/v0.80.0...v0.81.0

### Major changes:
- Feature: ${} environment variable interpolation is supported in all Ambassador configuration resources (thanks, [Stefan Sedich](https://github.com/stefansedich)!)
- Feature: DataDog APM tracing is now supported (thanks again, [Stefan Sedich](https://github.com/stefansedich)!)
- Bugfix: Fix an error in the TLSContext schema (thanks, [@georgekaz](https://github.com/georgekaz)!)

### Developer notes:
- Test services can now be built, deployed, and tested more easily (see BUILDING.md)
- `mypy` is temporarily pinned to version 0.720.

## [0.80.0] September 20, 2019
[0.80.0]: https://github.com/datawire/ambassador/compare/v0.78.0...v0.80.0

### Major changes:
- Feature: Basic support for the Kubernetes Ingress resource
- Feature: Basic reporting for some common configuration errors (lack of Mappings, lack of TLS contexts)
- Bugfix: Update Envoy to prevent crashing when updating AuthService under load

### Developer notes
- Golang components now use Go 1.13
- Ambassador build now _requires_ clean type hinting
- KAT client and server have been pulled back into the Ambassador repo

## [0.78.0] September 11, 2019
[0.78.0]: https://github.com/datawire/ambassador/compare/v0.77.0...v0.78.0

### Major changes:
- Feature: Support setting cipher_suites and ecdh_curves in TLSContext - #1782 (Thanks @teejaded)
- Feature: Make 128-bits traceids the default - #1794 (Thanks @Pluies)
- Feature: Set cap_net_bind_service to allow binding to low ports - #1720 (Thanks @swalberg)

### Minor changes:
- Testing: Add test that ambassador cli does not crash when called with --help - #1806 (Thanks @rokostik)

## [0.77.0] September 05, 2019
[0.77.0]: https://github.com/datawire/ambassador/compare/v0.76.0...v0.77.0

- (Feature) Support the `least_request` load balancer policy (thanks, [Steve Flanders](https://github.com/flands)!)
- (Misc) Many test and release-engineering improvements under the hood

## [0.76.0] August 26, 2019
[0.76.0]: https://github.com/datawire/ambassador/compare/v0.75.0...v0.76.0

- circuit breakers now properly handle overriding a global circuit breaker within a Mapping ([#1767])
- support for Knative 0.8.0 ([#1732])

[#1767]: https://github.com/datawire/ambassador/issues/1767
[#1732]: https://github.com/datawire/ambassador/issues/1732

## [0.75.0] August 13, 2019
[0.75.0]: https://github.com/datawire/ambassador/compare/0.74.1...0.75.0

- (Feature) Update to Envoy 1.11.1, including security fixes
- (Feature) You can use a `TLSContext` without a `secret` to set origination options ([#1708])
- (Feature) Canary deployments can now use multiple `host_rewrite` values ([#1159])
- (Bugfix) Make sure that Ambassador won't mistakenly complain about the number of RateLimit and Tracing services (thanks, [Christian Claus](https://github.com/cclauss)!)

[#1159]: https://github.com/datawire/ambassador/issues/1159
[#1708]: https://github.com/datawire/ambassador/issues/1708

## [0.74.1] August 06, 2019
[0.74.1]: https://github.com/datawire/ambassador/compare/0.74.0...0.74.1

- (bugfix) Make sure that updates properly trigger reconfigures ([#1727])
- (misc) Arrange for startup logging to have timestamps

[#1727]: https://github.com/datawire/ambassador/issues/1727

## [0.74.0] July 30, 2019
[0.74.0]: https://github.com/datawire/ambassador/compare/0.73.0...0.74.0

- Bugfix: Make sure that the pod dies if Envoy dies
- Bugfix: Correctly allow setting `timeout_ms` for `AuthService` (thanks, [John Esmet!](https://www.github.com/esmet)!)
- Feature: Permit configuring `cluster_idle_timeout_ms` for upstream services (thanks, [John Esmet!](https://www.github.com/esmet)!) ([#1542])

[#1542]: https://github.com/datawire/ambassador/issues/1542

## [0.73.0] July 11, 2019
[0.73.0]: https://github.com/datawire/ambassador/compare/0.72.0...0.73.0

- Feature: Experimental native support for Knative! ([#1579])
- Feature: Better Linkerd interoperability! ([#1578], [#1594])

- Feature: Add a legend for the colors of service names on the diagnostic overview (thanks, [Wyatt Pearsall](https://github.com/wpears)!)
- Feature: Allow switching Envoy to output JSON logs (thanks, [Pedro Tavares](https://github.com/ServerlessP)!)
- Feature: Allow setting `AMBASSADOR_LABEL_SELECTOR` and `AMBASSADOR_FIELD_SELECTOR` to let Ambassador use Kubernetes selectors to determine which things to read (thanks, [John Esmet](https://github.com/esmet)!) ([#1292])
- Feature: Allow configuring retries for `AuthService` (thanks, [Kevin Dagostino](https://github.com/TonkWorks)!) ([#1622], [#1461])

- Bugfix: Allow Ambassador to ride through Envoy-validation timeouts (thanks, [John Morrisey](https://github.com/jwm)!)
- Bugfix: Allow Ambassador to ride through parse errors on input resources (thanks, [Andrei Predoiu](https://github.com/Andrei-Predoiu)!) ([#1625])
- Bugfix: Allow '.' in a `secret` name to just be a '.' ([#1255])

- Bugfix: Allow manually defining an Ambassador `Service` resource, same as any other resource
- Bugfix: Prevent spurious duplicate-resource errors when loading config from the filesystem

[#1255]: https://github.com/datawire/ambassador/issues/1255
[#1292]: https://github.com/datawire/ambassador/issuse/1292
[#1461]: https://github.com/datawire/ambassador/issues/1461
[#1578]: https://github.com/datawire/ambassador/issuse/1578
[#1579]: https://github.com/datawire/ambassador/issuse/1579
[#1594]: https://github.com/datawire/ambassador/issuse/1594
[#1622]: https://github.com/datawire/ambassador/issues/1622
[#1625]: https://github.com/datawire/ambassador/issues/1625

## [0.72.0] June 13, 2019
[0.72.0]: https://github.com/datawire/ambassador/compare/0.71.0...0.72.0

- Envoy: Update Envoy to commit 8f57f7d765
- Bugfix: Auth spans are now properly connected to requests ([#1414])
- Bugfix: `include_body` now works correctly ([#1531], [#1595])
- Bugfix: `x_forwarded_proto_redirect` works again (thanks to [Kyle Martin](https://github.com/KyleMartin901)!) ([#1571])
- Bugfix: Ambassador works correctly with read-only filesystems (thanks, [Niko Kurtti](https://github.com/n1koo)!) ([#1614], [#1619])
- Bugfix: Correctly render groups associated with a given resolver in diagnostics JSON output
- Feature: Give the Ambassador CLI a way to specify the directory into which to write secrets.

[#1414]: https://github.com/datawire/ambassador/issues/1414
[#1531]: https://github.com/datawire/ambassador/issues/1531
[#1571]: https://github.com/datawire/ambassador/issues/1571
[#1595]: https://github.com/datawire/ambassador/issues/1595
[#1614]: https://github.com/datawire/ambassador/issues/1614
[#1619]: https://github.com/datawire/ambassador/issues/1619

## [0.71.0] June 06, 2019
[0.71.0]: https://github.com/datawire/ambassador/compare/0.70.1...0.71.0

- Feature: GZIP support [#744]
- Feature: diag UI shows active Resolvers [#1453]
- Feature: CRDs exist for Resolvers [#1563]
- Feature: Resolvers with custom names work, even as CRDs [#1497]
- Feature: The `/metrics` endpoint provides direct access to Prometheus-format stats (thanks to [Rotem Tamir](https://github.com/rotemtam)!)
- Bugfix: `statsd-exporter` now correctly defaults to port 8125 (thanks to [Jonathan Suever](https://github.com/suever)!)
- Bugfix: redirect_cleartext_from no longer strips the URL path [#1463]
- Bugfix: canary weights of 0 and 100 work correctly [#1379]
- Bugfix: `docker run` works again for the Ambassador demo, and is part of our tests now [#1569]
- Bugfix: Scout `DEBUG` messages don’t get leaked into the diag UI [#1573]
- Maintenance: warn of upcoming protocol version changes
- Maintenance: check in with Scout every 24 hours, but no more than twice per day

[#744]: https://github.com/datawire/ambassador/issues/744
[#1379]: https://github.com/datawire/ambassador/issues/1379
[#1453]: https://github.com/datawire/ambassador/issues/1453
[#1463]: https://github.com/datawire/ambassador/issues/1463
[#1497]: https://github.com/datawire/ambassador/issues/1497
[#1563]: https://github.com/datawire/ambassador/issues/1563
[#1569]: https://github.com/datawire/ambassador/issues/1569
[#1573]: https://github.com/datawire/ambassador/issues/1573

## [0.70.1] May 24, 2019
[0.70.1]: https://github.com/datawire/ambassador/compare/0.70.0...0.70.1

### Minor changes:
- Bugfix: Disable CRD support if Ambassador cannot access them
- Upgrade: Upgrade to watt 0.5.1

## [0.70.0] May 20, 2019
[0.70.0]: https://github.com/datawire/ambassador/compare/0.61.0...0.70.0

### Major changes:
- Feature: Support CRDs in the `getambassador.io` API group for configuration ([#482])
- Feature: Update to Envoy 1.10

### Minor changes:
- Feature: Support removing request headers (thanks @ysaakpr!)
- Bugfix: `watt` should better coalesce calls to the watch hook on startup
- Bugfix: Ambassador no longer uses ports 7000 or 18000 ([#1526], [#1527])

[#482]: https://github.com/datawire/ambassador/issues/482
[#1526]: https://github.com/datawire/ambassador/issues/1526
[#1527]: https://github.com/datawire/ambassador/issues/1527

## [0.61.1] May 16, 2019
[0.61.1]: https://github.com/datawire/ambassador/compare/0.61.0...0.61.1

- Bugfix: Make sure that Consul discovery properly handles the datacenter name ([#1533])
- Bugfix: Make sure that the feature-walk code is protected against clusters with no endpoints at all ([#1532])

[#1532]: https://github.com/datawire/ambassador/issues/1532
[#1533]: https://github.com/datawire/ambassador/issues/1533

## [0.61.0] May 08, 2019
[0.61.0]: https://github.com/datawire/ambassador/compare/0.60.3...0.61.0

Ambassador 0.61.0 metadata

### Changes:
- Feature: Support for minimum and maximum TLS versions (#689)
- Feature: Allow choosing whether to append or overwrite when adding request or response headers (#1481) - thanks to @ysaakpr
- Feature: Support for circuit breakers (#360)
- Feature: Support for automatic retries (#1127) - thanks to @l1v3
- Feature: Support for shadow traffic weighting - thanks to @nemo83
- Feature: Support for HTTP/1.0 (#988) - thanks to @cyrus-mc
- Bugfix: Problem with local Consul agent resolver and non-standard HTTP port (#1508)
- Bugfix: Round each mapping's weight to an integer to prevent invalid Envoy configurations when using weights (#1289) - thanks to @esmet
- Bugfix: Fix deadlock on invalid Envoy configuration (#1491) - thanks to @esmet
- Bugfix: Fixed LightStep gRPC TracingService (#1189) - thanks to @sbaum1994
## [0.60.3] May 01, 2019
[0.60.3]: https://github.com/datawire/ambassador/compare/0.60.2...0.60.3

### Changes since 0.60.2

- When scanning its configuration for secrets and endpoints that must be watched, 0.60.2 could fail with certain configurations if TLS termination but not origination was active. Those failures are fixed now.

## [0.60.2] April 29, 2019
[0.60.2]: https://github.com/datawire/ambassador/compare/0.60.1...0.60.2

### Changes since 0.60.1

- Ambassador is now much more careful about which endpoints and secrets it pays attention to. ([#1465] again -- thanks to [@flands](https://github.com/flands) and @seandon for the help here!)

[#1465]: https://github.com/datawire/ambassador/issues/1465

## [0.60.1] April 25, 2019
[0.60.1]: https://github.com/datawire/ambassador/compare/0.60.0...0.60.1

### Changes since 0.60.0

- Speed up initial parsing of WATT snapshots considerably ([#1465])
- Don't look at secrets in the kube-system namespace, or for service-account tokens.
- Make sure that secrets we do look at are correctly associated with their namespaces ([#1467] -- thanks to @flands and @derrickburns for their contributions here!)
- Allow tuning the number of input snapshots retained for debugging
- Include the grab-snapshots.py script to help with debuggability

[#1465]: https://github.com/datawire/ambassador/issues/1465
[#1467]: https://github.com/datawire/ambassador/issues/1467

## [0.60.0] April 23, 2019
[0.60.0]: https://github.com/datawire/ambassador/compare/0.53.1...0.60.0

### Changes since 0.53.1

- BREAKING CHANGE: Ambassador listens on 8080 and 8443 by default so it does not need to run as root
- Ambassador natively supports using Consul for service discovery
- `AMBASSADOR_ENABLE_ENDPOINTS` is no longer needed; configure using the `Resolver` resource instead
- Support for the Maglev load balancing algorithm
- Support `connect_timeout_ms`. Thanks to Pétur Erlingsson.
- Support for `idle_timeout_ms` Thanks to Aaron Triplett.
- Ambassador will properly reload renewed Let's Encrypt certificates (#1416). Thanks to Matthew Ceroni.
- Ambassador will now properly redirect from HTTP to HTTPS based on `x-forwarded-proto` (#1233).
- The `case_sensitive` field now works when `host_redirect` is set to true (#699). Thanks to Peter Choi and Christopher Coté.

## [0.53.1] April 05, 2019
[0.53.1]: https://github.com/datawire/ambassador/compare/0.52.1...0.53.1

(0.53.0 was immediately supplanted by 0.53.1.)

## SECURITY FIXES

Ambassador 0.53.1 addresses two security issues in Envoy Proxy, CVE-2019-9900 and CVE-2019-9901:

- CVE-2019-9900 (Score 8.3/High). When parsing HTTP/1.x header values, Envoy 1.9 and before does not reject embedded zero characters (NUL, ASCII 0x0).

- CVE-2019-9901 (Score 8.3/High). Envoy does not normalize HTTP URL paths in Envoy 1.9 and before.

Since these issues can potentially allow a remote attacker to use maliciously-crafted URLs to bypass
authentication, anyone running an Ambassador prior to 0.53.1 should upgrade.

### UPCOMING CHANGES

Ambassador 0.60 will listen on ports 8080/8443 by default. The diagnostics service in Ambassador 0.52.0
will try to warn you if your configuration will be affected by this change.

## Other changes since 0.52.1

- `AuthService` version `ambassador/v1` can now explicitly configure how much body data is sent
  to the external authentication service.

## [0.52.1] March 26, 2019
[0.52.1]: https://github.com/datawire/ambassador/compare/0.52.0...0.52.1

### Changes since 0.52.0

- You can specify the `AMBASSADOR_NO_SECRETS` environment variable to prevent Ambassador from
  watching Kubernetes secrets at all (thanks [@esmet](https://github.com/esmet)!) ([#1293])
- The services used when you do `docker run ambassador --demo` have been moved into the Docker image,
  to remove external dependencies from the Ambassador quickstart.

[#1293]: https://github.com/datawire/ambassador/issues/1293

## [0.52.0] March 21, 2019
[0.52.0]: https://github.com/datawire/ambassador/compare/0.51.2...0.52.0

### Changes since 0.51.2

- Initial support for endpoint routing, rather than relying on `kube-proxy` ([#1031])
   - set `AMBASSADOR_ENABLE_ENDPOINTS` in the environment to allow this
- Initial support for Envoy ring hashing and session affinity (requires endpoint routing!)
- Support Lua filters (thanks to [@lolletsoc](https://github.com/lolletsoc)!)
- Support gRPC-Web (thanks to [@gertvdijk](https://github.com/gertvdijk)!) ([#456])
- Support for gRPC HTTP 1.1 bridge (thanks to [@rotemtam](https://github.com/rotemtam)!)
- Allow configuring `num-trusted-hosts` for `X-Forwarded-For`
- External auth services using gRPC can now correctly add new headers ([#1313])
- External auth services correctly add trace spans
- Ambassador should respond to changes more quickly now ([#1294], [#1318])
- Ambassador startup should be faster now

[#456]: https://github.com/datawire/ambassador/issues/456
[#1031]: https://github.com/datawire/ambassador/issues/1031
[#1294]: https://github.com/datawire/ambassador/issues/1294
[#1313]: https://github.com/datawire/ambassador/issues/1313
[#1318]: https://github.com/datawire/ambassador/issues/1318

## [0.51.2] March 12, 2019
[0.51.2]: https://github.com/datawire/ambassador/compare/0.51.1...0.51.2

### Changes since 0.51.1

- Cookies are now correctly handled when using external auth services... really. ([#1211])

[#1211]: https://github.com/datawire/ambassador/issues/1211

## [0.51.1] March 11, 2019
[0.51.1]: https://github.com/datawire/ambassador/compare/0.51.0...0.51.1

### Changes since 0.51.0

- Ambassador correctly handles services in namespaces other than the one Ambassador is running in.

## [0.51.0] March 08, 2019
[0.51.0]: https://github.com/datawire/ambassador/compare/0.50.3...0.51.0

**0.51.0 is not recommended: upgrade to 0.51.1.**

### Changes since 0.50.3

- Ambassador can now route any TCP connection, using the new `TCPMapping` resource. ([#420])
- Cookies are now correctly handled when using external auth services ([#1211])
- Lots of work in docs and testing under the hood

[#420]: https://github.com/datawire/ambassador/issues/420
[#1211]: https://github.com/datawire/ambassador/issues/1211

### Limitations in 0.51.0

At present, you cannot mix HTTP and HTTPS upstream `service`s in any Ambassador resource. This restriction will be lifted in a future Ambassador release.

## [0.50.3] February 21, 2019
[0.50.3]: https://github.com/datawire/ambassador/compare/0.50.2...0.50.3

### Fixes since 0.50.2

- Ambassador saves configuration snapshots as it manages configuration changes. 0.50.3 keeps only 5 snapshots,
  to bound its disk usage. The most recent snapshot has no suffix; the `-1` suffix is the next most recent, and
  the `-4` suffix is the oldest.
- Ambassador will not check for available updates more often than once every four hours.

### Limitations in 0.50.3

At present, you cannot mix HTTP and HTTPS upstream `service`s in any Ambassador resource. This restriction will be lifted in a future Ambassador release.

## [0.50.2] February 15, 2019
[0.50.2]: https://github.com/datawire/ambassador/compare/0.50.1...0.50.2

### Important fixes since 0.50.1

- Ambassador no longer requires annotations in order to start -- with no configuration, it will launch with only the diagnostics service available. ([#1203])
- If external auth changes headers, routing will happen based on the changed values. ([#1226])

### Other changes since 0.50.1

- Ambassador will no longer log errors about Envoy statistics being unavaible before startup is complete ([#1216])
- The `tls` attribute is again available to control the client certificate offered by an `AuthService` ([#1202])

### Limitations in 0.50.2

At present, you cannot mix HTTP and HTTPS upstream `service`s in any Ambassador resource. This restriction will be lifted in a future Ambassador release.

[#1202]: https://github.com/datawire/ambassador/issues/1202
[#1203]: https://github.com/datawire/ambassador/issues/1203
[#1216]: https://github.com/datawire/ambassador/issues/1216
[#1226]: https://github.com/datawire/ambassador/issues/1226

## [0.50.1] February 07, 2019
[0.50.1]: https://github.com/datawire/ambassador/compare/0.50.0...0.50.1

**0.50.1 is not recommended: upgrade to 0.52.0.**

### Changes since 0.50.0

- Ambassador defaults to only doing IPv4 DNS lookups. IPv6 can be enabled in the Ambassador module or in a Mapping. ([#944])
- An invalid Envoy configuration should not cause Ambassador to hang.
- Testing using `docker run` and `docker compose` is supported again. ([#1160])
- Configuration from the filesystem is supported again, but see the "Running Ambassador" documentation for more.
- Datawire's default Ambassador YAML no longer asks for any permissions for `ConfigMap`s.

[#944]: https://github.com/datawire/ambassador/issues/944
[#1160]: https://github.com/datawire/ambassador/issues/1160

## [0.50.0] January 29, 2019
[0.50.0]: https://github.com/datawire/ambassador/compare/0.50.0-rc6...0.50.0

**Ambassador 0.50.0 is a major rearchitecture of Ambassador onto Envoy V2 using the ADS. See the "BREAKING NEWS"
section above for more information.**

(Note that Ambassador 0.50.0-rc7 and -rc8 were internal releases.)

### Changes since 0.50.0-rc6

- `AMBASSADOR_SINGLE_NAMESPACE` is finally correctly supported and properly tested ([#1098])
- Ambassador won't throw an exception for name collisions between resources ([#1155])
- A TLS `Module` can now coexist with SNI (the TLS `Module` effectively defines a fallback cert) ([#1156])
- `ambassador dump --diag` no longer requires you to explicitly state `--v1` or `--v2`

### Limitations in 0.50.0 GA

- Configuration from the filesystem is not supported in 0.50.0. It will be resupported in 0.50.1.
- A `TLSContext` referencing a `secret` in another namespace will not function when `AMBASSADOR_SINGLE_NAMESPACE` is set.

[#1098]: https://github.com/datawire/ambassador/issues/1098
[#1155]: https://github.com/datawire/ambassador/issues/1155
[#1156]: https://github.com/datawire/ambassador/issues/1156

## [0.50.0-rc6] January 28, 2019
[0.50.0-rc6]: https://github.com/datawire/ambassador/compare/0.50.0-rc5...0.50.0-rc6

**Ambassador 0.50.0-rc6 is a release candidate**.

### Changes since 0.50.0-rc5

- Ambassador watches certificates and automatically updates TLS on certificate changes ([#474])
- Ambassador no longer saves secrets it hasn't been told to use to disk ([#1093])
- Ambassador correctly honors `AMBASSADOR_SINGLE_NAMESPACE` rather than trying to access all namespaces ([#1098])
- Ambassador correctly honors the `AMBASSADOR_CONFIG_BASE_DIR` setting again ([#1118])
- Configuration changes take effect much more quickly than in RC5 ([#1148])
- `redirect_cleartext_from` works with no configured secret, to support TLS termination at a downstream load balancer ([#1104])
- `redirect_cleartext_from` works with the `PROXY` protocol ([#1115])
- Multiple `AuthService` resources (for canary deployments) work again ([#1106])
- `AuthService` with `allow_request_body` works correctly with an empty body and no `Content-Length` header ([#1140])
- `Mapping` supports the `bypass_auth` attribute to bypass authentication (thanks, @patricksanders! [#174])
- The diagnostic service no longer needs to re-parse the configuration on every page load ([#483])
- Startup is now faster and more stable
- The Makefile should do the right thing if your PATH has spaces in it (thanks, @er1c!)
- Lots of Helm chart, statsd, and doc improvements (thanks, @Flydiverny, @alexgervais, @bartlett, @victortv7, and @zencircle!)

[#174]: https://github.com/datawire/ambassador/issues/174
[#474]: https://github.com/datawire/ambassador/issues/474
[#483]: https://github.com/datawire/ambassador/issues/483
[#1093]: https://github.com/datawire/ambassador/issues/1093
[#1098]: https://github.com/datawire/ambassador/issues/1098
[#1104]: https://github.com/datawire/ambassador/issues/1104
[#1106]: https://github.com/datawire/ambassador/issues/1106
[#1115]: https://github.com/datawire/ambassador/issues/1115
[#1118]: https://github.com/datawire/ambassador/issues/1118
[#1140]: https://github.com/datawire/ambassador/issues/1140
[#1148]: https://github.com/datawire/ambassador/issues/1148

## [0.50.0-rc5] January 14, 2019
[0.50.0-rc5]: https://github.com/datawire/ambassador/compare/0.50.0-rc4...0.50.0-rc5

**Ambassador 0.50.0-rc5 is a release candidate**.

### Changes since 0.50.0-rc4

- Websocket connections will now be authenticated if an AuthService is configured [#1026]
- Client certificate authentication should function whether configured from a TLSContext resource or from the the old-style TLS module (this is the full fix for [#993])
- Ambassador can now switch listening ports without a restart (e.g. switching from cleartext to TLS) [#1100]
- TLS origination certificates (including Istio mTLS) should now function [#1071]
- The diagnostics service should function in all cases. [#1096]
- The Ambassador image is significantly (~500MB) smaller than RC4.

[#933]: https://github.com/datawire/ambassador/issues/993
[#1026]: https://github.com/datawire/ambassador/issues/1026
[#1071]: https://github.com/datawire/ambassador/issues/1071
[#1096]: https://github.com/datawire/ambassador/issues/1096
[#1100]: https://github.com/datawire/ambassador/issues/1100

## [0.50.0-rc4] January 09, 2019
[0.50.0-rc4]: https://github.com/datawire/ambassador/compare/0.50.0-rc3...0.50.0-rc4

**Ambassador 0.50.0-rc4 is a release candidate**, and fully supports running under Microsoft Azure.

### Changes since 0.50.0-rc3

- Ambassador fully supports running under Azure [#1039]
- The `proto` attribute of a v1 `AuthService` is now optional, and defaults to `http`
- Ambassador will warn about the use of v0 configuration resources.

[#1039]: https://github.com/datawire/ambassador/issues/1039

## [0.50.0-rc3] January 03, 2019
[0.50.0-rc3]: https://github.com/datawire/ambassador/compare/0.50.0-rc2...0.50.0-rc3

**Ambassador 0.50.0-rc3 is a release candidate**, but see below for an important warning about Azure.

### Microsoft Azure

There is a known issue with recently-created Microsoft Azure clusters where Ambassador will stop receiving service
updates after running for a short time. This will be fixed in 0.50.0-GA.

### Changes since 0.50.0-rc2

- The `Location` and `Set-Cookie` headers should always be allowed from the auth service when using an `ambassador/v0` config [#1054]
- `add_response_headers` (parallel to `add_request_headers`) is now supported (thanks, @n1koo!)
- `host_redirect` and `shadow` both now work correctly [#1057], [#1069]
- Kat is able to give better information when it cannot parse a YAML specification.

[#1054]: https://github.com/datawire/ambassador/issues/1054
[#1057]: https://github.com/datawire/ambassador/issues/1057
[#1069]: https://github.com/datawire/ambassador/issues/1069

## [0.50.0-rc2] December 24, 2018
[0.50.0-rc2]: https://github.com/datawire/ambassador/compare/0.50.0-rc1...0.50.0-rc2

**Ambassador 0.50.0-rc2 fixes some significant TLS bugs found in RC1.**

### Changes since 0.50.0-rc1:

- TLS client certificate verification should function correctly (including requiring client certs).
- TLS context handling (especially with multiple contexts and origination contexts) has been made more consistent and correct.
    - Ambassador is now much more careful about reporting errors in TLS configuration (especially around missing keys).
    - You can reference a secret in another namespace with `secret: $secret_name.$namespace`.
    - Ambassador will now save certificates loaded from Kubernetes to `$AMBASSADOR_CONFIG_BASE_DIR/$namespace/secrets/$secret_name`.
- `use_proxy_proto` should be correctly supported [#1050].
- `AuthService` v1 will default its `proto` to `http` (thanks @flands!)
- The JSON diagnostics service supports filtering: requesting `/ambassador/v0/diag/?json=true&filter=errors`, for example, will return only the errors element from the diagnostic output.

[#1050]: https://github.com/datawire/ambassador/issues/1050

## [0.50.0-rc1] December 19, 2018
[0.50.0-rc1]: https://github.com/datawire/ambassador/compare/0.50.0-ea7...0.50.0-rc1

**Ambassador 0.50.0-rc1 is a release candidate.**

### Changes since 0.50.0-ea7:

- Websockets should work happily with external authentication [#1026]
- A `TracingService` using a long cluster name works now [#1025]
- TLS origination certificates are no longer offered to clients when Ambassador does TLS termination [#983]
- Ambassador will listen on port 443 only if TLS termination contexts are present; a TLS origination context will not cause the switch
- The diagnostics service is working, and correctly reporting errors, again. [#1019]
- `timeout_ms` in a `Mapping` works correctly again [#990]
- Ambassador sends additional anonymized usage data to help Datawire prioritize bug fixes, etc.
  See `docs/ambassador/running.md` for more information, including how to disable this function.

[#983]: https://github.com/datawire/ambassador/issues/983
[#990]: https://github.com/datawire/ambassador/issues/990
[#1019]: https://github.com/datawire/ambassador/issues/1019
[#1025]: https://github.com/datawire/ambassador/issues/1025
[#1026]: https://github.com/datawire/ambassador/issues/1026

## [0.50.0-ea7] November 19, 2018
[0.50.0-ea7]: https://github.com/datawire/ambassador/compare/0.50.0-ea6...0.50.0-ea7

**Ambassador 0.50.0-ea7 is an EARLY ACCESS release! IT IS NOT SUPPORTED FOR PRODUCTION USE.**

### Upcoming major changes:

- **API version `ambassador/v0` will be officially deprecated in Ambassador 0.50.0.**
  API version `ambassador/v1` will the minimum recommended version for resources in Ambassador 0.50.0.

- Some resources will change between `ambassador/v0` and `ambassador/v1`.
   - For example, the `Mapping` resource will no longer support `rate_limits` as that functionality will
     be subsumed by `labels`.

### Changes since 0.50.0-ea6:

- Ambassador now supports `labels` for all `Mapping`s.
- Configuration of rate limits for a `Mapping` is now handled by providing `labels` in the domain configured
  for the `RateLimitService` (by default, this is "ambassador").
- Ambassador, once again, supports `statsd` for statistics gathering.
- The Envoy `buffer` filter is supported.
- Ambassador can now use GRPC to call the external authentication service, and also include the message body
  in the auth call.
- It's now possible to use environment variables to modify the configuration directory (thanks @n1koo!).
- Setting environment variable `AMBASSADOR_KUBEWATCH_NO_RETRY` will cause the Ambassador pod to exit, and be
  rescheduled, if it loses its connection to the Kubernetes API server.
- Many dependencies have been updated, most notably including switching to kube-client 8.0.0.

## [0.50.0-ea6] November 19, 2018
[0.50.0-ea6]: https://github.com/datawire/ambassador/compare/0.50.0-ea5...0.50.0-ea6

**Ambassador 0.50.0-ea6 is an EARLY ACCESS release! IT IS NOT SUPPORTED FOR PRODUCTION USE.**

### Changes since 0.50.0-ea5:

- `alpn_protocols` is now supported in the `TLS` module and `TLSContext`s
- Using `TLSContext`s to provide TLS termination contexts will correctly switch Ambassador to listening on port 443.
- `redirect_cleartext_from` is now supported with SNI
- Zipkin `TracingService` configuration now supports 128-bit trace IDs and shared span contexts (thanks, @alexgervais!)
- Zipkin should correctly trace calls to external auth services (thanks, @alexgervais!)
- `AuthService` configurations now allow separately configuring headers allowed from the client to the auth service, and from the auth service upstream
- Ambassador won't endlessly append `:annotation` to K8s resources
- The Ambassador CLI no longer requires certificate files to be present when dumping configurations
- `make mypy` will run full type checks on Ambassador to help developers

## [0.50.0-ea5] November 06, 2018
[0.50.0-ea5]: https://github.com/datawire/ambassador/compare/0.50.0-ea4...0.50.0-ea5

**Ambassador 0.50.0-ea5 is an EARLY ACCESS release! IT IS NOT SUPPORTED FOR PRODUCTION USE.**

### Changes since 0.50.0-ea4:

- **`use_remote_address` is now set to `true` by default.** If you need the old behavior, you will need to manually set `use_remote_address` to `false` in the `ambassador` `Module`.
- Ambassador 0.50.0-ea5 **supports SNI!**  See the docs for more here.
- Header matching is now supported again, including `host` and `method` headers.

## [0.50.0-ea4] October 31, 2018
[0.50.0-ea4]: https://github.com/datawire/ambassador/compare/0.50.0-ea3...0.50.0-ea4

**Ambassador 0.50.0-ea4 is an EARLY ACCESS release! IT IS NOT SUPPORTED FOR PRODUCTION USE.**

### Changes since 0.50.0-ea3:

- Ambassador 0.50.0-ea4 uses Envoy 1.8.0.
- `RateLimitService` is now supported. **You will need to restart Ambassador if you change the `RateLimitService` configuration.** We expect to lift this restriction in a later release; for now, the diag service will warn you when a restart is required.
   - The `RateLimitService` also has a new `timeout_ms` attribute, which allows overriding the default request timeout of 20ms.
- GRPC is provisionally supported, but still needs improvements in test coverage.
- Ambassador will correctly include its EA number when checking for updates.

## [0.50.0-ea3] October 21, 2018
[0.50.0-ea3]: https://github.com/datawire/ambassador/compare/0.50.0-ea2...0.50.0-ea3

**Ambassador 0.50.0-ea3 is an EARLY ACCESS release! IT IS NOT SUPPORTED FOR PRODUCTION USE.**

### Changes since 0.50.0-ea2:

- `TracingService` is now supported. **You will need to restart Ambassador if you change the `TracingService` configuration.** We expect to lift this restriction in a later release; for now, the diag service will warn you when a restart is required.
- Websockets are now supported, **including** mapping the same websocket prefix to multiple upstream services for canary releases or load balancing.
- KAT supports full debug logs by individual `Test` or `Query`.

**Ambassador 0.50.0 is not yet feature-complete. Read the Limitations and Breaking Changes sections in the 0.50.0-ea1 section below for more information.**

## [0.50.0-ea2] October 16, 2018
[0.50.0-ea2]: https://github.com/datawire/ambassador/compare/0.50.0-ea1...0.50.0-ea2

**Ambassador 0.50.0-ea2 is an EARLY ACCESS release! IT IS NOT SUPPORTED FOR PRODUCTION USE.**

### Changes since 0.50.0-ea1:

- Attempting to enable TLS termination without supplying a valid cert secret will result in HTTP on port 80, rather than HTTP on port 443. **No error will be displayed in the diagnostic service yet.** This is a bug and will be fixed in `-ea3`.
- CORS is now supported.
- Logs are no longer full of accesses from the diagnostic service.
- KAT supports isolating OptionTests.
- The diagnostics service now shows the V2 config actually in use, not V1.
- `make` will no longer rebuild the Python venv so aggressively.

**Ambassador 0.50.0 is not yet feature-complete. Read the Limitations and Breaking Changes sections in the 0.50.0-ea1 section below for more information.**

## [0.50.0-ea1] October 11, 2018
[0.50.0-ea1]: https://github.com/datawire/ambassador/compare/0.40.0...0.50.0-ea1

**Ambassador 0.50.0-ea1 is an EARLY ACCESS release! IT IS NOT SUPPORTED FOR PRODUCTION USE.**

### Ambassador 0.50.0 is not yet feature-complete. Limitations:

- `RateLimitService` and `TracingService` resources are not currently supported.
- WebSockets are not currently supported.
- CORS is not currently supported.
- GRPC is not currently supported.
- TLS termination is not
- `statsd` integration has not been tested.
- The logs are very cluttered.
- Configuration directly from the filesystem isn’t supported.
- The diagnostics service cannot correctly drill down by source file, though it can drill down by route or other resources.
- Helm installation has not been tested.
- `AuthService` does not currently have full support for configuring headers to be sent to the extauth service. At present it sends all the headers listed in `allowed_headers` plus:
   - `Authorization`
   - `Cookie`
   - `Forwarded`
   - `From`
   - `Host`
   - `Proxy-Authenticate`
   - `Proxy-Authorization`
   - `Set-Cookie`
   - `User-Agent`
   - `X-Forwarded-For`
   - `X-Forwarded-Host`
   - `X-Forwarded`
   - `X-Gateway-Proto`
   - `WWW-Authenticate`

### **BREAKING CHANGES** from 0.40.0

- Configuration from a `ConfigMap` is no longer supported.
- The authentication `Module` is no longer supported; use `AuthService` instead (which you probably already were).
- External authentication now uses the core Envoy `envoy.ext_authz` filter, rather than the custom Datawire auth filter.
   - `ext_authz` speaks the same protocol, and your existing external auth services should work, however:
   - `ext_authz` does _not_ send all the request headers to the external auth service (see above in `Limitations`).
- Circuit breakers and outlier detection are not supported. They will be reintroduced in a later Ambassador release.
- Ambassador now _requires_ a TLS `Module` to enable TLS termination, where previous versions would automatically enable termation if the `ambassador-certs` secret was present. A minimal `Module` for the same behavior is:

        ---
        kind: Module
        name: tls
        config:
          server:
            secret: ambassador-certs

## [0.40.2] November 26, 2018
[0.40.2]: https://github.com/datawire/ambassador/compare/0.40.1...0.40.2

### Minor changes:
- Feature: Support using environment variables to modify the configuration directory (thanks @n1koo!)
- Feature: In Helmfile, support `volumeMounts` (thanks @kyschouv!)
- Bugfix: In Helmfile, correctly quote `.Values.namespace.single` (thanks @bobby!)
- Bugfix: In Helmfile, correctly support `Nodeport` in HTTP and HTTPS (thanks @n1koo!)

## [0.40.1] October 29, 2018
[0.40.1]: https://github.com/datawire/ambassador/compare/0.40.0...0.40.1

### Minor changes:
- Feature: Support running Ambassador as a `Daemonset` via Helm (thanks @DipeshMitthalal!)
- Feature: Switch to Envoy commit 5f795fe2 to fix a crash if attempting to add headers after using an AuthService (#647, #680)

## [0.40.0] September 25, 2018
[0.40.0]: https://github.com/datawire/ambassador/compare/0.39.0...0.40.0

### Minor changes:

- Feature: Allow users to override the `STATSD_HOST` value (#810). Thanks to @rsyvarth.
- Feature: Support LightStep distributed tracing (#796). Thanks to @alexgervais.
- Feature: Add service label in Helm chart (#778). Thanks to @sarce.
- Feature: Add support for load balancer IP in Helm chart (#765). Thanks to @larsha.
- Feature: Support prometheus mapping configurations (#746). Thanks to @bcatcho.
- Feature: Add support for `loadBalancerSourceRanges` to Helm chart (#764). Thanks to @mtbdeano.
- Feature: Support for namespaces and Ambassador ID in Helm chart (#588, #643). Thanks to @MichielDeMey and @jstol.
- Bugfix: Add AMBASSADOR_VERIFY_SSL_FALSE flag (#782, #807). Thanks to @sonrier.
- Bugfix: Fix Ambassador single namespace in Helm chart (#827). Thanks to @sarce.
- Bugfix: Fix Helm templates and default values (#826).
- Bugfix: Add `stats-sink` back to Helm chart (#763).
- Bugfix: Allow setting `timeout_ms` to 0 for gRPC streaming services (#545). Thanks to @lovers36.
- Bugfix: Update Flask to 0.12.3.

## [0.39.0] August 30, 2018
[0.39.0]: https://github.com/datawire/ambassador/compare/0.38.0...0.39.0

### Major Changes:

- Bugfix: The statsd container has been removed by default in order to avoid DoSing Kubernetes DNS. The functionality can be re-enabled by setting the `STATSD_ENABLED` environment variable to `true` in the Ambassador deployment YAML (#568).
- Docs: Added detailed Ambassador + Istio Integration Documentation on monitoring and distributed tracing. - @feitnomore

### Minor Changes:

- Docs: Added instructions for running Ambassador with Docker Compose. - @bcatcho
- Bugfix: Fix Ambassador to more aggressively reconnect to Kubernetes (#554). - @nmatsui
- Feature: Diagnostic view displays AuthService, RateLimitService, and TracingService (#730). - @alexgervais
- Feature: Enable Ambassador to tag tracing spans with request headers via `tag_headers`. - @alexgervais

## [0.38.0] August 08, 2018
[0.38.0]: https://github.com/datawire/ambassador/compare/0.37.0...0.38.0

### Major changes:
- Feature: Default CORS configuration can now be set - @KowalczykBartek
- Bugfix: Ambassador does not crash with empty YAML config anymore - @rohan47

### Minor changes:
- DevEx: `master` is now latest, `stable` tracks the latest released version
- DevEx: release-prep target added to Makefile to facilitate releasing process
- DevEx: all tests now run in parallel, consuming lesser time
- Bugfix: Ambassador SIGCHLD messages are less scary looking now

## [0.37.0] July 31, 2018:
[0.37.0]: https://github.com/datawire/ambassador/compare/0.36.0...0.37.0

### Major changes:
- Feature: Added support for request tracing (by Alex Gervais)

## [0.36.0] July 26, 2018:
[0.36.0]: https://github.com/datawire/ambassador/compare/0.35.3...0.36.0

### Major changes:
- Fix: HEAD requests no longer cause segfaults
- Feature: TLS can now be configured with arbitrary secret names, instead of predefined secrets
- Change: The Envoy dynamic header value `%CLIENT_IP%` is no longer supported. Use `%DOWNSTREAM_REMOTE_ADDRESS_WITHOUT_PORT%` instead. (This is due to a change in Envoy 1.7.0.)

## [0.35.3] July 18, 2018: **READ THE WARNING ABOVE**
[0.35.3]: https://github.com/datawire/ambassador/compare/0.35.2...0.35.3

### Changed

Major changes:
- Ambassador is now based on Envoy v1.7.0
- Support for X-FORWARDED-PROTO based redirection, generally used with Layer 7 load balancers
- Support for port based redirection using `redirect_cleartext_from`, generally used with Layer 4 load balancers
- Specifying HTTP and HTTPS target ports in Helm chart

Other changes:
- End-to-end tests can now be run with `make e2e` command
- Helm release automation has been fixed
- Mutliple end-to-end tests are now executed in parallel, taking lesser time
- Huge revamp to documentation around unit tests
- Documentation changes

## [0.35.2] July 05, 2018: **READ THE WARNING ABOVE**
[0.35.2]: https://github.com/datawire/ambassador/compare/0.35.1...0.35.2

### Changed

- 0.35.2 is almost entirely about updates to Datawire testing infrastructure.
- The only user-visible change is that Ambassador will do a better job of showing which Kubernetes objects define Ambassador configuration objects when using `AMBASSADOR_ID` to run multiple Ambassadors in the same cluster.

## [0.35.1] June 25, 2018: **READ THE WARNING ABOVE**
[0.35.1]: https://github.com/datawire/ambassador/compare/0.35.0...0.35.1

### Changed

- Properly support supplying additional TLS configuration (such as `redirect_cleartext_from`) when using certificates from a Kubernetes `Secret`
- Update Helm chart to allow customizing annotations on the deployed `ambassador` Kubernetes `Service` (thanks @psychopenguin!)

## [0.35.0] June 25, 2018: **READ THE WARNING ABOVE**
[0.35.0]: https://github.com/datawire/ambassador/compare/0.34.3...0.35.0

### Changed

- 0.35.0 re-supports websockets, but see the **BREAKING NEWS** for an important caveat.
- 0.35.0 supports running as non-root. See the **BREAKING NEWS** above for more information.
- Make sure regex matches properly handle backslashes, and properly display in the diagnostics service (thanks @alexgervais!).
- Prevent kubewatch from falling into an endless spinloop (thanks @mechpen!).
- Support YAML array syntax for CORS array elements.

## [0.34.3] June 13, 2018: **READ THE WARNING ABOVE**
[0.34.3]: https://github.com/datawire/ambassador/compare/0.34.2...0.34.3

### Changed

- **0.34.3 cannot support websockets**: see the **WARNING** above.
- Fix a possible crash if no annotations are found at all (#519).
- Improve logging around service watching and such.

## [0.34.2] June 11, 2018: **READ THE WARNING ABOVE**
[0.34.2]: https://github.com/datawire/ambassador/compare/0.34.1...0.34.2

### Changed

- **0.34.2 cannot support websockets**: see the **WARNING** above.
- Ambassador is now based on Envoy 1.6.0!
- Ambassador external auth services can now modify existing headers in place, as well as adding new headers.
- Re-support the `ambassador-cacert` secret for configuring TLS client-certificate authentication. **Note well** that a couple of things have changed in setting this up: you'll use the key `tls.crt`, not `fullchain.pem`. See https://www.getambassador.io/reference/auth-tls-certs for more.

## [0.34.1] June 04, 2018
[0.34.1]: https://github.com/datawire/ambassador/compare/0.34.0...0.34.1

### Bugfixes

- Unbuffer log output for better diagnostics.
- Switch to gunicorn instead of Werkzeug for the diag service.
- Use the YAML we release as the basis for end-to-end testing.

## [0.34.0] May 16, 2018
[0.34.0]: https://github.com/datawire/ambassador/compare/0.33.1...0.34.0

### Changed

- When originating TLS, use the `host_rewrite` value to set outgoing SNI. If no `host_rewrite` is set, do not use SNI.
- Allow disabling external access to the diagnostics service (with thanks to @alexgervais and @dougwilson).

## [0.33.1] May 16, 2018
[0.33.1]: https://github.com/datawire/ambassador/compare/0.33.0...0.33.1

### Changed

- Fix YAML error on statsd pod.

## [0.33.0] May 14, 2018
[0.33.0]: https://github.com/datawire/ambassador/compare/v0.32.2...0.33.0

### Changed

- Fix support for `host_redirect` in a `Mapping`. **See the `Mapping` documentation** for more details: the definition of the `host_redirect` attribute has changed.

## [0.32.2] May 02, 2018
[0.32.2]: https://github.com/datawire/ambassador/compare/v0.32.0...v0.32.2

(Note that 0.32.1 was an internal release.)

### Changed

- Fix a bad bootstrap CSS inclusion that would cause the diagnostic service to render incorrectly.

## [0.32.0] April 27, 2018
[0.32.0]: https://github.com/datawire/ambassador/compare/v0.31.0...v0.32.0

### Changed

- Traffic shadowing is supported using the `shadow` attribute in a `Mapping`
- Multiple Ambassadors can now run more happily in a single cluster
- The diagnostic service will now show you what `AuthService` configuration is active
- The `tls` keyword now works for `AuthService` just like it does for `Mapping` (thanks @dvavili!)

## [0.31.0] April 12, 2018
[0.31.0]: https://github.com/datawire/ambassador/compare/v0.30.2...v0.31.0

### Changed

- Rate limiting is now supported (thanks, @alexgervais!) See the docs for more detail here.
- The `statsd` container has been quieted down yet more (thanks again, @alexgervais!).

## [0.30.2] March 26, 2018
[0.30.2]: https://github.com/datawire/ambassador/compare/v0.30.1...v0.30.2

### Changed

- drop the JavaScript `statsd` for a simple `socat`-based forwarder
- ship an Ambassador Helm chart (thanks @stefanprodan!)
   - Interested in testing Helm? See below!
- disable Istio automatic sidecar injection (thanks @majelbstoat!)
- clean up some doc issues (thanks @lavoiedn and @endrec!)

To test Helm, make sure you have `helm` installed and that you have `tiller` properly set up for your RBAC configuration. Then:

```
helm repo add datawire https://www.getambassador.io

helm upgrade --install --wait my-release datawire/ambassador
```

You can also use `adminService.type=LoadBalancer`.

## [0.30.1] March 26, 2018
[0.30.1]: https://github.com/datawire/ambassador/compare/v0.30.0...v0.30.1

### Fixed

- The `tls` module is now able to override TLS settings probed from the `ambassador-certs` secret

## [0.30.0] March 23, 2018
[0.30.0]: https://github.com/datawire/ambassador/compare/v0.29.0...v0.30.0

### Changed

- Support regex matching for `prefix` (thanks @radu-c!)
- Fix docs around `AuthService` usage

## [0.29.0] March 15, 2018
[0.29.0]: https://github.com/datawire/ambassador/compare/v0.28.2...v0.29.0

### Changed

- Default restart timings have been increased. **This will cause Ambassador to respond to service changes less quickly**; by default, you'll see changes appear within 15 seconds.
- Liveness and readiness checks are now enabled after 30 seconds, rather than 3 seconds, if you use our published YAML.
- The `statsd` container is now based on `mhart/alpine-node:9` rather than `:7`.
- `envoy_override` has been reenabled in `Mapping`s.

## [0.28.1] March 05, 2018 (and [0.28.0] on March 02, 2018)
[0.28.1]: https://github.com/datawire/ambassador/compare/v0.26.0...v0.28.1
[0.28.0]: https://github.com/datawire/ambassador/compare/v0.26.0...v0.28.1

(Note that 0.28.1 is identical to 0.28.0, and 0.27.0 was an internal release. These are related to the way CI generates tags, which we'll be revamping soon.)

### Changed

- Support tuning Envoy restart parameters
- Support `host_regex`, `method_regex`, and `regex_headers` to allow regular expression matches in `Mappings`
- Support `use_proxy_proto` and `use_remote_address` in the `ambassador` module
- Fine-tune the way we sort a `Mapping` based on its constraints
- Support manually setting the `precedence` of a `Mapping`, so that there's an escape hatch when the automagic sorting gets it wrong
- Expose `alpn_protocols` in the `tls` module (thanks @technicianted!)
- Make logs a lot quieter
- Reorganize and update documentation
- Make sure that `ambassador dump --k8s` will work correctly
- Remove a dependency on a `ConfigMap` for upgrade checks

## [0.26.0] February 13, 2018
[0.26.0]: https://github.com/datawire/ambassador/compare/v0.25.0...v0.26.0

### Changed

- The `authentication` module is deprecated in favor of the `AuthService` resource type.
- Support redirecting cleartext connections on port 80 to HTTPS on port 443
- Streamline end-to-end tests and, hopefully, allow them to work well without Kubernaut
- Clean up some documentation (thanks @lavoiedn!)

## [0.25.0] February 06, 2018
[0.25.0]: https://github.com/datawire/ambassador/compare/v0.23.0...v0.25.0

(Note that 0.24.0 was an internal release.)

### Changed

- CORS support (thanks @alexgervais!)
- Updated docs for
  - GKE
  - Ambassador + Istio
  - Ordering of `Mappings`
  - Prometheus with Ambassador
- Support multiple external authentication service instances, so that canarying `extauth` services is possible
- Correctly support `timeout_ms` in a `Mapping`
- Various build tweaks and end-to-end test speedups

## [0.23.0] January 17, 2018
[0.23.0]: https://github.com/datawire/ambassador/compare/v0.22.0...v0.23.0

### Changed

- Clean up build docs (thanks @alexgervais!)
- Support `add_request_headers` for, uh, adding requests headers (thanks @alexgervais!)
- Make end-to-end tests and Travis build process a bit more robust
- Pin to Kubernaut 0.1.39
- Document the use of the `develop` branch
- Don't default to `imagePullAlways`
- Switch to Alpine base with a stripped Envoy image

## [0.22.0] January 17, 2018
[0.22.0]: https://github.com/datawire/ambassador/compare/v0.21.1...v0.22.0

### Changed

- Switched to using `quay.io` rather than DockerHub. **If you are not using Datawire's published Kubernetes manifests, you will have to update your manifests!**
- Switched to building over Alpine rather than Ubuntu. (We're still using an unstripped Envoy; that'll change soon.)
- Switched to a proper production configuration for the `statsd` pod, so that it hopefully chews up less memory.
- Make sure that Ambassador won't generate cluster names that are too long for Envoy.
- Fix a bug where Ambassador could crash if there were too many egregious errors in its configuration.

## [0.21.1] January 11, 2018
[0.21.1]: https://github.com/datawire/ambassador/compare/v0.21.0...v0.21.1

### Changed

- Ambassador will no longer generate cluster names that exceed Envoy's 60-character limit.

## [0.21.0] January 03, 2018
[0.21.0]: https://github.com/datawire/ambassador/compare/v0.20.1...v0.21.0

### Changed

- If `AMBASSADOR_SINGLE_NAMESPACE` is present in the environment, Ambassador will only look for services in its own namespace.
- Ambassador `Mapping` objects now correctly support `host_redirect`, `path_redirect`, `host_rewrite`, `auto_host_rewrite`, `case_sensitive`, `use_websocket`, `timeout_ms`, and `priority`.

## [0.20.1] December 22, 2017
[0.20.1]: https://github.com/datawire/ambassador/compare/v0.20.0...v0.20.1

### Changed

- If Ambassador finds an empty YAML document, it will now ignore it rather than raising an exception.
- Includes the namespace of a service from an annotation in the name of its generated YAML file.
- Always process inputs in the same order from run to run.

## [0.20.0] December 18, 2017
[0.20.0]: https://github.com/datawire/ambassador/compare/v0.19.2...v0.20.0

### Changed

- Switch to Envoy 1.5 under the hood.
- Refocus the diagnostic service to better reflect what's actually visible when you're working at Ambassador's level.
- Allow the diagnostic service to display, and change, the Envoy log level.

## [0.19.2] December 12, 2017
[0.19.2]: https://github.com/datawire/ambassador/compare/v0.19.1...v0.19.2

### Changed

- Arrange for logs from the subsystem that watches for Kubernetes service changes (kubewatch) to have timestamps and such.
- Only do new-version checks every four hours.

## [0.19.1] December 04, 2017
[0.19.1]: https://github.com/datawire/ambassador/compare/v0.19.0...v0.19.1

### Changed

- Allow the diag service to look good (well, OK, not too horrible anyway) when Ambassador is running with TLS termination.
- Show clusters on the overview page again.
- The diag service now shows you the "health" of a cluster by computing it from the number of requests to a given service that didn't involve a 5xx status code, rather than just forwarding Envoy's stat, since we don't configure Envoy's stat in a meaningful way yet.
- Make sure that the tests correctly reported failures (sigh).
- Allow updating out-of-date diagnostic reports without requiring multiple test runs.

## [0.19.0] November 30, 2017
[0.19.0]: https://github.com/datawire/ambassador/compare/v0.18.2...v0.19.0

### Changed

- Ambassador can now use HTTPS upstream services: just use a `service` that starts with `https://` to enable it.
  - By default, Ambassador will not offer a certificate when using HTTPS to connect to a service, but it is possible to configure certificates. Please [contact us on Slack](https://d6e.co/slack) if you need to do this.
- HTTP access logs appear in the normal Kubernetes logs for Ambassador.
- It’s now possible to tell `ambassador config` to read Kubernetes manifests from the filesystem and build a configuration from the annotations in them (use the `--k8s` switch).
- Documentation on using Ambassador with Istio now reflects Ambassador 0.19.0 and Istio 0.2.12.

## [0.18.2] November 28, 2017
[0.18.2]: https://github.com/datawire/ambassador/compare/v0.18.0...v0.18.2

### Changed

- The diagnostics service will now tell you when updates are available.

## [0.18.0] November 20, 2017
[0.18.0]: https://github.com/datawire/ambassador/compare/v0.17.0...v0.18.0

### Changed

- The Host header is no longer overwritten when Ambassador talks to an external auth service. It will now retain whatever value the client passes there.

### Fixed

- Checks for updates weren’t working, and they have been restored. At present you’ll only see them in the Kubernetes logs if you’re using annotations to configure Ambassador — they’ll start showing up in the diagnostics service in the next release or so.

## [0.17.0] November 14, 2017
[0.17.0]: https://github.com/datawire/ambassador/compare/v0.16.0...v0.17.0

### Changed

- Allow Mappings to require matches on HTTP headers and `Host`
- Update tests, docs, and diagnostic service for header matching

### Fixed

- Published YAML resource files will no longer overwrite annotations on the Ambassador `service` when creating the Ambassador `deployment`

## [0.16.0] November 10, 2017
[0.16.0]: https://github.com/datawire/ambassador/compare/v0.15.0...v0.16.0

### Changed

- Support configuring Ambassador via `annotations` on Kubernetes `service`s
- No need for volume mounts! Ambassador can read configuration and TLS-certificate information directly from Kubernetes to simplify your Kubernetes YAML
- Expose more configuration elements for Envoy `route`s: `host_redirect`, `path_redirect`, `host_rewrite`, `auto_host_rewrite`, `case_sensitive`, `use_websocket`, `timeout_ms`, and `priority` get transparently copied

### Fixed

- Reenable support for gRPC

## [0.15.0] October 16, 2017
[0.15.0]: https://github.com/datawire/ambassador/compare/v0.14.2...v0.15.0

### Changed

- Allow `docker run` to start Ambassador with a simple default configuration for testing
- Support `host_rewrite` in mappings to force the HTTP `Host` header value for services that need it
- Support `envoy_override` in mappings for odd situations
- Allow asking the diagnostic service for JSON output rather than HTML

## [0.14.2] October 12, 2017
[0.14.2]: https://github.com/datawire/ambassador/compare/v0.14.0...v0.14.2

### Changed

- Allow the diagnostic service to show configuration errors.

## [0.14.0] October 05, 2017
[0.14.0]: https://github.com/datawire/ambassador/compare/v0.13.0...v0.14.0

### Changed

- Have a diagnostic service!
- Support `cert_required` in TLS config

## [0.13.0] September 25, 2017
[0.13.0]: https://github.com/datawire/ambassador/compare/v0.12.1...v0.13.0

### Changed

- Support using IP addresses for services.
- Check for collisions, so that trying to e.g. map the same prefix twice will report an error.
- Enable liveness and readiness probes, and have Kubernetes perform them by default.
- Document the presence of the template-override escape hatch.

## [0.12.1] September 22, 2017
[0.12.1]: https://github.com/datawire/ambassador/compare/v0.12.0...v0.12.1

### Changed

- Notify (in the logs) if a new version of Ambassador is available.

## [0.12.0] September 21, 2017
[0.12.0]: https://github.com/datawire/ambassador/compare/v0.11.2...v0.12.0

### Changed

- Support for non-default Kubernetes namespaces.
- Infrastructure for checking if a new version of Ambassador is available.

## [0.11.2] September 20, 2017
[0.11.2]: https://github.com/datawire/ambassador/compare/v0.11.1...v0.11.2

### Changed

- Better schema verification.

## [0.11.1] September 18, 2017
[0.11.1]: https://github.com/datawire/ambassador/compare/v0.11.0...v0.11.1

### Changed

- Do schema verification of input YAML files.

## [0.11.0] September 18, 2017
[0.11.0]: https://github.com/datawire/ambassador/compare/v0.10.14...v0.11.0

### Changed

- Declarative Ambassador! Configuration is now via YAML files rather than REST calls
- The `ambassador-store` service is no longer needed.

## [0.10.14] September 15, 2017
[0.10.14]: https://github.com/datawire/ambassador/compare/v0.10.13...v0.10.14

### Fixed

- Update `demo-qotm.yaml` with the correct image tag.

## [0.10.13] September 05, 2017
[0.10.13]: https://github.com/datawire/ambassador/compare/v0.10.12...v0.10.13

### Changed

- Properly support proxying all methods to an external authentication service, with headers intact, rather than moving request headers into the body of an HTTP POST.

## [0.10.12] August 02, 2017
[0.10.12]: https://github.com/datawire/ambassador/compare/v0.10.10...v0.10.12

### Changed

- Make TLS work with standard K8s TLS secrets, and completely ditch push-cert and push-cacert.

### Fixed

- Move Ambassador out from behind Envoy, so that you can use Ambassador to fix things if you completely botch your Envoy config.
- Let Ambassador keep running if Envoy totally chokes and dies, but make sure the pod dies if Ambassador loses access to its storage.

## [0.10.10] August 01, 2017
[0.10.10]: https://github.com/datawire/ambassador/compare/v0.10.7...v0.10.10

### Fixed

- Fix broken doc paths and simplify building as a developer. 0.10.8, 0.10.9, and 0.10.10 were all stops along the way to getting this done; hopefully we'll be able to reduce version churn from here on out.

## [0.10.7] July 25, 2017
[0.10.7]: https://github.com/datawire/ambassador/compare/v0.10.6...v0.10.7

### Changed
- More CI-build tweaks.

## [0.10.6] July 25, 2017
[0.10.6]: https://github.com/datawire/ambassador/compare/v0.10.5...v0.10.6

### Changed
- Fix automagic master build tagging

## [0.10.5] July 25, 2017
[0.10.5]: https://github.com/datawire/ambassador/compare/v0.10.1...v0.10.5

### Changed
- Many changes to the build process and versioning. In particular, CI no longer has to commit files.

## [0.10.1] July 03, 2017
[0.10.1]: https://github.com/datawire/ambassador/compare/v0.10.0...v0.10.1

### Added
- Changelog


## [0.10.0] June 30, 2017
[0.10.0]: https://github.com/datawire/ambassador/compare/v0.9.1...v0.10.0
[grpc-0.10.0]: https://github.com/datawire/ambassador/blob/v0.10.0/docs/user-guide/grpc.md

### Added
- Ambassador supports [GRPC services][grpc-0.10.0] (and other HTTP/2-only services) using the GRPC module

### Fixed
- Minor typo in Ambassador's `Dockerfile` that break some versions of Docker


## [0.9.1] June 28, 2017
[0.9.1]: https://github.com/datawire/ambassador/compare/v0.9.0...v0.9.1
[building-0.9.1]: https://github.com/datawire/ambassador/blob/v0.9.1/BUILDING.md

### Changed
- Made development a little easier by automating dev version numbers so that modified Docker images update in Kubernetes
- Updated [`BUILDING.md`][building-0.9.1]


## [0.9.0] June 23, 2017
[0.9.0]: https://github.com/datawire/ambassador/compare/v0.8.12...v0.9.0
[start-0.9.0]: https://github.com/datawire/ambassador/blob/v0.9.0/docs/user-guide/getting-started.md
[concepts-0.9.0]: https://github.com/datawire/ambassador/blob/v0.9.0/docs/user-guide/mappings.md

### Added
- Ambassador supports HTTP Basic Auth
- Ambassador now has the concept of _modules_ to enable and configure optional features such as auth
- Ambassador now has the concept of _consumers_ to represent end-users of mapped services
- Ambassador supports auth via an external auth server

Basic auth is covered in [Getting Started][start-0.9.0]. Learn about modules and consumers and see an example of external auth in [About Mappings, Modules, and Consumers][concepts-0.9.0].

### Changed
- State management (via Ambassador store) has been refactored
- Switched to [Ambassador-Envoy] for the base Docker image


## [0.8.12] June 07, 2017
[0.8.12]: https://github.com/datawire/ambassador/compare/v0.8.11...v0.8.12

### Added
- Mappings can now be updated


## [0.8.11] May 24, 2017
[0.8.11]: https://github.com/datawire/ambassador/compare/v0.8.10...v0.8.11
[istio-0.8.11]: https://github.com/datawire/ambassador/blob/v0.8.11/docs/user-guide/with-istio.md
[stats-0.8.11]: https://github.com/datawire/ambassador/blob/v0.8.11/docs/user-guide/statistics.md

### Added
- Ambassador interoperates with [Istio] -- see [Ambassador and Istio][istio-0.8.11]
- There is additional documentation for [statistics and monitoring][stats-0.8.11]

### Fixed
- Bug in mapping change detection
- Release machinery issues


## [0.8.6] May 05, 2017
[0.8.6]: https://github.com/datawire/ambassador/compare/v0.8.5...v0.8.6

### Added
- Ambassador releases are now performed by Travis CI


## [0.8.2] May 04, 2017
[0.8.2]: https://github.com/datawire/ambassador/compare/v0.8.1...v0.8.2

### Changed
- Documentation updates


## [0.8.0] May 02, 2017
[0.8.0]: https://github.com/datawire/ambassador/compare/v0.7.0...v0.8.0
[client-tls-0.8.0]: https://github.com/datawire/ambassador/blob/v0.8.0/README.md#using-tls-for-client-auth

### Added
- [Ambassador has a website!][Ambassador]
- Ambassador supports auth via [TLS client certificates][client-tls-0.8.0]
- There are some additional helper scripts in the `scripts` directory

### Changed
- Ambassador's admin interface is now on local port 8888 while mappings are available on port 80/443 depending on whether TLS is enabled
- Multiple instances of Ambassador talking to the same Ambassador Store pod will pick up each other's changes automatically


## [0.7.0] May 01, 2017
[0.7.0]: https://github.com/datawire/ambassador/compare/v0.6.0...v0.7.0
[start-0.7.0]: https://github.com/datawire/ambassador/blob/v0.7.0/README.md#mappings

### Added
- Ambassador can rewrite the request URL path prefix before forwarding the request to your service (covered in [Getting Started][start-0.7.0])
- Ambassador supports additional stats aggregators: Datadog, Grafana

### Changed
- _Services_ are now known as _mappings_
- Minikube is supported again


## [0.6.0] April 28, 2017
[0.6.0]: https://github.com/datawire/ambassador/compare/v0.5.2...v0.6.0

### Removed
- The Ambassador SDS has been removed; Ambassador routes to service names


## [0.5.2] April 26, 2017
[0.5.2]: https://github.com/datawire/ambassador/compare/v0.5.0...v0.5.2

### Added
- Ambassador includes a local `statsd` so that full stats from Envoy can be collected and pushed to a stats aggregator (Prometheus is supported)

### Changed
- It's easier to develop Ambassador thanks to improved build documentation and `Makefile` fixes


## [0.5.0] April 13, 2017
[0.5.0]: https://github.com/datawire/ambassador/compare/v0.4.0...v0.5.0

### Added
- Ambassador supports inbound TLS
- YAML for a demo user service is now included

### Changed
- The `geturl` script supports Minikube and handles AWS better
- Documentation and code cleanup


## [0.4.0] April 07, 2017
[0.4.0]: https://github.com/datawire/ambassador/compare/v0.3.3...v0.4.0

### Changed
- Ambassador now reconfigures Envoy automatically once changes have settled for five seconds
- Envoy stats and Ambassador stats are separate
- Mappings no longer require specifying the port as it is not needed

### Fixed
- SDS does the right thing with unnamed ports


## [0.3.1] April 06, 2017
[0.3.1]: https://github.com/datawire/ambassador/compare/v0.3.0...v0.3.1

### Added
- Envoy stats accessible through Ambassador
- Basic interpretation of cluster stats

### Changed
- Split up `ambassador.py` into multiple files
- Switch to a debug build of Envoy


## [0.1.9] April 03, 2017
[0.1.9]: https://github.com/datawire/ambassador/compare/v0.1.8...v0.1.9

### Changed
- Ambassador configuration on `/ambassador-config/` prefix rather than exposed on port 8001
- Updated to current Envoy and pinned the Envoy version
- Use Bumpversion for version management
- Conditionalized Docker push

### Fixed
- Ambassador keeps running with an empty services list (part 2)


## [0.1.5] March 31, 2017
[0.1.5]: https://github.com/datawire/ambassador/compare/v0.1.4...v0.1.5

### Fixed
- Ambassador SDS correctly handles ports


## [0.1.4] March 31, 2017
[0.1.4]: https://github.com/datawire/ambassador/compare/v0.1.3...v0.1.4

### Changed
- Ambassador keeps running with an empty services list
- Easier to run with [Telepresence]


## [0.1.3] March 31, 2017
[0.1.3]: https://github.com/datawire/ambassador/compare/82ed5e4...v0.1.3

### Added
- Initial Ambassador
- Ambassador service discovery service
- Documentation


Based on [Keep a Changelog](http://keepachangelog.com/en/1.0.0/). Ambassador follows [Semantic Versioning](http://semver.org/spec/v2.0.0.html).

[Ambassador]: https://www.getambassador.io/
[Ambassador-Envoy]: https://github.com/datawire/ambassador-envoy
[Telepresence]: http://telepresence.io
[Istio]: https://istio.io/<|MERGE_RESOLUTION|>--- conflicted
+++ resolved
@@ -147,19 +147,12 @@
 - Bugfix: Using `rewrite: ""` in a `Mapping` is correctly handled to mean "do not rewrite the path
   at all".
 
-<<<<<<< HEAD
-=======
 - Bugfix: `Mapping`s with DNS wildcard `hostname` will now be correctly matched with `Host`s.
   Previously, the case where both the `Host` and the `Mapping` use DNS wildcards for their hostnames
   could sometimes not correctly match when they should have.
 
->>>>>>> 7023e922
 - Bugfix: Any `Mapping` that uses the `host_redirect` field is now properly discovered and used.
   Thanks to <a href="https://github.com/gferon">Gabriel Féron</a> for contributing this bugfix! ([3709])
-
-- Bugfix: `Mapping`s with DNS wildcard `hostname` will now be correctly matched with `Host`s.
-  Previously, the case where both the `Host` and the `Mapping` use DNS wildcards for their hostnames
-  could sometimes not correctly match when they should have.
 
 - Bugfix: If the `ambassador` `Module` sets a global default for `add_request_headers`,
   `add_response_headers`, `remove_request_headers`, or `remove_response_headers`, it is often
@@ -178,6 +171,9 @@
 
 - Bugfix: Resource validation errors are now reported more consistently; it was the case that in
   some situations a validation error would not be reported.
+
+- Change: Docker BuildKit is enabled for all Emissary builds. Additionally, the Go build cache is
+  fully enabled when building images, speeding up repeated builds.
 
 [3709]: https://github.com/emissary-ingress/emissary/issues/3709
 
