<!-- -*- fill-column: 100 -*- -->
# CHANGELOG -- this is a GENERATED FILE, edit docs/releaseNotes.yml and "make generate" to change.

## EMISSARY-INGRESS and AMBASSADOR EDGE STACK

Emissary-ingress is a Kubernatives-native, self-service, open-source API gateway
and ingress controller. It is a CNCF Incubation project, formerly known as the
Ambassador API Gateway.

Ambassador Edge Stack is a comprehensive, self-service solution for exposing,
securing, and managing the boundary between end users and your Kubernetes services.
The core of Ambassador Edge Stack is Emissary-ingress.

**Note well:**

- Ambassador Edge Stack provides all the capabilities of Emissary-ingress,
  as well as additional capabilities including:

  - Security features such as automatic TLS setup via ACME integration, OAuth/OpenID Connect
    integration, rate limiting, and fine-grained access control; and
  - Developer onboarding assistance, including an API catalog, Swagger/OpenAPI documentation
    support, and a fully customizable developer portal.

- Emissary-ingress can do everything that Ambassador Edge Stack can do, but you'll need to
  write your own code to take advantage of the capabilities above.

- Ambassador Edge Stack is free for all users: due to popular demand, Ambassador Edge Stack
  offers a free usage tier of its core features, designed for startups.

In general, references to "Ambassador" in documentation (including this CHANGELOG)
refer both to Emissary-ingress and to the Ambassador Edge Stack.

## UPCOMING BREAKING CHANGES

#### TLS Termination and the `Host` CRD

As of Emissary-ingress v2.0.4, you _must_ supply a `Host` CRD to terminate TLS: it is not
sufficient to define a `TLSContext` (although `TLSContext`s are still the best way to define TLS
configuration information to be shared across multiple `Host`s). The minimal configuration for
TLS termination is now a certificate stored in a Kubernetes `Secret`, and a `Host` referring to
that `Secret`.

For Emissary-ingress v2.0.0 - v2.0.3, you must supply an `AmbassadorHost` CRD.

#### `Ingress` Resources and Namespaces

In a future version of Emissary-ingress, **no sooner than Emissary-ingress v2.1.0**, TLS
secrets in `Ingress` resources will not be able to use `.namespace` suffixes to cross namespaces.

#### Regex Matching

In a future version of Emissary-ingress, **no sooner than Ambassador v2.1.0**, the `regex_type`
and `regex_max_size` fields will be removed from the `ambassador` `Module`, and Ambassador Edge
Stack will support only Envoy `safe_regex` matching. Note that `safe_regex` matching has been
the default for all 1.X releases of Emissary-ingress.

This change is being made the original Envay `regex` matcher was [deprecated in favor of safe_regex]
in Envoy v1.12.0, then removed entirely from the Envoy V3 APIs. Additionally, setting
[max_program_size was deprecated] in Envoy v1.15.0. As such, `regex_type: unsafe` and setting
`regex_max_size` are no longer supported unless `AMBASSADOR_ENVOY_API_VERSION` is set to `V2`.

Please see the [Envoy documentation](https://www.envoyproxy.io/docs/envoy/latest/api-v3/type/matcher/v3/regex.proto.html) for more information.

[deprecated in favor of safe_regex]: https://www.envoyproxy.io/docs/envoy/latest/version_history/v1.12.0.html?highlight=regex#deprecated
[max_program_size was deprecated]: https://www.envoyproxy.io/docs/envoy/latest/version_history/v1.15.0.html?highlight=max_program_size

#### Zipkin Collector Versions

In a future version of Emissary-ingress, **no sooner than Emissary-ingress v2.1.0**, support
for the [HTTP_JSON_V1] Zipkin collector version will be removed.

This change is being made because the HTTP_JSON_V1 collector was deprecated in Envoy v1.12.0, then
removed entirely from the Envoy V3 APIs. As such, the HTTP_JSON_V1 collector is no longer supported
unless `AMBASSADOR_ENVOY_API_VERSION` is set to `V2`. You must migrate to either the HTTP_JSON or
the HTTP_PROTO collector unless `AMBASSADOR_ENVOY_API_VERSION` is set to `V2`.

Please see the [Envoy documentation](https://www.envoyproxy.io/docs/envoy/latest/api-v2/config/trace/v2/zipkin.proto#envoy-api-field-config-trace-v2-zipkinconfig-collector-endpoint-version) for more information.

[HTTP_JSON_V1]: https://www.envoyproxy.io/docs/envoy/latest/api-v2/config/trace/v2/zipkin.proto#envoy-api-field-config-trace-v2-zipkinconfig-collector-endpoint-version

## RELEASE NOTES

## [2.1.2] January 25, 2022
[2.1.2]: https://github.com/emissary-ingress/emissary/compare/v2.1.0...v2.1.2

### Emissary-ingress and Ambassador Edge Stack

- Bugfix: Emissary-ingress 2.1.0 generated invalid Envoy configuration for `getambassador.io/v2`
  `Mappings` that set `spec.cors.origins` to a string rather than a list of strings; this has been
  fixed, and these `Mappings` should once again function correctly.

- Bugfix: Changes to the `weight` of `Mapping` in a canary group will now always be correctly
  managed during reconfiguration; such changes could have been missed in earlier releases.

- Bugfix: A `Mapping` that is not part of a canary group, but that has a `weight` less than 100,
  will be correctly configured to receive all traffic as if the `weight` were 100.

- Bugfix: Using `rewrite: ""` in a `Mapping` is correctly handled to mean "do not rewrite the path
  at all".

- Bugfix: `Mapping`s with DNS wildcard `hostname` will now be correctly matched with `Host`s.
  Previously, the case where both the `Host` and the `Mapping` use DNS wildcards for their hostnames
  could sometimes  not correctly match when they should have.
<<<<<<< HEAD

- Change: Docker BuildKit is enabled for all Emissary builds. Additionally, the Go build cache is
  fully enabled when building images, speeding up repeated builds.
=======
>>>>>>> b1ffe472

- Bugfix: Any `Mapping` that uses the `host_redirect` field is now properly discovered and used.
  Thanks to <a href="https://github.com/gferon">Gabriel Féron</a> for contributing this bugfix! ([3709])

- Bugfix: If the `ambassador` `Module` sets a global default for `add_request_headers`,
  `add_response_headers`, `remove_request_headers`, or `remove_response_headers`, it is often
  desirable to be able to turn off that setting locally for a specific `Mapping`. For several
  releases this has not been possible for `Mappings` that are native Kubernetes resources (as
  opposed to annotations), as an empty value ("mask the global default") was erroneously considered
  to be equivalent to unset ("inherit the global default").  This is now fixed.

- Bugfix: It is now possible to set a `Mapping` `spec.error_response_overrides` `body.text_format`
  to an empty string or `body.json_format` to an empty dict.  Previously, this was possible for
  annotations but not for native Kubernetes resources.

- Bugfix: Resources that exist as `getambassador.io/config` annotations rather than as native
  Kubernetes resources are now validated and internally converted to v3alpha1 and, the same as
  native Kubernetes resources.

- Bugfix: Resource validation errors are now reported more consistently; it was the case that in
  some situations a validation error would not be reported.

- Change: Docker BuildKit is enabled for all Emissary builds. Additionally, the Go build cache is
  fully enabled when building images, speeding up repeated builds.

[3709]: https://github.com/emissary-ingress/emissary/issues/3709

## 2.1.1 not issued

*Emissary-ingress 2.1.1 was not issued; Ambassador Edge Stack 2.1.1 uses Emissary-ingress 2.1.0.*

## [2.1.0] December 16, 2021
[2.1.0]: https://github.com/emissary-ingress/emissary/compare/v2.0.5...v2.1.0

*Emissary-ingress 2.1.0 is not recommended; upgrade to 2.1.2 instead.*

### Emissary-ingress and Ambassador Edge Stack

- Feature: It is now possible to use both the `getambassador.io/v2` and `getambassador.io/v3alpha1`
  apiVersions.  This is accomplished with the addition of an `emissary-ingress-apiext` Service and
  Deployment that handles converting between the two versions for the apiserver.  This allows the
  user to semlessly request and author resources in whichever API version is desired, and
  facilitates easier migration from Emissary 1.x to 2.x.  Resources authored in v3alpha1 will not be
  visible to Emissary 1.x; resources authored in v2 will be visible to both Emissary 1.x and 2.x.

- Bugfix: The incremental reconfiguration cache could miss some updates when multiple `Mapping`s had
  the same `prefix` ("canary"ing multiple `Mapping`s together). This has been corrected, so that all
  such updates correctly take effect. ([3945])

- Bugfix: When using Kubernetes Secrets to store ACME private keys (as the Edge Stack ACME client
  does), an error would always be logged about the Secret not being present, even though it was
  present, and everything was working correctly. This error is no longer logged.

- Bugfix: When using gzip compression, upstream services will no longer receive compressed data.
  This bug was introduced in 1.14.0. The fix restores the default behavior of not sending compressed
  data to upstream services. ([3818])

- Security: Update to busybox 1.34.1 to resolve CVE-2021-28831, CVE-2021-42378, CVE-2021-42379,
  CVE-2021-42380, CVE-2021-42381, CVE-2021-42382, CVE-2021-42383, CVE-2021-42384, CVE-2021-42385,
  and CVE-2021-42386.

- Security: Update Python dependencies to resolve CVE-2020-28493 (jinja2), CVE-2021-28363 (urllib3),
  and CVE-2021-33503 (urllib3).

- Security: Previous built images included some Python packages used only for test. These have now
  been removed, resolving CVE-2020-29651.

[3945]: https://github.com/emissary-ingress/emissary/issues/3945
[3818]: https://github.com/emissary-ingress/emissary/issues/3818

## [2.0.5] November 08, 2021
[2.0.5]: https://github.com/emissary-ingress/emissary/compare/v2.0.4...v2.0.5

### Emissary-ingress and Ambassador Edge Stack

- Feature: It is now possible to set the `circuit_breakers` for `AuthServices`, exactly the same as
  for `Mappings` and `TCPMappings`. This makes it possible to configure your `AuthService` to be
  able to handle more than 1024 concurrent requests.

- Bugfix: Any token delimited by '%' is now validated agains a whitelist of valid Envoy command
  operators. Any mapping containing an `error_response_overrides` section with invalid command
  operators will be discarded.

- Bugfix: The `Host` CRD now correctly supports the `mappingSelector` element, as documented. As a
  transition aid, `selector` is a synonym for `mappingSelector`; a future version of
  Emissary-ingress will remove the `selector` element. ([3902])

[3902]: https://github.com/emissary-ingress/emissary/issues/3902

## [2.0.4] October 19, 2021
[2.0.4]: https://github.com/emissary-ingress/emissary/compare/v2.0.3-ea...v2.0.4

We're pleased to introduce Emissary-ingress 2.0.4 for general availability! The 2.X family
introduces a number of changes to allow Emissary-ingress to more gracefully handle larger
installations, reduce global configuration to better handle multitenant or multiorganizational
installations, reduce memory footprint, and improve performance. We welcome feedback!! Join us on <a
href="https://a8r.io/slack">Slack</a> and let us know what you think.

### Emissary-ingress and Ambassador Edge Stack

- Change: The `x.getambassador.io/v3alpha1` API version has become the `getambassador.io/v3alpha1`
  API version. The `Ambassador-` prefixes from `x.getambassador.io/v3alpha1` resources have been
  removed for ease of migration. **Note that `getambassador.io/v3alpha1` is the only supported API
  version for 2.0.4** &mdash; full support for `getambassador.io/v2` will arrive soon in a later 2.X
  version.

- Feature: The `getambassador.io/v3alpha1` API version and the published chart and manifests have
  been updated to support Kubernetes 1.22. Thanks to <a href="https://github.com/imoisharma">Mohit
  Sharma</a> for contributions to this feature!

- Feature: You can now set `dns_type` between `strict_dns` and `logical_dns` in a `Mapping` to
  configure the Service Discovery Type.

- Feature: You can now set `respect_dns_ttl` to `true` to force the DNS refresh rate for a `Mapping`
  to be set to the record's TTL obtained from DNS resolution.

- Feature: You can now set `buffer_limit_bytes` in the `ambassador` `Module` to to change the size
  of the upstream read and write buffers. The default is 1MiB.

- Bugfix: The release now shows its actual released version number, rather than the internal
  development version number. ([#3854])

- Bugfix: Large configurations no longer cause Emissary-ingress to be unable to communicate with
  Ambassador Cloud. ([#3593])

- Bugfix: The `l7Depth` element of the `Listener` CRD is properly supported.

[#3854]: https://github.com/emissary-ingress/emissary/issues/3854
[#3593]: https://github.com/emissary-ingress/emissary/issues/3593

## [2.0.3-ea] September 16, 2021
[2.0.3-ea]: https://github.com/emissary-ingress/emissary/compare/v2.0.2-ea...v2.0.3-ea

We're pleased to introduce Emissary-ingress 2.0.3 as a **developer preview**. The 2.X family
introduces a number of changes to allow Emissary-ingress to more gracefully handle larger
installations, reduce global configuration to better handle multitenant or multiorganizational
installations, reduce memory footprint, and improve performance. We welcome feedback!! Join us on <a
href="https://a8r.io/slack">Slack</a> and let us know what you think.

### Emissary-ingress and Ambassador Edge Stack

- Feature: The environment variable `AES_LOG_LEVEL` now also sets the log level for the `diagd`
  logger. ([#3686]) ([#3666])

- Feature: You can now set `dns_type` in the `AmbassadorMapping` to configure how Envoy will use the
  DNS for the service.

- Bugfix: It is no longer necessary to set `DOCKER_BUILDKIT=0` when building Emissary. A future
  change will fully support BuildKit. ([#3707])

[#3686]: https://github.com/emissary-ingress/emissary/issues/3686
[#3666]: https://github.com/emissary-ingress/emissary/issues/3666
[#3707]: https://github.com/emissary-ingress/emissary/issues/3707

## [2.0.2-ea] August 24, 2021
[2.0.2-ea]: https://github.com/emissary-ingress/emissary/compare/v2.0.1-ea...v2.0.2-ea

We're pleased to introduce Emissary-ingress 2.0.2 as a **developer preview**. The 2.X family
introduces a number of changes to allow Emissary-ingress to more gracefully handle larger
installations, reduce global configuration to better handle multitenant or multiorganizational
installations, reduce memory footprint, and improve performance. We welcome feedback!! Join us on <a
href="https://a8r.io/slack">Slack</a> and let us know what you think.

### Emissary-ingress and Ambassador Edge Stack

- Bugfix: Upgraded envoy to 1.17.4 to address security vulnerabilities CVE-2021-32777,
  CVE-2021-32778, CVE-2021-32779, and CVE-2021-32781.

- Feature: You can now set `allow_chunked_length` in the Ambassador Module to configure the same
  value in Envoy.

- Change: Envoy-configuration snapshots get saved (as `ambex-#.json`) in `/ambassador/snapshots`.
  The number of snapshots is controlled by the `AMBASSADOR_AMBEX_SNAPSHOT_COUNT` environment
  variable; set it to 0 to disable. The default is 30.

## [2.0.1-ea] August 12, 2021
[2.0.1-ea]: https://github.com/emissary-ingress/emissary/compare/v2.0.0-ea...v2.0.1-ea

We're pleased to introduce Emissary-ingress 2.0.1 as a **developer preview**. The 2.X family
introduces a number of changes to allow Emissary-ingress to more gracefully handle larger
installations, reduce global configuration to better handle multitenant or multiorganizational
installations, reduce memory footprint, and improve performance. We welcome feedback!! Join us on <a
href="https://a8r.io/slack">Slack</a> and let us know what you think.

### Emissary-ingress and Ambassador Edge Stack

- Feature: Ambassador Agent reports sidecar process information and `AmbassadorMapping` OpenAPI
  documentation to Ambassador Cloud to provide more visibility into services and clusters.

- Feature: The optional `stats_prefix` element of the `AmbassadorListener` CRD now determines the
  prefix of HTTP statistics emitted for a specific `AmbassadorListener`.

- Feature: The optional `stats_name` element of `AmbassadorMapping`, `AmbassadorTCPMapping`,
  `AuthService`, `LogService`, `RateLimitService`, and `TracingService` now sets the name under
  which cluster statistics will be logged. The default is the `service`, with non-alphanumeric
  characters replaced by underscores.

- Bugfix: We have updated to `k8s.io/klog/v2` to track upstream and to quiet unnecessary log output.

- Change: Logs now include subsecond time resolutions, rather than just seconds.

- Change: Set `AMBASSADOR_AMBEX_NO_RATELIMIT` to `true` to completely disable ratelimiting Envoy
  reconfiguration under memory pressure. This can help performance with the endpoint or Consul
  resolvers, but could make OOMkills more likely with large configurations. The default is `false`,
  meaning that the rate limiter is active.

## [2.0.0-ea] June 24, 2021
[2.0.0-ea]: https://github.com/emissary-ingress/emissary/compare/v1.14.2...v2.0.0-ea

We're pleased to introduce Emissary-ingress 2.0.0 as a **developer preview**. The 2.X family
introduces a number of changes to allow Emissary-ingress to more gracefully handle larger
installations, reduce global configuration to better handle multitenant or multiorganizational
installations, reduce memory footprint, and improve performance. We welcome feedback!! Join us on <a
href="https://a8r.io/slack">Slack</a> and let us know what you think.

### Emissary-ingress and Ambassador Edge Stack

- Feature: Emissary-ingress 2.0.0 introduces API version `x.getambassador.io/v3alpha1` for
  configuration changes that are not backwards compatible with the 1.X family.  API versions
  `getambassador.io/v0`, `getambassador.io/v1`, and `getambassador.io/v2` are deprecated.  Further
  details are available in the <a
  href="../about/changes-2.0.0/#1-configuration-api-version-xgetambassadoriov3alpha1">2.0.0
  Changes</a> document.

- Feature: The new `AmbassadorListener` CRD defines where and how to listen for requests from the
  network, and which `AmbassadorHost` definitions should be used to process those requests. Note
  that the `AmbassadorListener` CRD is **mandatory** and consolidates *all* port configuration; see
  the <a href="../topics/running/listener">`AmbassadorListener` documentation</a> for more details.

- Feature: Where `AmbassadorMapping`'s `host` field is either an exact match or (with `host_regex`
  set) a regex, the new `hostname` element is always a DNS glob. Use `hostname` instead of `host`
  for best results.

- Feature: The behavior of the Ambassador module `prune_unreachable_routes` field is now automatic,
  which should reduce Envoy memory requirements for installations with many `AmbassadorHost`s

- Bugfix: Each `AmbassadorHost` can specify its `requestPolicy.insecure.action` independently of any
  other `AmbassadorHost`, allowing for HTTP routing as flexible as HTTPS routing. ([#2888])

- Bugfix: Emissary-ingress 2.0.0 fixes a regression in detecting the Ambassador Kubernetes service
  that could cause the wrong IP or hostname to be used in Ingress statuses -- thanks, <a
  href="https://github.com/impl">Noah Fontes</a>!

- Bugfix: Emissary-ingress 2.0.0 fixes a bug where mTLS could use the wrong configuration when SNI
  and the `:authority` header didn't match

- Change: The `TLSContext` `redirect_cleartext_from` and `AmbassadorHost`
  `requestPolicy.insecure.additionalPort` elements are no longer supported. Use a
  `AmbassadorListener` for this functionality instead.

- Change: The `use_proxy_protocol` element of the Ambassador `Module` is no longer supported, as it
  is now part of the `AmbassadorListener` resource (and can be set per-`AmbassadorListener` rather
  than globally).

- Change: An `AmbassadorMapping` will only be matched with an `AmbassadorHost` if the
  `AmbassadorMapping`'s `host` or the `AmbassadorHost`'s `selector` (or both) are explicitly set,
  and match. This change can significantly improve Emissary-ingress's memory footprint when many
  `AmbassadorHost`s are involved. Further details are available in the <a
  href="../about/changes-2.0.0/#host-and-mapping-association">2.0.0 Changes</a> document.

- Change: An `AmbassadorHost` or `Ingress` resource is now required when terminating TLS -- simply
  creating a `TLSContext` is not sufficient. Further details are available in the <a
  href="../about/changes-2.0.0/#host-tlscontext-and-tls-termination">`AmbassadorHost` CRD
  documentation.</a>

- Change: By default, Emissary-ingress will configure Envoy using the V3 Envoy API. This change is
  mostly transparent to users, but note that Envoy V3 does not support unsafe regular expressions
  or, e.g., Zipkin's V1 collector protocol. Further details are available in the <a
  href="../about/changes-2.0.0">2.0.0 Changes</a> document.

- Change: The `tls` module and the `tls` field in the Ambassador module are no longer supported.
  Please use `TLSContext` resources instead.

- Change: The environment variable `AMBASSADOR_FAST_RECONFIGURE` is now set by default, enabling the
  higher-performance implementation of the code that Emissary-ingress uses to generate and validate
  Envoy configurations.

- Change: Service Preview and the `AGENT_SERVICE` environment variable are no longer supported. The
  Telepresence product replaces this functionality.

- Change: The `edgectl` CLI tool has been deprecated; please use the `emissary-ingress` helm chart
  instead.

[#2888]: https://github.com/datawire/ambassador/issues/2888

## [1.14.2] September 29, 2021
[1.14.2]: https://github.com/emissary-ingress/emissary/compare/v1.14.1...v1.14.2

### Emissary-ingress and Ambassador Edge Stack

- Feature: You can now set `respect_dns_ttl` in Ambassador Mappings. When true it configures that
  upstream's refresh rate to be set to resource record’s TTL

- Feature: You can now set `dns_type` in Ambassador Mappings to use Envoy's `logical_dns` resolution
  instead of the default `strict_dns`.

- Feature: You can now set `buffer_limit_bytes` in the `ambassador` `Module` to to change the size
  of the upstream read and write buffers. The default is 1MiB.

### Ambassador Edge Stack only

- Feature: You can now set `preserve_servers` in Ambassador Edge Stack's `DevPortal` resource to
  configure the DevPortal to use server definitions from the OpenAPI document when displaying
  connection information for services in the DevPortal.

## [1.14.1] August 24, 2021
[1.14.1]: https://github.com/emissary-ingress/emissary/compare/v1.14.0...v1.14.1

### Emissary-ingress and Ambassador Edge Stack

- Change: Upgraded Envoy to 1.17.4 to address security vulnerabilities CVE-2021-32777,
  CVE-2021-32778, CVE-2021-32779, and CVE-2021-32781.

## [1.14.0] August 19, 2021
[1.14.0]: https://github.com/emissary-ingress/emissary/compare/v1.13.10...v1.14.0

### Emissary-ingress and Ambassador Edge Stack

- Change: Update from Envoy 1.15 to 1.17.3

- Feature: You can now set `allow_chunked_length` in the Ambassador Module to configure the same
  value in Envoy.

- Change: `AMBASSADOR_ENVOY_API_VERSION` now defaults to `V3`

- Change: Logs now include subsecond time resolutions, rather than just seconds.

## [1.13.10] July 28, 2021
[1.13.10]: https://github.com/emissary-ingress/emissary/compare/v1.13.9...v1.13.10

### Emissary-ingress and Ambassador Edge Stack

- Bugfix: Fixed a regression when specifying a comma separated string for `cors.origins` on the
  `Mapping` resource. ([#3609](https://github.com/emissary-ingress/emissary/issues/3609))

- Change: Envoy-configuration snapshots get saved (as `ambex-#.json`) in `/ambassador/snapshots`.
  The number of snapshots is controlled by the `AMBASSADOR_AMBEX_SNAPSHOT_COUNT` environment
  variable; set it to 0 to disable. The default is 30.

- Change: Set `AMBASSADOR_AMBEX_NO_RATELIMIT` to `true` to completely disable ratelimiting Envoy
  reconfiguration under memory pressure. This can help performance with the endpoint or Consul
  resolvers, but could make OOMkills more likely with large configurations. The default is `false`,
  meaning that the rate limiter is active.

### Ambassador Edge Stack only

- Bugfix: The `Mapping` resource can now specify `docs.timeout_ms` to set the timeout when the Dev
  Portal is fetching API specifications.

- Bugfix: The Dev Portal will now strip HTML tags when displaying search results, showing just the
  actual content of the search result.

- Change: Consul certificate-rotation logging now includes the fingerprints and validity timestamps
  of certificates being rotated.

## [1.13.9] June 30, 2021
[1.13.9]: https://github.com/emissary-ingress/emissary/compare/v1.13.8...v1.13.9

### Emissary-ingress and Ambassador Edge Stack

- Bugfix: Configuring multiple TCPMappings with the same ports (but different hosts) no longer
  generates invalid Envoy configuration.

## [1.13.8] June 08, 2021
[1.13.8]: https://github.com/emissary-ingress/emissary/compare/v1.13.7...v1.13.8

### Emissary-ingress and Ambassador Edge Stack

- Bugfix: Ambassador Agent now accurately reports up-to-date Endpoint information to Ambassador
  Cloud

- Feature: Ambassador Agent reports ConfigMaps and Deployments to Ambassador Cloud to provide a
  better Argo Rollouts experience. See [Argo+Ambassador
  documentation](https://www.getambassador.io/docs/argo) for more info.

## [1.13.7] June 03, 2021
[1.13.7]: https://github.com/datawire/ambassador/compare/v1.13.6...v1.13.7

### Emissary-ingress and Ambassador Edge Stack

- Feature: Add AMBASSADOR_JSON_LOGGING to enable JSON for most of the Ambassador control plane. Some
  (but few) logs from gunicorn and the Kubernetes client-go package still log text.

- Bugfix: Fixed a bug where the Consul resolver would not actually use Consul endpoints with
  TCPMappings.

- Change: Ambassador now calculates its own memory usage in a way that is more similar to how the
  kernel OOMKiller tracks memory.

## [1.13.6] May 24, 2021
[1.13.6]: https://github.com/datawire/ambassador/compare/v1.13.5...v1.13.6

### Emissary-ingress and Ambassador Edge Stack

- Bugfix: Fixed a regression where Ambassador snapshot data was logged at the INFO label when using
  `AMBASSADOR_LEGACY_MODE=true`.

## [1.13.5] May 13, 2021
[1.13.5]: https://github.com/datawire/ambassador/compare/v1.13.4...v1.13.5

### Emissary-ingress and Ambassador Edge Stack

- Bugfix: Fix a regression from 1.8.0 that prevented `ambassador` `Module` config keys `proper_case`
  and `preserve_external_request_id` from working correctly.

- Bugfix: Fixed a regression in detecting the Ambassador Kubernetes service that could cause the
  wrong IP or hostname to be used in Ingress statuses (thanks, [Noah
  Fontes](https://github.com/impl)!

## [1.13.4] May 11, 2021
[1.13.4]: https://github.com/datawire/ambassador/compare/v1.13.3...v1.13.4

### Emissary-ingress and Ambassador Edge Stack

- Security: Incorporate the Envoy 1.15.5 security update by adding the
  `reject_requests_with_escaped_slashes` option to the Ambassador module.

## [1.13.3] May 03, 2021
[1.13.3]: https://github.com/datawire/ambassador/compare/v1.13.2...v1.13.3

### Emissary Ingress and Ambassador Edge Stack

- Bugfix: Fixed a regression that caused Ambassador to crash when loading the Edge Policy Console when any RateLimit resources exist ([#3348])

## [1.13.2] April 29, 2021
[1.13.2]: https://github.com/datawire/ambassador/compare/v1.13.1...v1.13.2

### Emissary Ingress and Ambassador Edge Stack

- Bugfix: Fixed a regression that caused endpoint routing to not work when defining mappings in service annotations ([#3369])

[#3369]: https://github.com/datawire/ambassador/issues/3369

## [1.13.1] April 22, 2021
[1.13.1]: https://github.com/datawire/ambassador/compare/v1.13.0...v1.13.1

### Emissary Ingress and Ambassador Edge Stack

- Bugfix: Potentially increased CPU Usage for deployments with large numbers of Hosts ([#3358])

[#3358]: https://github.com/datawire/ambassador/issues/3358

## [1.13.0] April 20, 2021
[1.13.0]: https://github.com/datawire/ambassador/compare/v1.12.4...v1.13.0

### Emissary Ingress and Ambassador Edge Stack

**Note**: Support for the deprecated `v2alpha` `protocol_version` has been removed from the `AuthService` and `RateLimitService`.

- Feature: Added support for the [Mapping AuthService setting] `auth_context_extensions`, allowing supplying custom per-mapping information to external auth services (thanks, [Giridhar Pathak](https://github.com/gpathak)!).
- Feature: Added support in ambassador-agent for reporting [Argo Rollouts] and [Argo Applications] to Ambassador Cloud
- Feature: The [Ambassador Module configuration] now supports the `diagnostics.allow_non_local` flag to expose admin UI internally only ([#3074] -- thanks, [Fabrice](https://github.com/jfrabaute)!)
- Feature: Ambassador will now use the Envoy v3 API internally when the AMBASSADOR_ENVOY_API_VERSION environment variable is set to "V3". By default, Ambassador will continue to use the v2 API.
- Feature: The [Ambassador Agent] is now available (and deployed by default) for the API Gateway (https://app.getambassador.io).
- Feature: The [Ambassador Module configuration] now supports `merge_slashes` which tells Ambassador to merge adjacent slashes when performing route matching. For example, when true, a request with URL '//foo/' would match a Mapping with prefix '/foo/'.
- Feature: Basic support for a subset of the [Kubernetes Gateway API] has been added.
- Feature: Ambassador now supports the `DD_ENTITY_ID` environment variable to set the `dd.internal.entity_id` statistics tag on metrics generated when using DogStatsD.
- Bugfix: Make Knative paths match on prefix instead of the entire path to better align to the Knative specification ([#3224]).
- Bugfix: The endpoint routing resolver will now properly watch services that include a scheme.
- Bugfix: Environment variable interpolation works again for `ConsulResolver.Spec.Address` without setting `AMBASSADOR_LEGACY_MODE` ([#3182], [#3317])
- Bugfix: Endpoint routing will now detect endpoint changes when your service field includes `.svc.cluster.local`. ([#3324])
- Bugfix: Upgrade PyYAML to 5.4.1 ([#3349])
- Change: The Helm chart has been moved into this repo, in the `charts/ambassador` directory.
- Change: The `Mapping` CRD has been modified so that `kubectl get mappings` now has a column for not just the source path-prefix (`.spec.prefix`), but the source host (`.spec.host`) too.
- Change: The yaml in yaml/docs is now generated from the contents of the helm chart in the `charts/ambassador` directory.
- Change: Support for the deprecated `v2alpha` `protocol_version` has been removed from the `AuthService` and `RateLimitService`.

[Ambassador Agent]: https://www.getambassador.io/docs/cloud/latest/service-catalog/quick-start/
[Ambassador Module configuration]: https://getambassador.io/docs/edge-stack/latest/topics/running/ambassador/
[Argo Applications]: https://www.getambassador.io/docs/argo/latest/quick-start/
[Argo Rollouts]: https://www.getambassador.io/docs/argo/latest/quick-start/
[Kubernetes Gateway API]: https://getambassador.io/docs/edge-stack/latest/topics/using/gateway-api/
[Mapping AuthService setting]: https://getambassador.io/docs/edge-stack/latest/topics/using/authservice

[#3074]: https://github.com/datawire/ambassador/issues/3074
[#3182]: https://github.com/datawire/ambassador/issues/3182
[#3224]: https://github.com/datawire/ambassador/issues/3224
[#3317]: https://github.com/datawire/ambassador/issues/3317
[#3324]: https://github.com/datawire/ambassador/issues/3324
[#3349]: https://github.com/datawire/ambassador/issues/3349

### Ambassador Edge Stack only

- Feature: DevPortal: Added doc.display_name attribute to the Mapping CRD. This value allows for a custom name and documentation URL path of the service in the DevPortal.
- Feature: DevPortal: Added `naming_scheme` enum to the DevPortal CRD. This enum controls the way services are displayed in the DevPortal. Supported values are `namespace.name` (current behavior) and `name.prefix`, which will use the Mapping name and Mapping prefix to display the services.
- Feature: DevPortal: `DEVPORTAL_DOCS_BASE_PATH` environment variable makes the base path of service API documentation configurable.
- Feature: DevPortal: DevPortal will now reload content on changes to Mapping and DevPortal resources.
- Feature: DevPortal: DevPortal now supports a search endpoint at `/docs/api/search`
- Feature: DevPortal search can be configured to only search over titles (with search.type=`title-only`in the DevPortal CRD) or to search over all content (search.type=`all-content`)
- Feature: DevPortal search supports deep linking to openapi spec entries (must set `search.type=all-content` and `search.enabled=true` on the DevPortal CRD)
- Feature: DevPortal: Trigger content refresh by hitting `/docs/api/refreshContent`
- Feature: The AES ratelimit preview service now supports [burst ratelimiting] (aka token bucket ratelimiting).
- Bugfix: The AES ratelimit preview no longer ignores LOCAL_CACHE_SIZE_IN_BYTES.
- Bugfix: The AES ratelimit preview no longer ignores NEAR_LIMIT_RATIO.
- Bugfix: The AES ratelimit preview no longer ignores EXPIRATION_JITTER_MAX_SECONDS.
- Change: Silence DevPortal warnings when DevPortal cannot parse a hostname from a Mapping. (#3341)

[burst ratelimiting]: https://getambassador.io/docs/edge-stack/latest/topics/using/rate-limits/rate-limits/

[#3341]: https://github.com/datawire/ambassador/issues/3341

## [1.12.4] April 19, 2021
[1.12.4]: https://github.com/datawire/ambassador/compare/v1.12.3...v1.12.4

Bugfix: Fix the Envoy base image build step and, as a result, correctly ship the Envoy 1.15.4 security updates.

## [1.12.3] April 15, 2021
[1.12.3]: https://github.com/datawire/ambassador/compare/v1.12.2...v1.12.3

Bugfix: Incorporate the Envoy 1.15.4 security update.

## [1.12.2] March 29, 2021
[1.12.2]: https://github.com/datawire/ambassador/compare/v1.12.1...v1.12.2

- Bugfix: Update OpenSSL to 1.1.1k to address CVE-2021-23840), CVE-2021-3450), CVE-2021-23841), CVE-2021-3449), CVE-2021-23839), CVE-2021-23840), CVE-2021-3450), CVE-2021-23841), CVE-2021-3449), and CVE-2021-23839)

## [1.12.1] March 12, 2021
[1.12.1]: https://github.com/datawire/ambassador/compare/v1.12.0...v1.12.1

- Bugfix: The endpoint routing resolver will now properly watch services with mappings that define the service field with an explicit port.
- Bugfix: Correctly manage cluster load assignments with very long cluster names and `AMBASSADOR_FAST_RECONFIGURE`

## [1.12.0] March 08, 2021
[1.12.0]: https://github.com/datawire/ambassador/compare/v1.11.2...v1.12.0

### Ambasssador API Gateway + Ambassador Edge Stack

- Feature: Endpoint routing is now much more performant, especially in situations where reconfigurations are frequent.
- Feature: A scrubbed ambassador snapshot is now accessible outside the pod at `:8005/snapshot-external`. This port is exposed on the ambassador-admin Kubernetes service.
- Feature: Ambassador now supports configuring the maximum lifetime of an upstream connection using `cluster_max_connection_lifetime_ms`. After the configured time, upstream connections are drained and closed, allowing an operator to set an upper bound on how long any upstream connection will remain open. This is useful when using Kubernetes Service resolvers (the default) and modifying label selectors for traffic shifting.
- Feature: The Ambassador Module configuration now supports `cluster_request_timeout_ms` to set a default request `timeout_ms` for Mappings. This allows an operator to update the default request timeout (currently 3000ms) without needing to update every Mapping.
- Feature: The Ambassador Module configuration now supports `suppress_envoy_headers` to prevent Ambassador from setting additional headers on requests and responses. These headers are typically used for diagnostic purposes and are safe to omit when they are not desired.
- Feature: All Kubernetes services managed by Ambassador are automatically instrumented with service catalog discovery annotations.
- Feature: [`headers_with_underscores_action`](https://www.envoyproxy.io/docs/envoy/latest/api-v2/api/v2/core/protocol.proto#enum-core-httpprotocoloptions-headerswithunderscoresaction) is now configurable in the Ambassador `Module`.
- Feature: The Ambassador Module configuration now supports `strip_matching_host_port` to control whether the port should be removed from the host/Authority header before any processing by request filters / routing. This behavior only applies if the port matches the associated Envoy listener port.
- Bugfix: Ambassador now does a better job of cleaning up gRPC connections when shutting down.
- Bugfix: Prevent potential reconcile loop when updating the status of an Ingress.
- Bugfix: Update Python requirements, including addressing CVE-2020-36242 ([#3233])
- Bugfix: Remove unnecessary logs about Kubernetes Secrets ([#3229])

[#3229]: https://github.com/datawire/ambassador/issues/3229
[#3233]: https://github.com/datawire/ambassador/issues/3233

### Ambassador Edge Stack only

- Feature: Added support for ambassador-agent deployment, reporting to Ambassador Cloud Service Catalog (https://app.getambassador.io)
- Feature: `edgectl login` will automatically open your browser, allowing you to login into Service Catalog (https://app.getambassador.io)
- Feature: `edgectl install` command allows you to install a new Ambassador Edge Stack automatically connected to Ambassador Cloud by passing a `--cloud-connect-token` argument.
- Feature: `AES_AUTH_TIMEOUT` now allows you to configure the timeout of the AES authentication service. Defaults to 4s.
- Bugfix: Prevent Dev Portal from sporadically responding with upstream connect timeout when loading content

## [1.11.2] March 01, 2021
[1.11.2]: https://github.com/datawire/ambassador/compare/v1.11.1...v1.11.2

### Ambasssador API Gateway + Ambassador Edge Stack

- Bugfix: Changes to endpoints when endpoint routing is not active will no longer cause reconfiguration
- Bugfix: Correctly differentiate int values of 0 and Boolean values of `false` from non-existent attributes in CRDs ([#3212])
- Bugfix: Correctly support Consul datacenters other than "dc1" without legacy mode.

[#3212]: https://github.com/datawire/ambassador/issues/3212

## [1.11.1] February 04, 2021
[1.11.1]: https://github.com/datawire/ambassador/compare/v1.11.0...v1.11.1

- Bugfix: Fix an issue that caused Dev Portal to sporadically respond with upstream connect timeout when loading content

## [1.11.0] January 26, 2021
[1.11.0]: https://github.com/datawire/ambassador/compare/v1.10.0...v1.11.0

### Ambasssador API Gateway + Ambassador Edge Stack

- Feature: Ambassador now reads the ENVOY_CONCURRENCY environment variable to optionally set the [--concurrency](https://www.envoyproxy.io/docs/envoy/latest/operations/cli#cmdoption-concurrency) command line option when launching Envoy. This controls the number of worker threads used to serve requests and can be used to fine-tune system resource usage.
- Feature: The %DOWNSTREAM_PEER_CERT_V_START% and %DOWNSTREAM_PEER_CERT_V_END% command operators now support custom date formatting, similar to %START_TIME%. This can be used for both header formatting and access log formatting.
- Feature: Eliminate the need to drain and recreate listeners when routing configuration is changed. This reduces both memory usage and disruption of in-flight requests.
- Bugfix: Make sure that `labels` specifying headers with extra attributes are correctly supported again ([#3137]).
- Bugfix: Support Consul services when the `ConsulResolver` and the `Mapping` aren't in the same namespace, and legacy mode is not enabled.
- Bugfix: Fix failure to start when one or more IngressClasses are present in a cluster ([#3142]).
- Bugfix: Properly handle Kubernetes 1.18 and greater when RBAC prohibits access to IngressClass resources.
- Bugfix: Support `TLSContext` CA secrets with fast validation ([#3005]).
- Bugfix: Dev Portal correctly handles transient failures when fetching content
- Bugfix: Dev Portal sidebar pages have a stable order
- Bugfix: Dev Portal pages are now marked cacheable

### Ambassador Edge Stack only

- Feature: RateLimit CRDs now suport specifying an `action` for each limit. Possible values include "Enforce" and "LogOnly", case insensitive. LogOnly may be used to implement dry run rules that do not actually enforce.
- Feature: RateLimit CRDs now support specifying a symbolic `name` for each limit. This name can later be used in the access log to know which RateLimit, if any, applied to a request.
- Feature: RateLimit metadata is now available using the `DYNAMIC_METADATA(envoy.http.filters.ratelimit: ... )` command operator in the Envoy access logs. See [Envoy Documentation](https://www.envoyproxy.io/docs/envoy/latest/configuration/observability/access_log/usage) for more on using dynamic metadata in the access log.
- Feature: OAuth2 Filter: The SameSite cookie attribute is now configurable.

[#3005]: https://github.com/datawire/ambassador/issues/3005
[#3137]: https://github.com/datawire/ambassador/issues/3137
[#3142]: https://github.com/datawire/ambassador/issues/3142

## [1.10.0] January 04, 2021
[1.10.0]: https://github.com/datawire/ambassador/compare/v1.9.1...v1.10.0

### Ambasssador API Gateway + Ambassador Edge Stack

- Feature: The redirect response code returned by Ambassador is now configurable using `redirect_reponse_code` on `Mappings` that use `host_redirect`.
- Feature: The redirect location header returned by Ambassador now supports prefix rewrites using `prefix_redirect` on `Mappings` that use `host_redirect`.
- Feature: The redirect location header returned by Ambassador now supports regex rewrites using `regex_redirect` on `Mappings` that use `host_redirect`.
- Feature: Expose `max_request_headers_kb` in the Ambassador `Module`. This directly exposes the same value in Envoy; see [Envoy documentation](https://www.envoyproxy.io/docs/envoy/latest/api-v2/config/filter/network/http_connection_manager/v2/http_connection_manager.proto) for more information.
- Feature: Support Istio mTLS certification rotation for Istio 1.5 and higher. See the [howto](https://www.getambassador.io/docs/edge-stack/latest/howtos/istio/) for details.
- Feature: The Ambassador Module's `error_response_overrides` now support configuring an empty response body using `text_format`. Previously, empty response bodies could only be configured by specifying an empty file using `text_format_source`.
- Feature: OAuth2 Filter: Support injecting HTTP header fields in to the request before passing on to the upstream service. Enables passing along `id_token` information to the upstream if it was returned by the IDP.
- Bugfix: Fix the grpc external filter to properly cache grpc clients thereby avoiding initiating a separate connection to the external filter for each filtered request.
- Bugfix: Fix a bug in the Mapping CRD where the `text_format_source` field was incorrectly defined as type `string` instead of an object, as documented.
- Bugfix: The RBAC requirements when `AMBASSADOR_FAST_RECONFIGURE` is enabled now more-closely match the requirements when it's disabled.
- Bugfix: Fix error reporting and required-field checks when fast validation is enabled. Note that fast validation is now the default; see below.
- Change: **Fast validation is now the default**, so the `AMBASSADOR_FAST_VALIDATION` variable has been removed. The Golang boot sequence is also now the default. Set `AMBASSADOR_LEGACY_MODE=true` to disable these two behaviors.
- Change: ambassador-consul-connect resources now get deployed into the `ambassador` namespace instead of the active namespace specified in the user's kubernetes context (usually `default`). Old resource cleanup is documented in the Ambassador Consul integration documentation.

### Ambassador Edge Stack only

- Default-off early access: Ratelimiting now supports redis clustering, local caching of exceeded ratelimits, and an upgraded redis client with improved scalability. Must set AES_RATELIMIT_PREVIEW=true to access these improvements.
- Bugfix: OAuth2 Filter: Fix `insufficient_scope` error when validating Azure access tokens.
- Bugfix: Filters: Fix a capitalization-related bug where sometimes existing headers are appended to when they should be overwritten.

## [1.9.1] November 19, 2020
[1.9.1]: https://github.com/datawire/ambassador/compare/v1.9.0...v1.9.1

### Ambassador Edge Stack only

- Bugfix: DevPortal: fix a crash when the `host` cannot be parsed as a valid hostname.

## [1.9.0] November 12, 2020
[1.9.0]: https://github.com/datawire/ambassador/compare/v1.8.1...v1.9.0

### Ambasssador API Gateway + Ambassador Edge Stack

- Feature: Support configuring the gRPC Statistics Envoy filter to enable telemetry of gRPC calls (see the `grpc_stats` configuration flag -- thanks, [Felipe Roveran](https://github.com/feliperoveran)!)
- Feature: The `RateLimitService` and `AuthService` configs now support switching between gRPC protocol versions `v2` and `v2alpha` (see the `protocol_version` setting)
- Feature: The `TracingService` Zipkin config now supports setting `collector_hostname` to tell Envoy which host header to set when sending spans to the collector
- Feature: Ambassador now supports custom error response mapping
- Bugfix: Ambassador will no longer mistakenly post notices regarding `regex_rewrite` and `rewrite` directive conflicts in `Mapping`s due to the latter's implicit default value of `/` (thanks, [obataku](https://github.com/obataku)!)
- Bugfix: The `/metrics` endpoint will no longer break if invoked before configuration is complete (thanks, [Markus Jevring](https://github.com/markusjevringsesame)!)
- Bugfix: Update Python requirements to address CVE-2020-25659
- Bugfix: Prevent mixing `Mapping`s with `host_redirect` set with `Mapping`s that don't in the same group
- Bugfix: `ConsulResolver` will now fallback to the `Address` of a Consul service if `Service.Address` is not set.
- Docs: Added instructions for building ambassador from source, within a docker container (thanks, [Rahul Kumar Saini](https://github.com/rahul-kumar-saini)!)
- Update: Upgrade Alpine 3.10→3.12, GNU libc 2.30→2.32, and Python 3.7→3.8
- Update: Knative serving tests were bumped from version 0.11.0 to version 0.18.0 (thanks, [Noah Fontes](https://github.com/impl)!)

### Ambassador Edge Stack only

- Change: The DevPortal no longer looks for documentation at `/.ambassador-internal/openapi-docs`.  A new field in `Mappings`, `docs`, must be used for specifying the source for documentation.  This can result in an empty Dev Portal after upgrading if `Mappings` do not include a `docs` attribute.
- Feature: How the `OAuth2` Filter authenticates itself to the identity provider is now configurable with the `clientAuthentication` setting.
- Feature: The `OAuth2` Filter can now use RFC 7523 JWT assertions to authenticate itself to the identity provider; this is usable with all grant types.
- Feature: When validating a JWT's scope, the `JWT` and `OAuth2` Filters now support not just RFC 8693 behavior, but also the behavior of various drafts leading to it, making JWT scope validation usable with more identity providers.
- Feature: The `OAuth2` Filter now has `inheritScopeArgument` and `stripInheritedScope` settings that can further customize the behavior of `accessTokenJWTFilter`.
- Feature: DevPortal: default configuration using the `ambassador` `DevPortal` resource.
- Change: The `OAuth2` Filter argument `scopes` has been renamed to `scope`, for consistency.  The name `scopes` is deprecated, but will continue to work for backward compatibility.
- Bugfix: `OAuth2` Filter: Don't have `accessTokenValidation: auto` fall back to "userinfo" validation for a client_credentials grant; it doesn't make sense there and only serves to obscure a more useful error message.

## [1.8.1] October 16, 2020
[1.8.1]: https://github.com/datawire/ambassador/compare/v1.8.0...v1.8.1

### Ambasssador API Gateway + Ambassador Edge Stack

- Bugfix: Ambassador no longer fails to configure Envoy listeners when a TracingService or LogService has a service name whose underlying cluster name has over 40 charcters.
- Bugfix: The Ambassador diagnostics page no longer returns HTTP 500 when a TracingService or LogService has a service name whose underlying cluster name has over 40 characters.

## [1.8.0] October 08, 2020
[1.8.0]: https://github.com/datawire/ambassador/compare/v1.7.4...v1.8.0

### Ambasssador API Gateway + Ambassador Edge Stack

- Feature: HTTP IP Allow/Deny ranges are supported.
- Bugfix: Ambassador's health checks don't claim that Envoy has failed when reconfiguration taking a long time (thanks, [Fabrice](https://github.com/jfrabaute), for contributions here!).
- Bugfix: The `edgectl connect` command now works properly when using zsh on a Linux platform.
- Bugfix: The container no longer exits "successfully" when the Deployment specifies an invalid `command`.

### Ambassador Edge Stack only

- Feature: `RateLimit` CRDs now support setting a response body, configurable with the `errorResponse` setting.
- Bugfix: `External` `Filter` can now properly proxy the body to the configured `auth_service`
- Bugfix: The RBAC for AES now grants permission to "patch" `Events.v1.core` (previously it granted "create" but not "patch")

## [1.7.4] October 06, 2020
[1.7.4]: https://github.com/datawire/ambassador/compare/v1.7.3...v1.7.4

### Ambasssador API Gateway + Ambassador Edge Stack

- Bugfix: Several regressions in the 1.7.x series are resolved by removing the ability to set `insecure.action` on a per-`Host`-resource basis, which was an ability added in 1.7.0.  This reverts to the pre-1.7.0 behavior of having one `Host`'s insecure action "win" and be used for all `Host`s.
- Bugfix: Ambassador will no longer generate invalid Envoy configuration with duplicate clusters in certain scenarios when `AMBASSADOR_FAST_RECONFIGURE=true`.
- Enhancement: When `AMBASSADOR_FAST_RECONFIGURE=true` is set, Ambassador now logs information about memory usage.

## [1.7.3] September 29, 2020
[1.7.3]: https://github.com/datawire/ambassador/compare/v1.7.2...v1.7.3

### Ambasssador API Gateway + Ambassador Edge Stack

- Incorporate the Envoy 1.15.1 security update.
- Bugfix: A regression introduced in 1.7.2 when `AMBASSADOR_FAST_RECONFIGURE=true` has been fixed where Host resources `tls.ca_secret` didn't work correctly.
- Bugfix: `TLSContext` resources and `spec.tls` in `Host` resources now correctly handle namespaces with `.` in them.
- Bugfix: Fix `spec.requestPolicy.insecure.action` for `Host` resources with a `*` wildcard in the hostname.
- Bugfix: Reduce lock contention while generating diagnostics.

## [1.7.2] September 16, 2020
[1.7.2]: https://github.com/datawire/ambassador/compare/v1.7.1...v1.7.2

### Ambasssador API Gateway + Ambassador Edge Stack

- Bugfix: A regression introduced in 1.7.0 with the various `Host` resource `spec.requestPolicy.insecure.action` behaviors, including handling of X-Forwarded-Proto, has been fixed.
- Bugfix: Host resources no longer perform secret namespacing when the `AMBASSADOR_FAST_RECONFIGURE` flag is enabled.

## [1.7.1] September 08, 2020
[1.7.1]: https://github.com/datawire/ambassador/compare/v1.7.0...v1.7.1

### Ambasssador API Gateway + Ambassador Edge Stack

- Bugfix: Support `envoy_validation_timeout` in the Ambassador Module to set the timeout for validating new Envoy configurations

### Ambassador Edge Stack only

- Bugfix: `consul_connect_integration` is now built correctly.
- Bugfix: The developer portal again supports requests for API documentation

## [1.7.0] August 27, 2020
[1.7.0]: https://github.com/datawire/ambassador/compare/v1.6.2...v1.7.0

### Ambassador API Gateway + Ambassador Edge Stack

- Feature: Upgrade from Envoy 1.14.4 to 1.15.0.
- Bugfix: Correctly handle a `Host` object with incompatible manually-specified `TLSContext`
- Feature: The Ambassador control-plane now publishes Prometheus metrics alongside the existing Envoy data-plane metrics under the `/metrics` endpoint on port 8877.
- Default-off early access: Experimental changes to allow Ambassador to more quickly process configuration changes (especially with larger configurations) have been added. The `AMBASSADOR_FAST_RECONFIGURE` env var must be set to enable this. `AMBASSADOR_FAST_VALIDATION` should also be set for maximum benefit.
- Bugfix: Fixed insecure route action behavior. Host security policies no longer affect other Hosts.

### Ambassador API Gateway only

- Bugfix: Fixes regression in 1.5.1 that caused it to not correctly know its own version number, leading to notifications about an available upgrade despite being on the most recent version.

### Ambassador Edge Stack only

- Feature: DevPortal can now discover openapi documentation from `Mapping`s that set `host` and `headers`
- Feature: `edgectl install` will automatically enable Service Preview with a Preview URL on the Host resource it creates.
- Feature: Service Preview will inject an `x-service-preview-path` header in filtered requests with the original request prefix to allow for context propagation.
- Feature: Service Preview can intercept gRPC requests using the `--grpc` flag on the `edgectl intercept add` command and the `getambassador.io/inject-traffic-agent-grpc: "true"` annotation when using automatic Traffic-Agent injection.
- Feature: The `TracingService` Zipkin config now supports setting `collector_endpoint_version` to tell Envoy to use Zipkin v2.
- Feature: You can now inject request and/or response headers from a `RateLimit`.
- Bugfix: Don't crash during startup if Redis is down.
- Bugfix: Service Preview correctly uses the Host default `Path` value for the `spec.previewUrl.type` field.
- Bugfix: The `JWT`, `OAuth2`, and other Filters are now better about reusing connections for outgoing HTTP requests.
- Bugfix: Fixed a potential deadlock in the HTTP cache used for fetching JWKS and such for `Filters`.
- Bugfix: Internal Ambassador data is no longer exposed to the `/.ambassador-internal/` endpoints used by the DevPortal.
- Bugfix: Problems with license key limits will no longer trigger spurious HTTP 429 errors.  Using the `RateLimit` resource beyond 5rps without any form of license key will still trigger 429 responses, but now with a `X-Ambassador-Message` header indicating that's what happned.
- Bugfix: When multiple `RateLimit`s overlap, it is supposed to enforce the strictest limit; but the strictness comparison didn't correctly handle comparing limits with different units.
- Change: The Redis settings have been adjusted to default to the pre-1.6.0 behavior, and have been adjusted to be easier to understand.
- Feature: `consul_connect_integration` is now part of the AES image.
- Bugfix: `consul_connect_integration` now correctly handles certificates from Hashicorp Vault.

## [1.6.2] July 30, 2020
[1.6.2]: https://github.com/datawire/ambassador/compare/v1.6.1...v1.6.2

### Ambassador API Gateway + Ambassador Edge Stack

- Bugfix: The (new in 1.6.0) `Host.spec.tls` and `Host.spec.tlsContext` fields now work when `AMBASSADOR_FAST_VALIDATION=fast` is not set.
- Bugfix: Setting `use_websocket: true` on a `Mapping` now only affects routes generated from that `Mapping`, instead of affecting all routes on that port.
- Feature: It is now possible to "upgrade" to non-HTTP protocols other than WebSocket; the new `allow_upgrade` is a generalization of `use_websocket`.

### Ambassador Edge Stack only

- Bugfix: The `Host.spec.requestPolicy.insecure.additionalPort` field works again.
- Bugfix: The `Host.spec.ambassadorId` is once again handled in addition to `.ambassador_id`; allowing hosts written by older versions AES prior to 1.6.0 to continue working.
- Bugfix: Fix a redirect loop that could occur when using using multiple `protectedOrigins` in a `Host`.

## [1.6.1] July 23, 2020
[1.6.1]: https://github.com/datawire/ambassador/compare/v1.6.0...v1.6.1

### Ambassador API Gateway + Ambassador Edge Stack

- Bugfix: Mapping with `https` scheme for service are correctly parsed.
- Bugfix: Mapping with both a scheme and a hostname of `localhost` is now handled correctly.
- Bugfix: ConsulResolver now works again for Mappings outside of Ambassador's namespace.

## [1.6.0] July 21, 2020
[1.6.0]: https://github.com/datawire/ambassador/compare/v1.5.5...v1.6.0

### Ambassador API Gateway + Ambassador Edge Stack

- Incorporate the Envoy 1.14.4 security update.
- API CHANGE: Turning off the Diagnostics UI via the Ambassador Module now disables access to the UI from both inside and outside the Ambassador Pod.
- API CHANGE: Default changes updating `Mapping` status from default-on to default-off; see below.
- Feature: Add support for circuit breakers in TCP mapping (thanks, [Pierre Fersing](https://github.com/PierreF)!)
- Feature: Ambassador CRDs now include schema. This enables validation by `kubectl apply`.
- Feature: Advanced TLS configuration can be specified in `Host` resource via `tlsContext` and `tls` fields.
- Feature: Implement sampling percentage in tracing service.
- Performance improvement: Diagnostics are generated on demand rather than on every reconfig.
- Performance improvement: Experimental fast validation of the contents of Ambassador resources has been added. The `AMBASSADOR_FAST_VALIDATION` env var must be set to enable this.
- Internal: Configuration endpoints used internally by Ambassador are no longer accessible from outside the Ambassador Pod.
- Bugfix: `envoy_log_format` can now be set with `envoy_log_type: json`.
- Docs: Fixed OAuth2 documentation spelling errors (thanks, [Travis Byrum](https://github.com/travisbyrum)!)

As previously announced, the default value of `AMBASSADOR_UPDATE_MAPPING_STATUS`
has now changed from `true` to `false`; Ambassador will no longer attempt to
update the `Status` of a `Mapping` unless you explicitly set
`AMBASSADOR_UPDATE_MAPPING_STATUS=true` in the environment.  If you do not have
tooling that relies on `Mapping` status updates, we do not recommend setting
`AMBASSADOR_UPDATE_MAPPING_STATUS`.

**In Ambassador 1.7**, TLS secrets in `Ingress` resources will not be able to use
`.namespace` suffixes to cross namespaces.

### Ambassador Edge Stack only

- Feature: The Edge Policy Console's Debugging page now has a "Log Out" button to terminate all EPC sessions.
- Feature: `X-Content-Type-Options: nosniff` to response headers are now set for the Edge Policy Console, to prevent MIME confusion attacks.
- Feature: The `OAuth2` Filter now has a `allowMalformedAccessToken` setting to enable use with IDPs that generate access tokens that are not compliant with RFC 6750.
- Bugfix: All JWT Filter errors are now formatted per the specified `errorResponse`.
- Feature: Options for making Redis connection pooling configurable.
- Bugfix: User is now directed to the correct URL after clicking in Microsoft Office.
- Feature: The Console's Dashboard page has speedometer gauges to visualize Rate Limited and Authenticated traffic.

## [1.5.5] June 30, 2020
[1.5.5]: https://github.com/datawire/ambassador/compare/v1.5.4...v1.5.5

### Ambassador API Gateway + Ambassador Edge Stack

- Incorporate the Envoy 1.14.3 security update.

## [1.5.4] June 23, 2020
[1.5.4]: https://github.com/datawire/ambassador/compare/v1.5.3...v1.5.4

### Ambassador API Gateway + Ambassador Edge Stack

- Bugfix: Allow disabling `Mapping`-status updates (RECOMMENDED: see below)
- Bugfix: Logging has been made _much_ quieter; the default Envoy log level has been turned down from "warning" to "error"
- Ambassador now logs timing information about reconfigures

We recommend that users set `AMBASSADOR_UPDATE_MAPPING_STATUS=false`
in the environment to tell Ambassador not to update `Mapping` statuses
unless you have some script that relies on `Mapping` status updates.
The default value of `AMBASSADOR_UPDATE_MAPPING_STATUS` will change to
`false` in Ambassador 1.6.

## [1.5.3] June 16, 2020
[1.5.3]: https://github.com/datawire/ambassador/compare/v1.5.2...v1.5.3

### Ambassador API Gateway + Ambassador Edge Stack

- Bugfix: Restore Envoy listener drain time to its pre-Ambassador 1.3.0 default of 10 minutes.
- Bugfix: Read Knative ingress generation from the correct place in the Kubernetes object

### Ambassador Edge Stack only

- Bugfix: Allow deletion of ProjectControllers.
- Bugfix: Fix regression introduced in 1.4.2 where the `OAuth2` AuthorizationCode filter no longer works when behind another gateway that rewrites the request hostname.  The behavior here is now controllable via the `internalOrigin` sub-field.

## [1.5.2] June 10, 2020
[1.5.2]: https://github.com/datawire/ambassador/compare/v1.5.1...v1.5.2

### Ambassador API Gateway + Ambassador Edge Stack

- Incorporate the [Envoy 1.14.2](https://www.envoyproxy.io/docs/envoy/v1.14.2/intro/version_history#june-8-2020) security update.
- Upgrade the base Docker images used by several tests (thanks, [Daniel Sutton](https://github.com/ducksecops)!).

### Ambassador Edge Stack only

- Feature (BETA): Added an in-cluster micro CI/CD system to enable building, staging, and publishing of GitHub projects from source.  This has been included in previous versions as an alpha, but disabled by default. It is now in BETA.
- Bugfix: The `DEVPORTAL_CONTENT_URL` environment variable now properly handles `file:///` URLs to refer to volume-mounted content.
- Bugfix: `acmeProvider.authority: none` is no longer case sensitive
- Bugfix: `edgectl connect` works again on Ubuntu and other Linux setups with old versions of nss-mdns (older than version 0.11)
- Bugfix: `edgectl` works again on Windows
- Bugfix: The Edge Policy Console now correctly creates FilterPolicy resources

## [1.5.1] June 05, 2020
[1.5.1]: https://github.com/datawire/ambassador/compare/v1.5.0...v1.5.1

### Ambassador API Gateway + Ambassador Edge Stack

- Bugfix: Logging has been made _much_ quieter
- Bugfix: A service that somehow has no hostname should no longer cause an exception

## [1.5.0] May 28, 2020
[1.5.0]: https://github.com/datawire/ambassador/compare/v1.4.3...v1.5.0

### Ambassador API Gateway + Ambassador Edge Stack

- Change: Switched from quay.io back to DockerHub as our primary publication point. **If you are using your own Kubernetes manifests, you will have to update them!** Datawire's Helm charts and published YAML have already been updated.
- Feature: switch to Envoy 1.14.1
- Feature: Allow defaults for `add_request_header`, `remove_request_header`, `add_response_header`, and `remove_response_header`
- Feature: Inform Knative of the route to the Ambassador service if available (thanks, [Noah Fontes](https://github.com/impl)!)
- Feature: Support the path and timeout options of the Knative ingress path rules (thanks, [Noah Fontes](https://github.com/impl)!)
- Feature: Allow preserving `X-Request-ID` on requests from external clients (thanks, [Prakhar Joshi](https://github.com/prakharjoshi)!)
- Feature: Mappings now support query parameters (thanks, [Phil Peble](https://github.com/ppeble)!)
- Feature: Allow setting the Envoy shared-memory base ID (thanks, [Phil Peble](https://github.com/ppeble)!)
- Feature: Additional security configurations not set on default YAMLs
- Feature: Let Ambassador configure `regex_rewrite` for advanced forwarding
- Bugfix: Only update Knative ingress CRDs when the generation changes (thanks, [Noah Fontes](https://github.com/impl)!)
- Bugfix: Now behaves properly when `AMBASSADOR_SINGLE_NAMESPACE` is set to an empty string; rather than getting in to a weird in-between state
- Bugfix: The websocket library used by the test suite has been upgraded to incorporate security fixes (thanks, [Andrew Allbright](https://github.com/aallbrig)!)
- Bugfix: Fixed evaluation of label selectors causing the wrong IP to be put in to Ingress resource statuses
- Bugfix: The `watt` (port 8002) and `ambex` (port 8003) components now bind to localhost instead of 0.0.0.0, so they are no longer erroneously available from outside the Pod

### Ambassador Edge Stack only

- Feature: `edgectl upgrade` allows upgrading API Gateway installations to AES
- Feature: `edgectl intercept` can generate preview-urls for Host resources that enabled the feature
- Feature: `edgectl install` will now automatically install the Service Preview components (ambassador-injector, telepresence-proxy) and scoped RBAC
- Feature: Rate-limited 429 responses now include the `Retry-After` header
- Feature: The `JWT` Filter now makes `hasKey` and `doNotSet` functions available to header field templates; in order to facilitate only conditionally setting a header field.
- Feature: The `OAuth2` Filter now has an `expirationSafetyMargin` setting that will cause an access token to be treated as expired sooner, in order to have a safety margin of time to send it to the upstream Resource Server that grants insufficient leeway.
- Feature: The `JWT` Filter now has `leewayFor{ExpiresAt,IssuedAt,NotBefore}` settings for configuring leeway when validating the timestamps of a token.
- Feature: The environment variables `REDIS{,_PERSECOND}_{USERNAME,PASSWORD,TLS_ENABLED,TLS_INSECURE}` may now be used to further configure how the Ambassador Edge Stack communicates with Redis.
- Bugfix: Don't start the dev portal running if `POLL_EVERY_SECS` is 0
- Bugfix: Now no longer needs cluster-wide RBAC when running with `AMBASSADOR_SINGLE_NAMESPACE`.
- Bugfix: The `OAuth2` Filter now validates the reported-to-Client scope of an Access Token even if a separate `accessTokenJWTFilter` is configured.
- Bugfix: The `OAuth2` Filter now sends the user back to the identity provider to upgrade the scope if they request an endpoint that requires broader scope than initially requested; instead of erroring.
- Bugfix: The `OAuth2` Filter will no longer send RFC 7235 challenges back to the user agent if it would not accept RFC 7235 credentials (previously it only avoided sending HTTP 401 challenges, but still sent 400 or 403 challenges).
- Bugfix: The `amb-sidecar` (port 8500) component now binds to localhost instead of 0.0.0.0, so it is no longer erroneously available from outside the Pod

## [1.4.3] May 14, 2020
[1.4.3]: https://github.com/datawire/ambassador/compare/v1.4.2...v1.4.3

### Ambassador Edge Stack only

- Bugfix: Don't generate spurious 403s in the logs when using the Edge Policy Console.

## [1.4.2] April 22, 2020
[1.4.2]: https://github.com/datawire/ambassador/compare/v1.4.1...v1.4.2

### Ambassador Edge Stack only

- Bugfix: The Traffic Agent binds to port 9900 by default. That port can be configured in the Agent's Pod spec.
   - For more about using the Traffic Agent, see the [Service Preview documentation](https://www.getambassador.io/docs/edge-stack/latest/topics/using/edgectl/#configuring-service-preview).
- Bugfix: The `OAuth2` Filter redirection-endpoint now handles various XSRF errors more consistently (the way we meant it to in 1.2.1)
- Bugfix: The `OAuth2` Filter now supports multiple authentication domains that share the same credentials.
   - For more about using multiple domains, see the [OAuth2 `Filter` documentation](https://www.getambassador.io/docs/edge-stack/1.4/topics/using/filters/oauth2/).
- Bugfix: The ACME client now obeys `AMBASSADOR_ID`
- Feature (ALPHA): Added an in-cluster micro CI/CD system to enable building, staging, and publishing of GitHub projects from source.  This is disabled by default.

## [1.4.1] April 15, 2020
[1.4.1]: https://github.com/datawire/ambassador/compare/v1.4.0...v1.4.1

### Ambassador Edge Stack only

- Internal: `edgectl install` uses Helm under the hood

## [1.4.0] April 08, 2020
[1.4.0]: https://github.com/datawire/ambassador/compare/v1.3.2...v1.4.0

### Ambassador API Gateway + Ambassador Edge Stack

- Feature: Support Ingress Path types improvements from networking.k8s.io/v1beta1 on Kubernetes 1.18+
- Feature: Support Ingress hostname wildcards
- Feature: Support for the IngressClass Resource, added to networking.k8s.io/v1beta1 on Kubernetes 1.18+
   - For more about new Ingress support, see the [Ingress Controller documentation](https://getambassador.io/docs/edge-stack/1.4/topics/running/ingress-controller).
- Feature: `Mapping`s support the `cluster_tag` attribute to control the name of the generated Envoy cluster (thanks, [Stefan Sedich](https://github.com/stefansedich)!)
   - See the [Advanced Mapping Configuration documentation](https://getambassador.io/docs/edge-stack/1.4/topics/using/mappings) for more.
- Feature: Support Envoy's ability to force response headers to canonical HTTP case (thanks, [Puneet Loya](https://github.com/puneetloya)!)
   - See the [Ambassador Module documentation](https://getambassador.io/docs/edge-stack/1.4/topics/running/ambassador) for more.
- Bugfix: Correctly ignore Kubernetes services with no metadata (thanks, [Fabrice](https://github.com/jfrabaute)!)

### Ambassador Edge Stack only

- Feature: `edgectl install` output has clearer formatting
- Feature: `edgectl install` offers help when installation does not succeed
- Feature: `edgectl install` uploads installer and AES logs to a private area upon failure so Datawire support can help
- Bugfix: The "Filters" tab in the webui no longer renders the value of OAuth client secrets that are stored in Kubernetes secrets.
- Bugfix: The ACME client of of one Ambassador install will no longer interfere with the ACME client of another Ambassador install in the same namespace with a different AMBASSADOR_ID.
- Bugfix: `edgectl intercept` supports matching headers values against regular expressions once more
- Bugfix: `edgectl install` correctly handles more local and cluster environments
   - For more about `edgectl` improvements, see the [Service Preview and Edge Control documentation](https://getambassador.io/docs/edge-stack/1.4/topics/using/edgectl).

## [1.3.2] April 01, 2020
[1.3.2]: https://github.com/datawire/ambassador/compare/v1.3.1...v1.3.2

### Ambassador Edge Stack only

- Bugfix: `edgectl install` correctly installs on Amazon EKS and other clusters that provide load balancers with fixed DNS names
- Bugfix: `edgectl install` when using Helm once again works as documented
- Bugfix: `edgectl install` console logs are improved and neatened
- Bugfix: `edgectl install --verbose` output is improved
- Bugfix: `edgectl install` automatically opens documentation pages for some errors
- Bugfix: `edgectl install` help text is improved

## [1.3.1] March 24, 2020
[1.3.1]: https://github.com/datawire/ambassador/compare/v1.3.0...v1.3.1

### Ambassador Edge Stack only

- Bugfix: `edgectl install` will not install on top of a running Ambassador
- Bugfix: `edgectl install` can detect and report if `kubectl` is missing
- Bugfix: `edgectl install` can detect and report if it cannot talk to a Kubernetes cluster
- Bugfix: When using the `Authorization Code` grant type for `OAuth2`, expired tokens are correctly handled so that the user will be prompted to renew
- Bugfix: When using the `Password` grant type for `OAuth2`, authentication sessions are properly associated with each user
- Bugfix: When using the `Password` grant type for `OAuth2`, you can set up multiple `Filter`s to allow requesting different scopes for different endpoints

## [1.3.0] March 17, 2020
[1.3.0]: https://github.com/datawire/ambassador/compare/v1.2.2...v1.3.0

### Ambassador Edge Stack only

- Feature: Support username and password as headers for OAuth2 authentication (`grantType: Password`)
- Feature: `edgectl install` provides better feedback for clusters that are unreachable from the public Internet
- Feature: `edgectl install` supports KIND clusters (thanks, [@factorypreset](https://github.com/factorypreset)!)
- Feature: `edgectl intercept` supports HTTPS
- Feature: Ambassador Edge Stack Docker image is ~150MB smaller
- Feature: The Edge Policy Console can be fully disabled with the `diagnostics.enabled` element in the `ambassador` Module
- Feature: `aes-plugin-runner` now allows passing in `docker run` flags after the main argument list.
- Bugfix: Ambassador Edge Stack doesn't crash if the Developer Portal content URL is not accessible
- Bugfix: `edgectl connect` does a better job handling clusters with many services
- Bugfix: The `Plugin` Filter now correctly sets `request.TLS` to nil/non-nil based on if the original request was encrypted or not.
- Change: There is no longer a separate traffic-proxy image; that functionality is now part of the main AES image. Set `command: ["traffic-manager"]` to use it.

## [1.2.2] March 04, 2020
[1.2.2]: https://github.com/datawire/ambassador/compare/v1.2.1...v1.2.2

### Ambassador Edge Stack only

- Internal: Fix an error in Edge Stack update checks

## [1.2.1] March 03, 2020
[1.2.1]: https://github.com/datawire/ambassador/compare/v1.2.0...v1.2.1

Edge Stack users SHOULD NOT use this release, and should instead use 1.2.2.

### Ambassador API Gateway + Ambassador Edge Stack

- Bugfix: re-support PROXY protocol when terminating TLS ([#2348])
- Bugfix: Incorporate the Envoy 1.12.3 security update

### Ambassador Edge Stack only

- Bugfix: The `aes-plugin-runner` binary for GNU/Linux is now statically linked (instead of being linked against musl libc), so it should now work on either musl libc or GNU libc systems
- Feature (ALPHA): An `aes-plugin-runner` binary for Windows is now produced.  (It is un-tested as of yet.)
- Bugfix: The `OAuth2` Filter redirection-endpoint now handles various XSRF errors more consistently
- Change: The `OAuth2` Filter redirection-endpoint now handles XSRF errors by redirecting back to the identity provider

[#2348]: https://github.com/datawire/ambassador/issues/2348

## [1.2.0] February 24, 2020
[1.2.0]: https://github.com/datawire/ambassador/compare/v1.1.1...v1.2.0

### Ambassador API Gateway + Ambassador Edge Stack

- Feature: add idle_timeout_ms support for common HTTP listener (thanks, Jordan Neufeld!) ([#2155])
- Feature: allow override of bind addresses, including for IPv6! (thanks to [Josue Diaz](https://github.com/josuesdiaz)!) ([#2293])
- Bugfix: Support Istio mTLS secrets natively (thanks, [Phil Peble](https://github.com/ppeble)!) ([#1475])
- Bugfix: TLS custom secret with period in name doesn't work (thanks, [Phil Peble](https://github.com/ppeble)!) ([#1255])
- Bugfix: Honor ingress.class when running with Knative
- Internal: Fix CRD-versioning issue in CI tests (thanks, [Ricky Taylor](https://github.com/ricky26)!)
- Bugfix: Stop using deprecated Envoy configuration elements
- Bugfix: Resume building a debuggable Envoy binary

### Ambassador Edge Stack only

- Change: The `ambassador` service now uses the default `externalTrafficPolicy` of `Cluster` rather than explicitly setting it to `Local`. This is a safer setting for GKE where the `Local` policy can cause outages when ambassador is updated. See https://stackoverflow.com/questions/60121956/are-hitless-rolling-updates-possible-on-gke-with-externaltrafficpolicy-local for details.
- Feature: `edgectl install` provides a much cleaner, quicker experience when installing Ambassador Edge Stack
- Feature: Ambassador Edge Stack supports the Ambassador operator for automated management and upgrade
- Feature: `ifRequestHeader` can now have `valueRegex` instead of `value`
- Feature: The `OAuth2` Filter now has `useSessionCookies` option to have cookies expire when the browser closes, rather than at a fixed duration
- Feature: `ifRequestHeader` now has `negate: bool` to invert the match
- Bugfix: The RBAC for `Ingress` now supports the `networking.k8s.io` `apiGroup`
- Bugfix: Quiet Dev Portal debug logs
- Bugfix: The Edge Policy Console is much less chatty when logged out
- Change: The intercept agent is now incorporated into the `aes` image
- Change: The `OAuth2` Filter no longer sets cookies when `insteadOfRedirect` triggers
- Change: The `OAuth2` Filter more frequently adjusts the cookies

[#1475]: https://github.com/datawire/ambassador/issues/1475
[#1255]: https://github.com/datawire/ambassador/issues/1255
[#2155]: https://github.com/datawire/ambassador/issues/2155
[#2293]: https://github.com/datawire/ambassador/issues/2293

## [1.1.1] February 12, 2020
[1.1.1]: https://github.com/datawire/ambassador/compare/v1.1.0...v1.1.1

### Ambassador API Gateway + Ambassador Edge Stack

- Bugfix: Load explicitly referenced secrets in another namespace, even when `AMBASSADOR_SINGLE_NAMESPACE` (thanks, [Thibault Cohen](https://github.com/titilambert)!) ([#2202])
- Bugfix: Fix Host support for choosing cleartext or TLS ([#2279])
- Bugfix: Fix intermittent error when rendering `/ambassador/v0/diag/`
- Internal: Various CLI tooling improvements

[#2202]: https://github.com/datawire/ambassador/issues/2202
[#2279]: https://github.com/datawire/ambassador/pull/2279

### Ambassador Edge Stack only

- Feature: The Policy Console can now set the log level to "trace" (in addition to "info" or "debug")
- Bugfix: Don't have the Policy Console poll for snapshots when logged out
- Bugfix: Do a better job of noticing when the license key changes
- Bugfix: `aes-plugin-runner --version` now works properly
- Bugfix: Only serve the custom CONGRATULATIONS! 404 page on `/`
- Change: The `OAuth2` Filter `stateTTL` setting is now ignored; the lifetime of state-tokens is now managed automatically

## [1.1.0] January 28, 2020
[1.1.0]: https://github.com/datawire/ambassador/compare/v1.0.0...v1.1.0

(Note that Ambassador 1.1.0 is identical to Ambassador 1.1.0-rc.0, from January 24, 2020.
 Also, we're now using "-rc.N" rather than just "-rcN", for better compliance with
 [SemVer](https://www.semver.org/).

### Ambassador API Gateway + Ambassador Edge Stack

- Feature: support resources with the same name but in different namespaces ([#2226], [#2198])
- Feature: support DNS overrides in `edgectl`
- Bugfix: Reduce log noise about "kubestatus" updates
- Bugfix: manage the diagnostics snapshot cache more aggressively to reduce memory footprint
- Bugfix: re-enable Docker demo mode (and improve the test to make sure we don't break it again!) ([#2227])
- Bugfix: correct potential issue with building edgectl on Windows
- Internal: fix an error with an undefined Python type in the TLS test (thanks, [Christian Clauss](https://github.com/cclauss)!)

### Ambassador Edge Stack only

- Feature: make the `External` filter type fully compatible with the `AuthService` type
- Docs: add instructions for what to do after downloading `edgectl`
- Bugfix: make it much faster to apply the Edge Stack License
- Bugfix: make sure the ACME terms-of-service link is always shown
- Bugfix: make the Edge Policy Console more performant

[#2198]: https://github.com/datawire/ambassador/issues/2198
[#2226]: https://github.com/datawire/ambassador/issues/2226
[#2227]: https://github.com/datawire/ambassador/issues/2227

## [1.0.0] January 15, 2020
[1.0.0]: https://github.com/datawire/ambassador/compare/v0.86.1...v1.0.0

### Caution!

All of Ambassador's CRDs have been switched to `apiVersion: getambassador.io/v2`, and
**your resources will be upgraded when you apply the new CRDs**. We recommend that you
follow the [migration instructions](https://getambassador.io/early-access/user-guide/upgrade-to-edge-stack/) and check your installation's
behavior before upgrading your CRDs.

## Ambassador API Gateway + Ambassador Edge Stack

### Breaking changes

- When a resource specifies a service or secret name without a corresponding namespace, Ambassador will now
  look for the service or secret in the namespace of the resource that mentioned it. In the past, Ambassador
  would look in the namespace in which Ambassador was running.

### Features

- The Host CR provides an easy way to tell Ambassador about domains it should expect to handle, and
  how it should handle secure and insecure requests for those domains
- Redirection from HTTP to HTTPS defaults to ON when termination contexts are present
- Mapping and Host CRs, as well as Ingress resources, get Status updates to provide better feedback
- Improve performance of processing events from Kubernetes
- Automatic HTTPS should work with any ACME clients doing the http-01 challenge

### Bugfixes

- CORS now happens before rate limiting
- The reconfiguration engine is better protected from exceptions
- Don’t try to check for upgrades on every UI snapshot update
- Reduced reconfiguration churn
- Don't force SNI routes to be lower-priority than non-SNI routes
- Knative mappings fallback to the Ambassador namespace if no namespace is specified
- Fix `ambassador_id` handling for Knative resources
- Treat `ambassadorId` as a synonym for `ambassador_id` (`ambassadorId` is the Protobuf 3 canonical form of `ambassador_id`)

### Ambassador Edge Stack

Ambassador Edge Stack incorporates the functionality of the old Ambassador Pro product.

- Authentication and ratelimiting are now available under a free community license
- Given a Host CR, Ambassador can manage TLS certificates using ACME (or you can manage them by hand)
- There is now an `edgectl` program that you can use for interacting with Ambassador from the command line
- There is a web user-interface for Ambassador
- BREAKING CHANGE: `APP_LOG_LEVEL` is now `AES_LOG_LEVEL`

See the [`CHANGELOG.old-pro.md`](./CHANGELOG.old-pro.md) file for the changelog of
the old Ambassador Pro product.

## [1.0.0-rc6] January 15, 2020
[1.0.0-rc6]: https://github.com/datawire/ambassador/compare/v1.0.0-rc4...v1.0.0-rc6

 - AES: Bugfix: Fix ACME client with multiple replicas
 - AES: Bugfix: Fix ACME client race conditions with the API server and WATT
 - AES: Bugfix: Don't crash in the ACME client if Redis is unavailable

## [1.0.0-rc4] January 13, 2020
[1.0.0-rc4]: https://github.com/datawire/ambassador/compare/v1.0.0-rc1...v1.0.0-rc4

- Change: Less verbose yet more useful Ambassador pod logs
- Bugfix: Various bugfixes for listeners and route rejection
- Bugfix: Don't append the service namespace for `localhost`
- AES: Bugfix: Fix rendering mapping labels YAML in the webui
- AES: Bugfix: Organize help output from `edgectl` so it is easier to read
- AES: Bugfix: Various bugfixes around ACME support with manually-configured TLSContexts
- AES: Change: Don't disable scout or enable extra-verbose logging when migrating from OSS
- AES: BREAKING CHANGE: `APP_LOG_LEVEL` is now `AES_LOG_LEVEL`

## [1.0.0-rc1] January 11, 2020
[1.0.0-rc1]: https://github.com/datawire/ambassador/compare/v1.0.0-rc0...v1.0.0-rc1

- Internal: Improvements to release machinery
- Internal: Fix the dev shell
- Internal: Adjust KAT tests to work with the Edge Stack

## [1.0.0-rc0] January 10, 2020
[1.0.0-rc0]: https://github.com/datawire/ambassador/compare/v1.0.0-ea13...v1.0.0-rc0

- BREAKING CHANGE: Rename Host CR status field `reason` to `errorReason`
- Feature: Host CRs now default `.spec.hostname` to `.metadata.name`
- Feature: Host CRs now have a `requestPolicy` field to control redirecting from cleartext to TLS
- Feature: Redirecting from cleartext to TLS no longer interferes with ACME http-01 challenges
- Feature: Improved `edgectl` help and informational messages
- Bugfix: Host CR status is now a sub-resource
- Bugfix: Have diagd snapshot JSON not include "serialization" keys (which could potentially leak secrets)
- Bugfix: Fix `ambassador_id` handling for Knative resources
- Bugfix: Use the correct namespace for resources found via annotations
- Bugfix: Treat `ambassadorId` as a synonym for `ambassador_id` (`ambassadorId` is the Protobuf 3 canonical form of `ambassador_id`)
- Internal: Allow passing a `DOCKER_NETWORK` variable to the build-system

## [1.0.0-ea13] January 09, 2020
[1.0.0-ea13]: https://github.com/datawire/ambassador/compare/v1.0.0-ea12...v1.0.0-ea13

- Bugfix: Knative mappings populate and fallback to the Ambassador namespace if unspecified
- Internal: Knative tests for versions 0.7.1 and 0.8.0 were removed
- Internal: Knative tests for version 0.11.0 were added
- Internal: Improved performance with Edge Stack using /ambassador/v0/diag/ with an optional `patch_client` query param to send a partial representation in JSON Patch format, reducing the memory and network traffic for large deployments
- Internal: Silencing warnings from `which` in docs preflight-check

## [1.0.0-ea12] January 08, 2020
[1.0.0-ea12]: https://github.com/datawire/ambassador/compare/v1.0.0-ea9...v1.0.0-ea12

- BREAKING CHANGE: When a resource specifies a service or secret name without a corresponding namespace, Ambassador uses the namespace of the resource. In the past, Ambassador would use its own namespace.
- Bugfix: Add the appropriate label so Ingress works with Edge Stack
- Bugfix: Remove superfluous imagePullSecret
- Bugfix: Fix various admin UI quirks, especially in Firefox
  - Bogus warnings about duplicate resources
  - Drag-and-drop reordering of rate limit configuration
  - Missing icons
- Internal: Drop duplicated resources earlier in the processing chain
- Internal: Streamline code generation from protobufs
- Internal: Automated broken-link checks in the documentation

## [1.0.0-ea9] December 23, 2019
[1.0.0-ea9]: https://github.com/datawire/ambassador/compare/v1.0.0-ea7...v1.0.0-ea9

- Bugfix: Use proper executable name for Windows edgectl
- Bugfix: Don't force SNI routes to be lower-priority than non-SNI routes
- Bugfix: Prevent the self-signed fallback context from conflicting with a manual context

## [1.0.0-ea7] December 19, 2019
[1.0.0-ea7]: https://github.com/datawire/ambassador/compare/v1.0.0-ea6...v1.0.0-ea7

- Bugfix: UI buttons can hide themselves
- Bugfix: Developer Portal API acquisition
- Bugfix: Developer Portal internal routing
- Internal: Better JS console usage
- Internal: Rationalize usage reporting for Edge Stack

## [1.0.0-ea6] December 18, 2019
[1.0.0-ea6]: https://github.com/datawire/ambassador/compare/v1.0.0-ea5...v1.0.0-ea6

- Feature: Improve performance of processing events from Kubernetes
- Feature: Automatic HTTPS should work with any ACME clients doing the http-01 challenge
- Internal: General improvements to test infrastructure
- Internal: Improved the release process

`ambassador-internal-access-control` `Filter` and `FilterPolicy` are now
created internally. Remove them from your cluster if upgrading from a
previous version.

## [1.0.0-ea5] December 17, 2019
[1.0.0-ea5]: https://github.com/datawire/ambassador/compare/v1.0.0-ea3...v1.0.0-ea5

- Internal: Improved the reliability of CI
- Internal: Improved the release process

## [1.0.0-ea3] December 16, 2019
[1.0.0-ea3]: https://github.com/datawire/ambassador/compare/v1.0.0-ea1...v1.0.0-ea3

- Feature: initial edgectl support for Windows!
- UX: be explicit that seeing the license applied can take a few minutes
- Bugfix: don’t try to check for upgrades on every UI snapshot update
- Bugfix: don’t activate the fallback TLSContext if its secret is not available
- Bugfix: first cut at reducing reconfiguration churn

## [1.0.0-ea1] December 10, 2019
[1.0.0-ea1]: https://github.com/datawire/ambassador/compare/v0.85.0...v1.0.0-ea1

### Caution!

All of Ambassador's CRDs have been switched to `apiVersion: getambassador.io/v2`, and
**your resources will be upgraded when you apply the new CRDs**. We recommend that you
follow the [migration instructions](https://getambassador.io/early-access/user-guide/upgrade-to-edge-stack/) and check your installation's
behavior before upgrading your CRDs.

### Features

- Authentication and ratelimiting are now available under a free community license
- The Host CRD provides an easy way to tell Ambassador about domains it should expect to handle
- Given a Host CRD, Ambassador can manage TLS certificates using ACME (or you can manage them by hand)
- Redirection from HTTP to HTTPS defaults to ON when termination contexts are present
- Mapping and Host CRDs, as well as Ingress resources, get Status updates to provide better feedback

### Bugfixes

- CVE-2019–18801, CVE-2019–18802, and CVE-2019–18836 are fixed by including Envoy 1.12.2
- CORS now happens before rate limiting
- The reconfiguration engine is better protected from exceptions

## [0.86.1] December 10, 2019
[0.86.1]: https://github.com/datawire/ambassador/compare/v0.84.1...v0.86.1

- Envoy updated to 1.12.2 for security fixes
- Envoy TCP keepalives are now supported (thanks, [Bartek Kowalczyk](https://github.com/KowalczykBartek)!)
- Envoy remote access logs are now supported
- Correctly handle upgrades when the `LogService` CRD is not present

(Ambassador 0.86.0 was superseded by Ambassador 0.86.1.)

## [0.85.0] October 22, 2019
[0.85.0]: https://github.com/datawire/ambassador/compare/v0.84.1...v0.85.0

### Features

- Support configuring the Envoy access log format (thanks to [John Esmet](https://github.com/esmet)!)

## [0.84.1] October 20, 2019
[0.84.1]: https://github.com/datawire/ambassador/compare/v0.84.0...v0.84.1

### Major changes:
- Bugfix: Fix /ambassador permissions to allow running as non-root - Thanks @dmayle (https://github.com/dmayle) for reporting the bug.

## [0.84.0] October 18, 2019
[0.84.0]: https://github.com/datawire/ambassador/compare/v0.83.0...v0.84.0

### Features:

- Support setting window_bits for the GZip filter (thanks to [Florent Delannoy](https://github.com/Pluies)!)
- Correctly support tuning the regex_max_size, and bump its default to 200 (thanks to [Paul Salaberria](https://github.com/psalaberria002)!)
- Support setting redirect_cleartext_from in a TLSContext

### Bugfixes:

- Correctly update loadbalancer status of Ingress resources
- Don't enable diagd debugging in the test suite unless explicitly requested (thanks to [Jonathan Suever](https://github.com/suever)!)
- Switch to an Envoy release build

### Developer Notes:

- Many many things about the build system have changed under the hood!
   - Start with `make help`, and
   - Join our [Slack channel](https://d6e.co/slack) for more help!

## [0.83.0] October 08, 2019
[0.83.0]: https://github.com/datawire/ambassador/compare/v0.82.0...v0.83.0

### Major changes:
- Update Ambassador to address CVE-2019-15225 and CVE-2019-15226.

NOTE: this switches the default regex engine! See the documentation for the `ambassador` `Module` for more.

## [0.82.0] October 02, 2019
[0.82.0]: https://github.com/datawire/ambassador/compare/v0.81.0...v0.82.0

### Major changes:
- Feature: Arrange for the Prometheus metrics endpoint to also return associated headers (thanks, [Jennifer Wu](https://github.com/jhsiaomei)!)
- Feature: Support setting a TLS origination context when doing TLS to a RateLimitService (thanks, [Phil Peble](https://github.com/ppeble)!)
- Feature: Allow configuring Envoy's access log path (thanks, [Jonathan Suever](https://github.com/suever)!)
- Update: Switch to Python 3.7 and Alpine 3.10

### Developer notes:
- Switch back to the latest mypy (currently 0.730)
- Environment variable KAT_IMAGE_PULL_POLICY can override the imagePullPolicy when running KAT tests
- Updated Generated Envoy Golang APIs

## [0.81.0] September 26, 2019
[0.81.0]: https://github.com/datawire/ambassador/compare/v0.80.0...v0.81.0

### Major changes:
- Feature: ${} environment variable interpolation is supported in all Ambassador configuration resources (thanks, [Stefan Sedich](https://github.com/stefansedich)!)
- Feature: DataDog APM tracing is now supported (thanks again, [Stefan Sedich](https://github.com/stefansedich)!)
- Bugfix: Fix an error in the TLSContext schema (thanks, [@georgekaz](https://github.com/georgekaz)!)

### Developer notes:
- Test services can now be built, deployed, and tested more easily (see BUILDING.md)
- `mypy` is temporarily pinned to version 0.720.

## [0.80.0] September 20, 2019
[0.80.0]: https://github.com/datawire/ambassador/compare/v0.78.0...v0.80.0

### Major changes:
- Feature: Basic support for the Kubernetes Ingress resource
- Feature: Basic reporting for some common configuration errors (lack of Mappings, lack of TLS contexts)
- Bugfix: Update Envoy to prevent crashing when updating AuthService under load

### Developer notes
- Golang components now use Go 1.13
- Ambassador build now _requires_ clean type hinting
- KAT client and server have been pulled back into the Ambassador repo

## [0.78.0] September 11, 2019
[0.78.0]: https://github.com/datawire/ambassador/compare/v0.77.0...v0.78.0

### Major changes:
- Feature: Support setting cipher_suites and ecdh_curves in TLSContext - #1782 (Thanks @teejaded)
- Feature: Make 128-bits traceids the default - #1794 (Thanks @Pluies)
- Feature: Set cap_net_bind_service to allow binding to low ports - #1720 (Thanks @swalberg)

### Minor changes:
- Testing: Add test that ambassador cli does not crash when called with --help - #1806 (Thanks @rokostik)

## [0.77.0] September 05, 2019
[0.77.0]: https://github.com/datawire/ambassador/compare/v0.76.0...v0.77.0

- (Feature) Support the `least_request` load balancer policy (thanks, [Steve Flanders](https://github.com/flands)!)
- (Misc) Many test and release-engineering improvements under the hood

## [0.76.0] August 26, 2019
[0.76.0]: https://github.com/datawire/ambassador/compare/v0.75.0...v0.76.0

- circuit breakers now properly handle overriding a global circuit breaker within a Mapping ([#1767])
- support for Knative 0.8.0 ([#1732])

[#1767]: https://github.com/datawire/ambassador/issues/1767
[#1732]: https://github.com/datawire/ambassador/issues/1732

## [0.75.0] August 13, 2019
[0.75.0]: https://github.com/datawire/ambassador/compare/0.74.1...0.75.0

- (Feature) Update to Envoy 1.11.1, including security fixes
- (Feature) You can use a `TLSContext` without a `secret` to set origination options ([#1708])
- (Feature) Canary deployments can now use multiple `host_rewrite` values ([#1159])
- (Bugfix) Make sure that Ambassador won't mistakenly complain about the number of RateLimit and Tracing services (thanks, [Christian Claus](https://github.com/cclauss)!)

[#1159]: https://github.com/datawire/ambassador/issues/1159
[#1708]: https://github.com/datawire/ambassador/issues/1708

## [0.74.1] August 06, 2019
[0.74.1]: https://github.com/datawire/ambassador/compare/0.74.0...0.74.1

- (bugfix) Make sure that updates properly trigger reconfigures ([#1727])
- (misc) Arrange for startup logging to have timestamps

[#1727]: https://github.com/datawire/ambassador/issues/1727

## [0.74.0] July 30, 2019
[0.74.0]: https://github.com/datawire/ambassador/compare/0.73.0...0.74.0

- Bugfix: Make sure that the pod dies if Envoy dies
- Bugfix: Correctly allow setting `timeout_ms` for `AuthService` (thanks, [John Esmet!](https://www.github.com/esmet)!)
- Feature: Permit configuring `cluster_idle_timeout_ms` for upstream services (thanks, [John Esmet!](https://www.github.com/esmet)!) ([#1542])

[#1542]: https://github.com/datawire/ambassador/issues/1542

## [0.73.0] July 11, 2019
[0.73.0]: https://github.com/datawire/ambassador/compare/0.72.0...0.73.0

- Feature: Experimental native support for Knative! ([#1579])
- Feature: Better Linkerd interoperability! ([#1578], [#1594])

- Feature: Add a legend for the colors of service names on the diagnostic overview (thanks, [Wyatt Pearsall](https://github.com/wpears)!)
- Feature: Allow switching Envoy to output JSON logs (thanks, [Pedro Tavares](https://github.com/ServerlessP)!)
- Feature: Allow setting `AMBASSADOR_LABEL_SELECTOR` and `AMBASSADOR_FIELD_SELECTOR` to let Ambassador use Kubernetes selectors to determine which things to read (thanks, [John Esmet](https://github.com/esmet)!) ([#1292])
- Feature: Allow configuring retries for `AuthService` (thanks, [Kevin Dagostino](https://github.com/TonkWorks)!) ([#1622], [#1461])

- Bugfix: Allow Ambassador to ride through Envoy-validation timeouts (thanks, [John Morrisey](https://github.com/jwm)!)
- Bugfix: Allow Ambassador to ride through parse errors on input resources (thanks, [Andrei Predoiu](https://github.com/Andrei-Predoiu)!) ([#1625])
- Bugfix: Allow '.' in a `secret` name to just be a '.' ([#1255])

- Bugfix: Allow manually defining an Ambassador `Service` resource, same as any other resource
- Bugfix: Prevent spurious duplicate-resource errors when loading config from the filesystem

[#1255]: https://github.com/datawire/ambassador/issues/1255
[#1292]: https://github.com/datawire/ambassador/issuse/1292
[#1461]: https://github.com/datawire/ambassador/issues/1461
[#1578]: https://github.com/datawire/ambassador/issuse/1578
[#1579]: https://github.com/datawire/ambassador/issuse/1579
[#1594]: https://github.com/datawire/ambassador/issuse/1594
[#1622]: https://github.com/datawire/ambassador/issues/1622
[#1625]: https://github.com/datawire/ambassador/issues/1625

## [0.72.0] June 13, 2019
[0.72.0]: https://github.com/datawire/ambassador/compare/0.71.0...0.72.0

- Envoy: Update Envoy to commit 8f57f7d765
- Bugfix: Auth spans are now properly connected to requests ([#1414])
- Bugfix: `include_body` now works correctly ([#1531], [#1595])
- Bugfix: `x_forwarded_proto_redirect` works again (thanks to [Kyle Martin](https://github.com/KyleMartin901)!) ([#1571])
- Bugfix: Ambassador works correctly with read-only filesystems (thanks, [Niko Kurtti](https://github.com/n1koo)!) ([#1614], [#1619])
- Bugfix: Correctly render groups associated with a given resolver in diagnostics JSON output
- Feature: Give the Ambassador CLI a way to specify the directory into which to write secrets.

[#1414]: https://github.com/datawire/ambassador/issues/1414
[#1531]: https://github.com/datawire/ambassador/issues/1531
[#1571]: https://github.com/datawire/ambassador/issues/1571
[#1595]: https://github.com/datawire/ambassador/issues/1595
[#1614]: https://github.com/datawire/ambassador/issues/1614
[#1619]: https://github.com/datawire/ambassador/issues/1619

## [0.71.0] June 06, 2019
[0.71.0]: https://github.com/datawire/ambassador/compare/0.70.1...0.71.0

- Feature: GZIP support [#744]
- Feature: diag UI shows active Resolvers [#1453]
- Feature: CRDs exist for Resolvers [#1563]
- Feature: Resolvers with custom names work, even as CRDs [#1497]
- Feature: The `/metrics` endpoint provides direct access to Prometheus-format stats (thanks to [Rotem Tamir](https://github.com/rotemtam)!)
- Bugfix: `statsd-exporter` now correctly defaults to port 8125 (thanks to [Jonathan Suever](https://github.com/suever)!)
- Bugfix: redirect_cleartext_from no longer strips the URL path [#1463]
- Bugfix: canary weights of 0 and 100 work correctly [#1379]
- Bugfix: `docker run` works again for the Ambassador demo, and is part of our tests now [#1569]
- Bugfix: Scout `DEBUG` messages don’t get leaked into the diag UI [#1573]
- Maintenance: warn of upcoming protocol version changes
- Maintenance: check in with Scout every 24 hours, but no more than twice per day

[#744]: https://github.com/datawire/ambassador/issues/744
[#1379]: https://github.com/datawire/ambassador/issues/1379
[#1453]: https://github.com/datawire/ambassador/issues/1453
[#1463]: https://github.com/datawire/ambassador/issues/1463
[#1497]: https://github.com/datawire/ambassador/issues/1497
[#1563]: https://github.com/datawire/ambassador/issues/1563
[#1569]: https://github.com/datawire/ambassador/issues/1569
[#1573]: https://github.com/datawire/ambassador/issues/1573

## [0.70.1] May 24, 2019
[0.70.1]: https://github.com/datawire/ambassador/compare/0.70.0...0.70.1

### Minor changes:
- Bugfix: Disable CRD support if Ambassador cannot access them
- Upgrade: Upgrade to watt 0.5.1

## [0.70.0] May 20, 2019
[0.70.0]: https://github.com/datawire/ambassador/compare/0.61.0...0.70.0

### Major changes:
- Feature: Support CRDs in the `getambassador.io` API group for configuration ([#482])
- Feature: Update to Envoy 1.10

### Minor changes:
- Feature: Support removing request headers (thanks @ysaakpr!)
- Bugfix: `watt` should better coalesce calls to the watch hook on startup
- Bugfix: Ambassador no longer uses ports 7000 or 18000 ([#1526], [#1527])

[#482]: https://github.com/datawire/ambassador/issues/482
[#1526]: https://github.com/datawire/ambassador/issues/1526
[#1527]: https://github.com/datawire/ambassador/issues/1527

## [0.61.1] May 16, 2019
[0.61.1]: https://github.com/datawire/ambassador/compare/0.61.0...0.61.1

- Bugfix: Make sure that Consul discovery properly handles the datacenter name ([#1533])
- Bugfix: Make sure that the feature-walk code is protected against clusters with no endpoints at all ([#1532])

[#1532]: https://github.com/datawire/ambassador/issues/1532
[#1533]: https://github.com/datawire/ambassador/issues/1533

## [0.61.0] May 08, 2019
[0.61.0]: https://github.com/datawire/ambassador/compare/0.60.3...0.61.0

Ambassador 0.61.0 metadata

### Changes:
- Feature: Support for minimum and maximum TLS versions (#689)
- Feature: Allow choosing whether to append or overwrite when adding request or response headers (#1481) - thanks to @ysaakpr
- Feature: Support for circuit breakers (#360)
- Feature: Support for automatic retries (#1127) - thanks to @l1v3
- Feature: Support for shadow traffic weighting - thanks to @nemo83
- Feature: Support for HTTP/1.0 (#988) - thanks to @cyrus-mc
- Bugfix: Problem with local Consul agent resolver and non-standard HTTP port (#1508)
- Bugfix: Round each mapping's weight to an integer to prevent invalid Envoy configurations when using weights (#1289) - thanks to @esmet
- Bugfix: Fix deadlock on invalid Envoy configuration (#1491) - thanks to @esmet
- Bugfix: Fixed LightStep gRPC TracingService (#1189) - thanks to @sbaum1994
## [0.60.3] May 01, 2019
[0.60.3]: https://github.com/datawire/ambassador/compare/0.60.2...0.60.3

### Changes since 0.60.2

- When scanning its configuration for secrets and endpoints that must be watched, 0.60.2 could fail with certain configurations if TLS termination but not origination was active. Those failures are fixed now.

## [0.60.2] April 29, 2019
[0.60.2]: https://github.com/datawire/ambassador/compare/0.60.1...0.60.2

### Changes since 0.60.1

- Ambassador is now much more careful about which endpoints and secrets it pays attention to. ([#1465] again -- thanks to [@flands](https://github.com/flands) and @seandon for the help here!)

[#1465]: https://github.com/datawire/ambassador/issues/1465

## [0.60.1] April 25, 2019
[0.60.1]: https://github.com/datawire/ambassador/compare/0.60.0...0.60.1

### Changes since 0.60.0

- Speed up initial parsing of WATT snapshots considerably ([#1465])
- Don't look at secrets in the kube-system namespace, or for service-account tokens.
- Make sure that secrets we do look at are correctly associated with their namespaces ([#1467] -- thanks to @flands and @derrickburns for their contributions here!)
- Allow tuning the number of input snapshots retained for debugging
- Include the grab-snapshots.py script to help with debuggability

[#1465]: https://github.com/datawire/ambassador/issues/1465
[#1467]: https://github.com/datawire/ambassador/issues/1467

## [0.60.0] April 23, 2019
[0.60.0]: https://github.com/datawire/ambassador/compare/0.53.1...0.60.0

### Changes since 0.53.1

- BREAKING CHANGE: Ambassador listens on 8080 and 8443 by default so it does not need to run as root
- Ambassador natively supports using Consul for service discovery
- `AMBASSADOR_ENABLE_ENDPOINTS` is no longer needed; configure using the `Resolver` resource instead
- Support for the Maglev load balancing algorithm
- Support `connect_timeout_ms`. Thanks to Pétur Erlingsson.
- Support for `idle_timeout_ms` Thanks to Aaron Triplett.
- Ambassador will properly reload renewed Let's Encrypt certificates (#1416). Thanks to Matthew Ceroni.
- Ambassador will now properly redirect from HTTP to HTTPS based on `x-forwarded-proto` (#1233).
- The `case_sensitive` field now works when `host_redirect` is set to true (#699). Thanks to Peter Choi and Christopher Coté.

## [0.53.1] April 05, 2019
[0.53.1]: https://github.com/datawire/ambassador/compare/0.52.1...0.53.1

(0.53.0 was immediately supplanted by 0.53.1.)

## SECURITY FIXES

Ambassador 0.53.1 addresses two security issues in Envoy Proxy, CVE-2019-9900 and CVE-2019-9901:

- CVE-2019-9900 (Score 8.3/High). When parsing HTTP/1.x header values, Envoy 1.9 and before does not reject embedded zero characters (NUL, ASCII 0x0).

- CVE-2019-9901 (Score 8.3/High). Envoy does not normalize HTTP URL paths in Envoy 1.9 and before.

Since these issues can potentially allow a remote attacker to use maliciously-crafted URLs to bypass
authentication, anyone running an Ambassador prior to 0.53.1 should upgrade.

### UPCOMING CHANGES

Ambassador 0.60 will listen on ports 8080/8443 by default. The diagnostics service in Ambassador 0.52.0
will try to warn you if your configuration will be affected by this change.

## Other changes since 0.52.1

- `AuthService` version `ambassador/v1` can now explicitly configure how much body data is sent
  to the external authentication service.

## [0.52.1] March 26, 2019
[0.52.1]: https://github.com/datawire/ambassador/compare/0.52.0...0.52.1

### Changes since 0.52.0

- You can specify the `AMBASSADOR_NO_SECRETS` environment variable to prevent Ambassador from
  watching Kubernetes secrets at all (thanks [@esmet](https://github.com/esmet)!) ([#1293])
- The services used when you do `docker run ambassador --demo` have been moved into the Docker image,
  to remove external dependencies from the Ambassador quickstart.

[#1293]: https://github.com/datawire/ambassador/issues/1293

## [0.52.0] March 21, 2019
[0.52.0]: https://github.com/datawire/ambassador/compare/0.51.2...0.52.0

### Changes since 0.51.2

- Initial support for endpoint routing, rather than relying on `kube-proxy` ([#1031])
   - set `AMBASSADOR_ENABLE_ENDPOINTS` in the environment to allow this
- Initial support for Envoy ring hashing and session affinity (requires endpoint routing!)
- Support Lua filters (thanks to [@lolletsoc](https://github.com/lolletsoc)!)
- Support gRPC-Web (thanks to [@gertvdijk](https://github.com/gertvdijk)!) ([#456])
- Support for gRPC HTTP 1.1 bridge (thanks to [@rotemtam](https://github.com/rotemtam)!)
- Allow configuring `num-trusted-hosts` for `X-Forwarded-For`
- External auth services using gRPC can now correctly add new headers ([#1313])
- External auth services correctly add trace spans
- Ambassador should respond to changes more quickly now ([#1294], [#1318])
- Ambassador startup should be faster now

[#456]: https://github.com/datawire/ambassador/issues/456
[#1031]: https://github.com/datawire/ambassador/issues/1031
[#1294]: https://github.com/datawire/ambassador/issues/1294
[#1313]: https://github.com/datawire/ambassador/issues/1313
[#1318]: https://github.com/datawire/ambassador/issues/1318

## [0.51.2] March 12, 2019
[0.51.2]: https://github.com/datawire/ambassador/compare/0.51.1...0.51.2

### Changes since 0.51.1

- Cookies are now correctly handled when using external auth services... really. ([#1211])

[#1211]: https://github.com/datawire/ambassador/issues/1211

## [0.51.1] March 11, 2019
[0.51.1]: https://github.com/datawire/ambassador/compare/0.51.0...0.51.1

### Changes since 0.51.0

- Ambassador correctly handles services in namespaces other than the one Ambassador is running in.

## [0.51.0] March 08, 2019
[0.51.0]: https://github.com/datawire/ambassador/compare/0.50.3...0.51.0

**0.51.0 is not recommended: upgrade to 0.51.1.**

### Changes since 0.50.3

- Ambassador can now route any TCP connection, using the new `TCPMapping` resource. ([#420])
- Cookies are now correctly handled when using external auth services ([#1211])
- Lots of work in docs and testing under the hood

[#420]: https://github.com/datawire/ambassador/issues/420
[#1211]: https://github.com/datawire/ambassador/issues/1211

### Limitations in 0.51.0

At present, you cannot mix HTTP and HTTPS upstream `service`s in any Ambassador resource. This restriction will be lifted in a future Ambassador release.

## [0.50.3] February 21, 2019
[0.50.3]: https://github.com/datawire/ambassador/compare/0.50.2...0.50.3

### Fixes since 0.50.2

- Ambassador saves configuration snapshots as it manages configuration changes. 0.50.3 keeps only 5 snapshots,
  to bound its disk usage. The most recent snapshot has no suffix; the `-1` suffix is the next most recent, and
  the `-4` suffix is the oldest.
- Ambassador will not check for available updates more often than once every four hours.

### Limitations in 0.50.3

At present, you cannot mix HTTP and HTTPS upstream `service`s in any Ambassador resource. This restriction will be lifted in a future Ambassador release.

## [0.50.2] February 15, 2019
[0.50.2]: https://github.com/datawire/ambassador/compare/0.50.1...0.50.2

### Important fixes since 0.50.1

- Ambassador no longer requires annotations in order to start -- with no configuration, it will launch with only the diagnostics service available. ([#1203])
- If external auth changes headers, routing will happen based on the changed values. ([#1226])

### Other changes since 0.50.1

- Ambassador will no longer log errors about Envoy statistics being unavaible before startup is complete ([#1216])
- The `tls` attribute is again available to control the client certificate offered by an `AuthService` ([#1202])

### Limitations in 0.50.2

At present, you cannot mix HTTP and HTTPS upstream `service`s in any Ambassador resource. This restriction will be lifted in a future Ambassador release.

[#1202]: https://github.com/datawire/ambassador/issues/1202
[#1203]: https://github.com/datawire/ambassador/issues/1203
[#1216]: https://github.com/datawire/ambassador/issues/1216
[#1226]: https://github.com/datawire/ambassador/issues/1226

## [0.50.1] February 07, 2019
[0.50.1]: https://github.com/datawire/ambassador/compare/0.50.0...0.50.1

**0.50.1 is not recommended: upgrade to 0.52.0.**

### Changes since 0.50.0

- Ambassador defaults to only doing IPv4 DNS lookups. IPv6 can be enabled in the Ambassador module or in a Mapping. ([#944])
- An invalid Envoy configuration should not cause Ambassador to hang.
- Testing using `docker run` and `docker compose` is supported again. ([#1160])
- Configuration from the filesystem is supported again, but see the "Running Ambassador" documentation for more.
- Datawire's default Ambassador YAML no longer asks for any permissions for `ConfigMap`s.

[#944]: https://github.com/datawire/ambassador/issues/944
[#1160]: https://github.com/datawire/ambassador/issues/1160

## [0.50.0] January 29, 2019
[0.50.0]: https://github.com/datawire/ambassador/compare/0.50.0-rc6...0.50.0

**Ambassador 0.50.0 is a major rearchitecture of Ambassador onto Envoy V2 using the ADS. See the "BREAKING NEWS"
section above for more information.**

(Note that Ambassador 0.50.0-rc7 and -rc8 were internal releases.)

### Changes since 0.50.0-rc6

- `AMBASSADOR_SINGLE_NAMESPACE` is finally correctly supported and properly tested ([#1098])
- Ambassador won't throw an exception for name collisions between resources ([#1155])
- A TLS `Module` can now coexist with SNI (the TLS `Module` effectively defines a fallback cert) ([#1156])
- `ambassador dump --diag` no longer requires you to explicitly state `--v1` or `--v2`

### Limitations in 0.50.0 GA

- Configuration from the filesystem is not supported in 0.50.0. It will be resupported in 0.50.1.
- A `TLSContext` referencing a `secret` in another namespace will not function when `AMBASSADOR_SINGLE_NAMESPACE` is set.

[#1098]: https://github.com/datawire/ambassador/issues/1098
[#1155]: https://github.com/datawire/ambassador/issues/1155
[#1156]: https://github.com/datawire/ambassador/issues/1156

## [0.50.0-rc6] January 28, 2019
[0.50.0-rc6]: https://github.com/datawire/ambassador/compare/0.50.0-rc5...0.50.0-rc6

**Ambassador 0.50.0-rc6 is a release candidate**.

### Changes since 0.50.0-rc5

- Ambassador watches certificates and automatically updates TLS on certificate changes ([#474])
- Ambassador no longer saves secrets it hasn't been told to use to disk ([#1093])
- Ambassador correctly honors `AMBASSADOR_SINGLE_NAMESPACE` rather than trying to access all namespaces ([#1098])
- Ambassador correctly honors the `AMBASSADOR_CONFIG_BASE_DIR` setting again ([#1118])
- Configuration changes take effect much more quickly than in RC5 ([#1148])
- `redirect_cleartext_from` works with no configured secret, to support TLS termination at a downstream load balancer ([#1104])
- `redirect_cleartext_from` works with the `PROXY` protocol ([#1115])
- Multiple `AuthService` resources (for canary deployments) work again ([#1106])
- `AuthService` with `allow_request_body` works correctly with an empty body and no `Content-Length` header ([#1140])
- `Mapping` supports the `bypass_auth` attribute to bypass authentication (thanks, @patricksanders! [#174])
- The diagnostic service no longer needs to re-parse the configuration on every page load ([#483])
- Startup is now faster and more stable
- The Makefile should do the right thing if your PATH has spaces in it (thanks, @er1c!)
- Lots of Helm chart, statsd, and doc improvements (thanks, @Flydiverny, @alexgervais, @bartlett, @victortv7, and @zencircle!)

[#174]: https://github.com/datawire/ambassador/issues/174
[#474]: https://github.com/datawire/ambassador/issues/474
[#483]: https://github.com/datawire/ambassador/issues/483
[#1093]: https://github.com/datawire/ambassador/issues/1093
[#1098]: https://github.com/datawire/ambassador/issues/1098
[#1104]: https://github.com/datawire/ambassador/issues/1104
[#1106]: https://github.com/datawire/ambassador/issues/1106
[#1115]: https://github.com/datawire/ambassador/issues/1115
[#1118]: https://github.com/datawire/ambassador/issues/1118
[#1140]: https://github.com/datawire/ambassador/issues/1140
[#1148]: https://github.com/datawire/ambassador/issues/1148

## [0.50.0-rc5] January 14, 2019
[0.50.0-rc5]: https://github.com/datawire/ambassador/compare/0.50.0-rc4...0.50.0-rc5

**Ambassador 0.50.0-rc5 is a release candidate**.

### Changes since 0.50.0-rc4

- Websocket connections will now be authenticated if an AuthService is configured [#1026]
- Client certificate authentication should function whether configured from a TLSContext resource or from the the old-style TLS module (this is the full fix for [#993])
- Ambassador can now switch listening ports without a restart (e.g. switching from cleartext to TLS) [#1100]
- TLS origination certificates (including Istio mTLS) should now function [#1071]
- The diagnostics service should function in all cases. [#1096]
- The Ambassador image is significantly (~500MB) smaller than RC4.

[#933]: https://github.com/datawire/ambassador/issues/993
[#1026]: https://github.com/datawire/ambassador/issues/1026
[#1071]: https://github.com/datawire/ambassador/issues/1071
[#1096]: https://github.com/datawire/ambassador/issues/1096
[#1100]: https://github.com/datawire/ambassador/issues/1100

## [0.50.0-rc4] January 09, 2019
[0.50.0-rc4]: https://github.com/datawire/ambassador/compare/0.50.0-rc3...0.50.0-rc4

**Ambassador 0.50.0-rc4 is a release candidate**, and fully supports running under Microsoft Azure.

### Changes since 0.50.0-rc3

- Ambassador fully supports running under Azure [#1039]
- The `proto` attribute of a v1 `AuthService` is now optional, and defaults to `http`
- Ambassador will warn about the use of v0 configuration resources.

[#1039]: https://github.com/datawire/ambassador/issues/1039

## [0.50.0-rc3] January 03, 2019
[0.50.0-rc3]: https://github.com/datawire/ambassador/compare/0.50.0-rc2...0.50.0-rc3

**Ambassador 0.50.0-rc3 is a release candidate**, but see below for an important warning about Azure.

### Microsoft Azure

There is a known issue with recently-created Microsoft Azure clusters where Ambassador will stop receiving service
updates after running for a short time. This will be fixed in 0.50.0-GA.

### Changes since 0.50.0-rc2

- The `Location` and `Set-Cookie` headers should always be allowed from the auth service when using an `ambassador/v0` config [#1054]
- `add_response_headers` (parallel to `add_request_headers`) is now supported (thanks, @n1koo!)
- `host_redirect` and `shadow` both now work correctly [#1057], [#1069]
- Kat is able to give better information when it cannot parse a YAML specification.

[#1054]: https://github.com/datawire/ambassador/issues/1054
[#1057]: https://github.com/datawire/ambassador/issues/1057
[#1069]: https://github.com/datawire/ambassador/issues/1069

## [0.50.0-rc2] December 24, 2018
[0.50.0-rc2]: https://github.com/datawire/ambassador/compare/0.50.0-rc1...0.50.0-rc2

**Ambassador 0.50.0-rc2 fixes some significant TLS bugs found in RC1.**

### Changes since 0.50.0-rc1:

- TLS client certificate verification should function correctly (including requiring client certs).
- TLS context handling (especially with multiple contexts and origination contexts) has been made more consistent and correct.
    - Ambassador is now much more careful about reporting errors in TLS configuration (especially around missing keys).
    - You can reference a secret in another namespace with `secret: $secret_name.$namespace`.
    - Ambassador will now save certificates loaded from Kubernetes to `$AMBASSADOR_CONFIG_BASE_DIR/$namespace/secrets/$secret_name`.
- `use_proxy_proto` should be correctly supported [#1050].
- `AuthService` v1 will default its `proto` to `http` (thanks @flands!)
- The JSON diagnostics service supports filtering: requesting `/ambassador/v0/diag/?json=true&filter=errors`, for example, will return only the errors element from the diagnostic output.

[#1050]: https://github.com/datawire/ambassador/issues/1050

## [0.50.0-rc1] December 19, 2018
[0.50.0-rc1]: https://github.com/datawire/ambassador/compare/0.50.0-ea7...0.50.0-rc1

**Ambassador 0.50.0-rc1 is a release candidate.**

### Changes since 0.50.0-ea7:

- Websockets should work happily with external authentication [#1026]
- A `TracingService` using a long cluster name works now [#1025]
- TLS origination certificates are no longer offered to clients when Ambassador does TLS termination [#983]
- Ambassador will listen on port 443 only if TLS termination contexts are present; a TLS origination context will not cause the switch
- The diagnostics service is working, and correctly reporting errors, again. [#1019]
- `timeout_ms` in a `Mapping` works correctly again [#990]
- Ambassador sends additional anonymized usage data to help Datawire prioritize bug fixes, etc.
  See `docs/ambassador/running.md` for more information, including how to disable this function.

[#983]: https://github.com/datawire/ambassador/issues/983
[#990]: https://github.com/datawire/ambassador/issues/990
[#1019]: https://github.com/datawire/ambassador/issues/1019
[#1025]: https://github.com/datawire/ambassador/issues/1025
[#1026]: https://github.com/datawire/ambassador/issues/1026

## [0.50.0-ea7] November 19, 2018
[0.50.0-ea7]: https://github.com/datawire/ambassador/compare/0.50.0-ea6...0.50.0-ea7

**Ambassador 0.50.0-ea7 is an EARLY ACCESS release! IT IS NOT SUPPORTED FOR PRODUCTION USE.**

### Upcoming major changes:

- **API version `ambassador/v0` will be officially deprecated in Ambassador 0.50.0.**
  API version `ambassador/v1` will the minimum recommended version for resources in Ambassador 0.50.0.

- Some resources will change between `ambassador/v0` and `ambassador/v1`.
   - For example, the `Mapping` resource will no longer support `rate_limits` as that functionality will
     be subsumed by `labels`.

### Changes since 0.50.0-ea6:

- Ambassador now supports `labels` for all `Mapping`s.
- Configuration of rate limits for a `Mapping` is now handled by providing `labels` in the domain configured
  for the `RateLimitService` (by default, this is "ambassador").
- Ambassador, once again, supports `statsd` for statistics gathering.
- The Envoy `buffer` filter is supported.
- Ambassador can now use GRPC to call the external authentication service, and also include the message body
  in the auth call.
- It's now possible to use environment variables to modify the configuration directory (thanks @n1koo!).
- Setting environment variable `AMBASSADOR_KUBEWATCH_NO_RETRY` will cause the Ambassador pod to exit, and be
  rescheduled, if it loses its connection to the Kubernetes API server.
- Many dependencies have been updated, most notably including switching to kube-client 8.0.0.

## [0.50.0-ea6] November 19, 2018
[0.50.0-ea6]: https://github.com/datawire/ambassador/compare/0.50.0-ea5...0.50.0-ea6

**Ambassador 0.50.0-ea6 is an EARLY ACCESS release! IT IS NOT SUPPORTED FOR PRODUCTION USE.**

### Changes since 0.50.0-ea5:

- `alpn_protocols` is now supported in the `TLS` module and `TLSContext`s
- Using `TLSContext`s to provide TLS termination contexts will correctly switch Ambassador to listening on port 443.
- `redirect_cleartext_from` is now supported with SNI
- Zipkin `TracingService` configuration now supports 128-bit trace IDs and shared span contexts (thanks, @alexgervais!)
- Zipkin should correctly trace calls to external auth services (thanks, @alexgervais!)
- `AuthService` configurations now allow separately configuring headers allowed from the client to the auth service, and from the auth service upstream
- Ambassador won't endlessly append `:annotation` to K8s resources
- The Ambassador CLI no longer requires certificate files to be present when dumping configurations
- `make mypy` will run full type checks on Ambassador to help developers

## [0.50.0-ea5] November 06, 2018
[0.50.0-ea5]: https://github.com/datawire/ambassador/compare/0.50.0-ea4...0.50.0-ea5

**Ambassador 0.50.0-ea5 is an EARLY ACCESS release! IT IS NOT SUPPORTED FOR PRODUCTION USE.**

### Changes since 0.50.0-ea4:

- **`use_remote_address` is now set to `true` by default.** If you need the old behavior, you will need to manually set `use_remote_address` to `false` in the `ambassador` `Module`.
- Ambassador 0.50.0-ea5 **supports SNI!**  See the docs for more here.
- Header matching is now supported again, including `host` and `method` headers.

## [0.50.0-ea4] October 31, 2018
[0.50.0-ea4]: https://github.com/datawire/ambassador/compare/0.50.0-ea3...0.50.0-ea4

**Ambassador 0.50.0-ea4 is an EARLY ACCESS release! IT IS NOT SUPPORTED FOR PRODUCTION USE.**

### Changes since 0.50.0-ea3:

- Ambassador 0.50.0-ea4 uses Envoy 1.8.0.
- `RateLimitService` is now supported. **You will need to restart Ambassador if you change the `RateLimitService` configuration.** We expect to lift this restriction in a later release; for now, the diag service will warn you when a restart is required.
   - The `RateLimitService` also has a new `timeout_ms` attribute, which allows overriding the default request timeout of 20ms.
- GRPC is provisionally supported, but still needs improvements in test coverage.
- Ambassador will correctly include its EA number when checking for updates.

## [0.50.0-ea3] October 21, 2018
[0.50.0-ea3]: https://github.com/datawire/ambassador/compare/0.50.0-ea2...0.50.0-ea3

**Ambassador 0.50.0-ea3 is an EARLY ACCESS release! IT IS NOT SUPPORTED FOR PRODUCTION USE.**

### Changes since 0.50.0-ea2:

- `TracingService` is now supported. **You will need to restart Ambassador if you change the `TracingService` configuration.** We expect to lift this restriction in a later release; for now, the diag service will warn you when a restart is required.
- Websockets are now supported, **including** mapping the same websocket prefix to multiple upstream services for canary releases or load balancing.
- KAT supports full debug logs by individual `Test` or `Query`.

**Ambassador 0.50.0 is not yet feature-complete. Read the Limitations and Breaking Changes sections in the 0.50.0-ea1 section below for more information.**

## [0.50.0-ea2] October 16, 2018
[0.50.0-ea2]: https://github.com/datawire/ambassador/compare/0.50.0-ea1...0.50.0-ea2

**Ambassador 0.50.0-ea2 is an EARLY ACCESS release! IT IS NOT SUPPORTED FOR PRODUCTION USE.**

### Changes since 0.50.0-ea1:

- Attempting to enable TLS termination without supplying a valid cert secret will result in HTTP on port 80, rather than HTTP on port 443. **No error will be displayed in the diagnostic service yet.** This is a bug and will be fixed in `-ea3`.
- CORS is now supported.
- Logs are no longer full of accesses from the diagnostic service.
- KAT supports isolating OptionTests.
- The diagnostics service now shows the V2 config actually in use, not V1.
- `make` will no longer rebuild the Python venv so aggressively.

**Ambassador 0.50.0 is not yet feature-complete. Read the Limitations and Breaking Changes sections in the 0.50.0-ea1 section below for more information.**

## [0.50.0-ea1] October 11, 2018
[0.50.0-ea1]: https://github.com/datawire/ambassador/compare/0.40.0...0.50.0-ea1

**Ambassador 0.50.0-ea1 is an EARLY ACCESS release! IT IS NOT SUPPORTED FOR PRODUCTION USE.**

### Ambassador 0.50.0 is not yet feature-complete. Limitations:

- `RateLimitService` and `TracingService` resources are not currently supported.
- WebSockets are not currently supported.
- CORS is not currently supported.
- GRPC is not currently supported.
- TLS termination is not
- `statsd` integration has not been tested.
- The logs are very cluttered.
- Configuration directly from the filesystem isn’t supported.
- The diagnostics service cannot correctly drill down by source file, though it can drill down by route or other resources.
- Helm installation has not been tested.
- `AuthService` does not currently have full support for configuring headers to be sent to the extauth service. At present it sends all the headers listed in `allowed_headers` plus:
   - `Authorization`
   - `Cookie`
   - `Forwarded`
   - `From`
   - `Host`
   - `Proxy-Authenticate`
   - `Proxy-Authorization`
   - `Set-Cookie`
   - `User-Agent`
   - `X-Forwarded-For`
   - `X-Forwarded-Host`
   - `X-Forwarded`
   - `X-Gateway-Proto`
   - `WWW-Authenticate`

### **BREAKING CHANGES** from 0.40.0

- Configuration from a `ConfigMap` is no longer supported.
- The authentication `Module` is no longer supported; use `AuthService` instead (which you probably already were).
- External authentication now uses the core Envoy `envoy.ext_authz` filter, rather than the custom Datawire auth filter.
   - `ext_authz` speaks the same protocol, and your existing external auth services should work, however:
   - `ext_authz` does _not_ send all the request headers to the external auth service (see above in `Limitations`).
- Circuit breakers and outlier detection are not supported. They will be reintroduced in a later Ambassador release.
- Ambassador now _requires_ a TLS `Module` to enable TLS termination, where previous versions would automatically enable termation if the `ambassador-certs` secret was present. A minimal `Module` for the same behavior is:

        ---
        kind: Module
        name: tls
        config:
          server:
            secret: ambassador-certs

## [0.40.2] November 26, 2018
[0.40.2]: https://github.com/datawire/ambassador/compare/0.40.1...0.40.2

### Minor changes:
- Feature: Support using environment variables to modify the configuration directory (thanks @n1koo!)
- Feature: In Helmfile, support `volumeMounts` (thanks @kyschouv!)
- Bugfix: In Helmfile, correctly quote `.Values.namespace.single` (thanks @bobby!)
- Bugfix: In Helmfile, correctly support `Nodeport` in HTTP and HTTPS (thanks @n1koo!)

## [0.40.1] October 29, 2018
[0.40.1]: https://github.com/datawire/ambassador/compare/0.40.0...0.40.1

### Minor changes:
- Feature: Support running Ambassador as a `Daemonset` via Helm (thanks @DipeshMitthalal!)
- Feature: Switch to Envoy commit 5f795fe2 to fix a crash if attempting to add headers after using an AuthService (#647, #680)

## [0.40.0] September 25, 2018
[0.40.0]: https://github.com/datawire/ambassador/compare/0.39.0...0.40.0

### Minor changes:

- Feature: Allow users to override the `STATSD_HOST` value (#810). Thanks to @rsyvarth.
- Feature: Support LightStep distributed tracing (#796). Thanks to @alexgervais.
- Feature: Add service label in Helm chart (#778). Thanks to @sarce.
- Feature: Add support for load balancer IP in Helm chart (#765). Thanks to @larsha.
- Feature: Support prometheus mapping configurations (#746). Thanks to @bcatcho.
- Feature: Add support for `loadBalancerSourceRanges` to Helm chart (#764). Thanks to @mtbdeano.
- Feature: Support for namespaces and Ambassador ID in Helm chart (#588, #643). Thanks to @MichielDeMey and @jstol.
- Bugfix: Add AMBASSADOR_VERIFY_SSL_FALSE flag (#782, #807). Thanks to @sonrier.
- Bugfix: Fix Ambassador single namespace in Helm chart (#827). Thanks to @sarce.
- Bugfix: Fix Helm templates and default values (#826).
- Bugfix: Add `stats-sink` back to Helm chart (#763).
- Bugfix: Allow setting `timeout_ms` to 0 for gRPC streaming services (#545). Thanks to @lovers36.
- Bugfix: Update Flask to 0.12.3.

## [0.39.0] August 30, 2018
[0.39.0]: https://github.com/datawire/ambassador/compare/0.38.0...0.39.0

### Major Changes:

- Bugfix: The statsd container has been removed by default in order to avoid DoSing Kubernetes DNS. The functionality can be re-enabled by setting the `STATSD_ENABLED` environment variable to `true` in the Ambassador deployment YAML (#568).
- Docs: Added detailed Ambassador + Istio Integration Documentation on monitoring and distributed tracing. - @feitnomore

### Minor Changes:

- Docs: Added instructions for running Ambassador with Docker Compose. - @bcatcho
- Bugfix: Fix Ambassador to more aggressively reconnect to Kubernetes (#554). - @nmatsui
- Feature: Diagnostic view displays AuthService, RateLimitService, and TracingService (#730). - @alexgervais
- Feature: Enable Ambassador to tag tracing spans with request headers via `tag_headers`. - @alexgervais

## [0.38.0] August 08, 2018
[0.38.0]: https://github.com/datawire/ambassador/compare/0.37.0...0.38.0

### Major changes:
- Feature: Default CORS configuration can now be set - @KowalczykBartek
- Bugfix: Ambassador does not crash with empty YAML config anymore - @rohan47

### Minor changes:
- DevEx: `master` is now latest, `stable` tracks the latest released version
- DevEx: release-prep target added to Makefile to facilitate releasing process
- DevEx: all tests now run in parallel, consuming lesser time
- Bugfix: Ambassador SIGCHLD messages are less scary looking now

## [0.37.0] July 31, 2018:
[0.37.0]: https://github.com/datawire/ambassador/compare/0.36.0...0.37.0

### Major changes:
- Feature: Added support for request tracing (by Alex Gervais)

## [0.36.0] July 26, 2018:
[0.36.0]: https://github.com/datawire/ambassador/compare/0.35.3...0.36.0

### Major changes:
- Fix: HEAD requests no longer cause segfaults
- Feature: TLS can now be configured with arbitrary secret names, instead of predefined secrets
- Change: The Envoy dynamic header value `%CLIENT_IP%` is no longer supported. Use `%DOWNSTREAM_REMOTE_ADDRESS_WITHOUT_PORT%` instead. (This is due to a change in Envoy 1.7.0.)

## [0.35.3] July 18, 2018: **READ THE WARNING ABOVE**
[0.35.3]: https://github.com/datawire/ambassador/compare/0.35.2...0.35.3

### Changed

Major changes:
- Ambassador is now based on Envoy v1.7.0
- Support for X-FORWARDED-PROTO based redirection, generally used with Layer 7 load balancers
- Support for port based redirection using `redirect_cleartext_from`, generally used with Layer 4 load balancers
- Specifying HTTP and HTTPS target ports in Helm chart

Other changes:
- End-to-end tests can now be run with `make e2e` command
- Helm release automation has been fixed
- Mutliple end-to-end tests are now executed in parallel, taking lesser time
- Huge revamp to documentation around unit tests
- Documentation changes

## [0.35.2] July 05, 2018: **READ THE WARNING ABOVE**
[0.35.2]: https://github.com/datawire/ambassador/compare/0.35.1...0.35.2

### Changed

- 0.35.2 is almost entirely about updates to Datawire testing infrastructure.
- The only user-visible change is that Ambassador will do a better job of showing which Kubernetes objects define Ambassador configuration objects when using `AMBASSADOR_ID` to run multiple Ambassadors in the same cluster.

## [0.35.1] June 25, 2018: **READ THE WARNING ABOVE**
[0.35.1]: https://github.com/datawire/ambassador/compare/0.35.0...0.35.1

### Changed

- Properly support supplying additional TLS configuration (such as `redirect_cleartext_from`) when using certificates from a Kubernetes `Secret`
- Update Helm chart to allow customizing annotations on the deployed `ambassador` Kubernetes `Service` (thanks @psychopenguin!)

## [0.35.0] June 25, 2018: **READ THE WARNING ABOVE**
[0.35.0]: https://github.com/datawire/ambassador/compare/0.34.3...0.35.0

### Changed

- 0.35.0 re-supports websockets, but see the **BREAKING NEWS** for an important caveat.
- 0.35.0 supports running as non-root. See the **BREAKING NEWS** above for more information.
- Make sure regex matches properly handle backslashes, and properly display in the diagnostics service (thanks @alexgervais!).
- Prevent kubewatch from falling into an endless spinloop (thanks @mechpen!).
- Support YAML array syntax for CORS array elements.

## [0.34.3] June 13, 2018: **READ THE WARNING ABOVE**
[0.34.3]: https://github.com/datawire/ambassador/compare/0.34.2...0.34.3

### Changed

- **0.34.3 cannot support websockets**: see the **WARNING** above.
- Fix a possible crash if no annotations are found at all (#519).
- Improve logging around service watching and such.

## [0.34.2] June 11, 2018: **READ THE WARNING ABOVE**
[0.34.2]: https://github.com/datawire/ambassador/compare/0.34.1...0.34.2

### Changed

- **0.34.2 cannot support websockets**: see the **WARNING** above.
- Ambassador is now based on Envoy 1.6.0!
- Ambassador external auth services can now modify existing headers in place, as well as adding new headers.
- Re-support the `ambassador-cacert` secret for configuring TLS client-certificate authentication. **Note well** that a couple of things have changed in setting this up: you'll use the key `tls.crt`, not `fullchain.pem`. See https://www.getambassador.io/reference/auth-tls-certs for more.

## [0.34.1] June 04, 2018
[0.34.1]: https://github.com/datawire/ambassador/compare/0.34.0...0.34.1

### Bugfixes

- Unbuffer log output for better diagnostics.
- Switch to gunicorn instead of Werkzeug for the diag service.
- Use the YAML we release as the basis for end-to-end testing.

## [0.34.0] May 16, 2018
[0.34.0]: https://github.com/datawire/ambassador/compare/0.33.1...0.34.0

### Changed

- When originating TLS, use the `host_rewrite` value to set outgoing SNI. If no `host_rewrite` is set, do not use SNI.
- Allow disabling external access to the diagnostics service (with thanks to @alexgervais and @dougwilson).

## [0.33.1] May 16, 2018
[0.33.1]: https://github.com/datawire/ambassador/compare/0.33.0...0.33.1

### Changed

- Fix YAML error on statsd pod.

## [0.33.0] May 14, 2018
[0.33.0]: https://github.com/datawire/ambassador/compare/v0.32.2...0.33.0

### Changed

- Fix support for `host_redirect` in a `Mapping`. **See the `Mapping` documentation** for more details: the definition of the `host_redirect` attribute has changed.

## [0.32.2] May 02, 2018
[0.32.2]: https://github.com/datawire/ambassador/compare/v0.32.0...v0.32.2

(Note that 0.32.1 was an internal release.)

### Changed

- Fix a bad bootstrap CSS inclusion that would cause the diagnostic service to render incorrectly.

## [0.32.0] April 27, 2018
[0.32.0]: https://github.com/datawire/ambassador/compare/v0.31.0...v0.32.0

### Changed

- Traffic shadowing is supported using the `shadow` attribute in a `Mapping`
- Multiple Ambassadors can now run more happily in a single cluster
- The diagnostic service will now show you what `AuthService` configuration is active
- The `tls` keyword now works for `AuthService` just like it does for `Mapping` (thanks @dvavili!)

## [0.31.0] April 12, 2018
[0.31.0]: https://github.com/datawire/ambassador/compare/v0.30.2...v0.31.0

### Changed

- Rate limiting is now supported (thanks, @alexgervais!) See the docs for more detail here.
- The `statsd` container has been quieted down yet more (thanks again, @alexgervais!).

## [0.30.2] March 26, 2018
[0.30.2]: https://github.com/datawire/ambassador/compare/v0.30.1...v0.30.2

### Changed

- drop the JavaScript `statsd` for a simple `socat`-based forwarder
- ship an Ambassador Helm chart (thanks @stefanprodan!)
   - Interested in testing Helm? See below!
- disable Istio automatic sidecar injection (thanks @majelbstoat!)
- clean up some doc issues (thanks @lavoiedn and @endrec!)

To test Helm, make sure you have `helm` installed and that you have `tiller` properly set up for your RBAC configuration. Then:

```
helm repo add datawire https://www.getambassador.io

helm upgrade --install --wait my-release datawire/ambassador
```

You can also use `adminService.type=LoadBalancer`.

## [0.30.1] March 26, 2018
[0.30.1]: https://github.com/datawire/ambassador/compare/v0.30.0...v0.30.1

### Fixed

- The `tls` module is now able to override TLS settings probed from the `ambassador-certs` secret

## [0.30.0] March 23, 2018
[0.30.0]: https://github.com/datawire/ambassador/compare/v0.29.0...v0.30.0

### Changed

- Support regex matching for `prefix` (thanks @radu-c!)
- Fix docs around `AuthService` usage

## [0.29.0] March 15, 2018
[0.29.0]: https://github.com/datawire/ambassador/compare/v0.28.2...v0.29.0

### Changed

- Default restart timings have been increased. **This will cause Ambassador to respond to service changes less quickly**; by default, you'll see changes appear within 15 seconds.
- Liveness and readiness checks are now enabled after 30 seconds, rather than 3 seconds, if you use our published YAML.
- The `statsd` container is now based on `mhart/alpine-node:9` rather than `:7`.
- `envoy_override` has been reenabled in `Mapping`s.

## [0.28.1] March 05, 2018 (and [0.28.0] on March 02, 2018)
[0.28.1]: https://github.com/datawire/ambassador/compare/v0.26.0...v0.28.1
[0.28.0]: https://github.com/datawire/ambassador/compare/v0.26.0...v0.28.1

(Note that 0.28.1 is identical to 0.28.0, and 0.27.0 was an internal release. These are related to the way CI generates tags, which we'll be revamping soon.)

### Changed

- Support tuning Envoy restart parameters
- Support `host_regex`, `method_regex`, and `regex_headers` to allow regular expression matches in `Mappings`
- Support `use_proxy_proto` and `use_remote_address` in the `ambassador` module
- Fine-tune the way we sort a `Mapping` based on its constraints
- Support manually setting the `precedence` of a `Mapping`, so that there's an escape hatch when the automagic sorting gets it wrong
- Expose `alpn_protocols` in the `tls` module (thanks @technicianted!)
- Make logs a lot quieter
- Reorganize and update documentation
- Make sure that `ambassador dump --k8s` will work correctly
- Remove a dependency on a `ConfigMap` for upgrade checks

## [0.26.0] February 13, 2018
[0.26.0]: https://github.com/datawire/ambassador/compare/v0.25.0...v0.26.0

### Changed

- The `authentication` module is deprecated in favor of the `AuthService` resource type.
- Support redirecting cleartext connections on port 80 to HTTPS on port 443
- Streamline end-to-end tests and, hopefully, allow them to work well without Kubernaut
- Clean up some documentation (thanks @lavoiedn!)

## [0.25.0] February 06, 2018
[0.25.0]: https://github.com/datawire/ambassador/compare/v0.23.0...v0.25.0

(Note that 0.24.0 was an internal release.)

### Changed

- CORS support (thanks @alexgervais!)
- Updated docs for
  - GKE
  - Ambassador + Istio
  - Ordering of `Mappings`
  - Prometheus with Ambassador
- Support multiple external authentication service instances, so that canarying `extauth` services is possible
- Correctly support `timeout_ms` in a `Mapping`
- Various build tweaks and end-to-end test speedups

## [0.23.0] January 17, 2018
[0.23.0]: https://github.com/datawire/ambassador/compare/v0.22.0...v0.23.0

### Changed

- Clean up build docs (thanks @alexgervais!)
- Support `add_request_headers` for, uh, adding requests headers (thanks @alexgervais!)
- Make end-to-end tests and Travis build process a bit more robust
- Pin to Kubernaut 0.1.39
- Document the use of the `develop` branch
- Don't default to `imagePullAlways`
- Switch to Alpine base with a stripped Envoy image

## [0.22.0] January 17, 2018
[0.22.0]: https://github.com/datawire/ambassador/compare/v0.21.1...v0.22.0

### Changed

- Switched to using `quay.io` rather than DockerHub. **If you are not using Datawire's published Kubernetes manifests, you will have to update your manifests!**
- Switched to building over Alpine rather than Ubuntu. (We're still using an unstripped Envoy; that'll change soon.)
- Switched to a proper production configuration for the `statsd` pod, so that it hopefully chews up less memory.
- Make sure that Ambassador won't generate cluster names that are too long for Envoy.
- Fix a bug where Ambassador could crash if there were too many egregious errors in its configuration.

## [0.21.1] January 11, 2018
[0.21.1]: https://github.com/datawire/ambassador/compare/v0.21.0...v0.21.1

### Changed

- Ambassador will no longer generate cluster names that exceed Envoy's 60-character limit.

## [0.21.0] January 03, 2018
[0.21.0]: https://github.com/datawire/ambassador/compare/v0.20.1...v0.21.0

### Changed

- If `AMBASSADOR_SINGLE_NAMESPACE` is present in the environment, Ambassador will only look for services in its own namespace.
- Ambassador `Mapping` objects now correctly support `host_redirect`, `path_redirect`, `host_rewrite`, `auto_host_rewrite`, `case_sensitive`, `use_websocket`, `timeout_ms`, and `priority`.

## [0.20.1] December 22, 2017
[0.20.1]: https://github.com/datawire/ambassador/compare/v0.20.0...v0.20.1

### Changed

- If Ambassador finds an empty YAML document, it will now ignore it rather than raising an exception.
- Includes the namespace of a service from an annotation in the name of its generated YAML file.
- Always process inputs in the same order from run to run.

## [0.20.0] December 18, 2017
[0.20.0]: https://github.com/datawire/ambassador/compare/v0.19.2...v0.20.0

### Changed

- Switch to Envoy 1.5 under the hood.
- Refocus the diagnostic service to better reflect what's actually visible when you're working at Ambassador's level.
- Allow the diagnostic service to display, and change, the Envoy log level.

## [0.19.2] December 12, 2017
[0.19.2]: https://github.com/datawire/ambassador/compare/v0.19.1...v0.19.2

### Changed

- Arrange for logs from the subsystem that watches for Kubernetes service changes (kubewatch) to have timestamps and such.
- Only do new-version checks every four hours.

## [0.19.1] December 04, 2017
[0.19.1]: https://github.com/datawire/ambassador/compare/v0.19.0...v0.19.1

### Changed

- Allow the diag service to look good (well, OK, not too horrible anyway) when Ambassador is running with TLS termination.
- Show clusters on the overview page again.
- The diag service now shows you the "health" of a cluster by computing it from the number of requests to a given service that didn't involve a 5xx status code, rather than just forwarding Envoy's stat, since we don't configure Envoy's stat in a meaningful way yet.
- Make sure that the tests correctly reported failures (sigh).
- Allow updating out-of-date diagnostic reports without requiring multiple test runs.

## [0.19.0] November 30, 2017
[0.19.0]: https://github.com/datawire/ambassador/compare/v0.18.2...v0.19.0

### Changed

- Ambassador can now use HTTPS upstream services: just use a `service` that starts with `https://` to enable it.
  - By default, Ambassador will not offer a certificate when using HTTPS to connect to a service, but it is possible to configure certificates. Please [contact us on Slack](https://d6e.co/slack) if you need to do this.
- HTTP access logs appear in the normal Kubernetes logs for Ambassador.
- It’s now possible to tell `ambassador config` to read Kubernetes manifests from the filesystem and build a configuration from the annotations in them (use the `--k8s` switch).
- Documentation on using Ambassador with Istio now reflects Ambassador 0.19.0 and Istio 0.2.12.

## [0.18.2] November 28, 2017
[0.18.2]: https://github.com/datawire/ambassador/compare/v0.18.0...v0.18.2

### Changed

- The diagnostics service will now tell you when updates are available.

## [0.18.0] November 20, 2017
[0.18.0]: https://github.com/datawire/ambassador/compare/v0.17.0...v0.18.0

### Changed

- The Host header is no longer overwritten when Ambassador talks to an external auth service. It will now retain whatever value the client passes there.

### Fixed

- Checks for updates weren’t working, and they have been restored. At present you’ll only see them in the Kubernetes logs if you’re using annotations to configure Ambassador — they’ll start showing up in the diagnostics service in the next release or so.

## [0.17.0] November 14, 2017
[0.17.0]: https://github.com/datawire/ambassador/compare/v0.16.0...v0.17.0

### Changed

- Allow Mappings to require matches on HTTP headers and `Host`
- Update tests, docs, and diagnostic service for header matching

### Fixed

- Published YAML resource files will no longer overwrite annotations on the Ambassador `service` when creating the Ambassador `deployment`

## [0.16.0] November 10, 2017
[0.16.0]: https://github.com/datawire/ambassador/compare/v0.15.0...v0.16.0

### Changed

- Support configuring Ambassador via `annotations` on Kubernetes `service`s
- No need for volume mounts! Ambassador can read configuration and TLS-certificate information directly from Kubernetes to simplify your Kubernetes YAML
- Expose more configuration elements for Envoy `route`s: `host_redirect`, `path_redirect`, `host_rewrite`, `auto_host_rewrite`, `case_sensitive`, `use_websocket`, `timeout_ms`, and `priority` get transparently copied

### Fixed

- Reenable support for gRPC

## [0.15.0] October 16, 2017
[0.15.0]: https://github.com/datawire/ambassador/compare/v0.14.2...v0.15.0

### Changed

- Allow `docker run` to start Ambassador with a simple default configuration for testing
- Support `host_rewrite` in mappings to force the HTTP `Host` header value for services that need it
- Support `envoy_override` in mappings for odd situations
- Allow asking the diagnostic service for JSON output rather than HTML

## [0.14.2] October 12, 2017
[0.14.2]: https://github.com/datawire/ambassador/compare/v0.14.0...v0.14.2

### Changed

- Allow the diagnostic service to show configuration errors.

## [0.14.0] October 05, 2017
[0.14.0]: https://github.com/datawire/ambassador/compare/v0.13.0...v0.14.0

### Changed

- Have a diagnostic service!
- Support `cert_required` in TLS config

## [0.13.0] September 25, 2017
[0.13.0]: https://github.com/datawire/ambassador/compare/v0.12.1...v0.13.0

### Changed

- Support using IP addresses for services.
- Check for collisions, so that trying to e.g. map the same prefix twice will report an error.
- Enable liveness and readiness probes, and have Kubernetes perform them by default.
- Document the presence of the template-override escape hatch.

## [0.12.1] September 22, 2017
[0.12.1]: https://github.com/datawire/ambassador/compare/v0.12.0...v0.12.1

### Changed

- Notify (in the logs) if a new version of Ambassador is available.

## [0.12.0] September 21, 2017
[0.12.0]: https://github.com/datawire/ambassador/compare/v0.11.2...v0.12.0

### Changed

- Support for non-default Kubernetes namespaces.
- Infrastructure for checking if a new version of Ambassador is available.

## [0.11.2] September 20, 2017
[0.11.2]: https://github.com/datawire/ambassador/compare/v0.11.1...v0.11.2

### Changed

- Better schema verification.

## [0.11.1] September 18, 2017
[0.11.1]: https://github.com/datawire/ambassador/compare/v0.11.0...v0.11.1

### Changed

- Do schema verification of input YAML files.

## [0.11.0] September 18, 2017
[0.11.0]: https://github.com/datawire/ambassador/compare/v0.10.14...v0.11.0

### Changed

- Declarative Ambassador! Configuration is now via YAML files rather than REST calls
- The `ambassador-store` service is no longer needed.

## [0.10.14] September 15, 2017
[0.10.14]: https://github.com/datawire/ambassador/compare/v0.10.13...v0.10.14

### Fixed

- Update `demo-qotm.yaml` with the correct image tag.

## [0.10.13] September 05, 2017
[0.10.13]: https://github.com/datawire/ambassador/compare/v0.10.12...v0.10.13

### Changed

- Properly support proxying all methods to an external authentication service, with headers intact, rather than moving request headers into the body of an HTTP POST.

## [0.10.12] August 02, 2017
[0.10.12]: https://github.com/datawire/ambassador/compare/v0.10.10...v0.10.12

### Changed

- Make TLS work with standard K8s TLS secrets, and completely ditch push-cert and push-cacert.

### Fixed

- Move Ambassador out from behind Envoy, so that you can use Ambassador to fix things if you completely botch your Envoy config.
- Let Ambassador keep running if Envoy totally chokes and dies, but make sure the pod dies if Ambassador loses access to its storage.

## [0.10.10] August 01, 2017
[0.10.10]: https://github.com/datawire/ambassador/compare/v0.10.7...v0.10.10

### Fixed

- Fix broken doc paths and simplify building as a developer. 0.10.8, 0.10.9, and 0.10.10 were all stops along the way to getting this done; hopefully we'll be able to reduce version churn from here on out.

## [0.10.7] July 25, 2017
[0.10.7]: https://github.com/datawire/ambassador/compare/v0.10.6...v0.10.7

### Changed
- More CI-build tweaks.

## [0.10.6] July 25, 2017
[0.10.6]: https://github.com/datawire/ambassador/compare/v0.10.5...v0.10.6

### Changed
- Fix automagic master build tagging

## [0.10.5] July 25, 2017
[0.10.5]: https://github.com/datawire/ambassador/compare/v0.10.1...v0.10.5

### Changed
- Many changes to the build process and versioning. In particular, CI no longer has to commit files.

## [0.10.1] July 03, 2017
[0.10.1]: https://github.com/datawire/ambassador/compare/v0.10.0...v0.10.1

### Added
- Changelog


## [0.10.0] June 30, 2017
[0.10.0]: https://github.com/datawire/ambassador/compare/v0.9.1...v0.10.0
[grpc-0.10.0]: https://github.com/datawire/ambassador/blob/v0.10.0/docs/user-guide/grpc.md

### Added
- Ambassador supports [GRPC services][grpc-0.10.0] (and other HTTP/2-only services) using the GRPC module

### Fixed
- Minor typo in Ambassador's `Dockerfile` that break some versions of Docker


## [0.9.1] June 28, 2017
[0.9.1]: https://github.com/datawire/ambassador/compare/v0.9.0...v0.9.1
[building-0.9.1]: https://github.com/datawire/ambassador/blob/v0.9.1/BUILDING.md

### Changed
- Made development a little easier by automating dev version numbers so that modified Docker images update in Kubernetes
- Updated [`BUILDING.md`][building-0.9.1]


## [0.9.0] June 23, 2017
[0.9.0]: https://github.com/datawire/ambassador/compare/v0.8.12...v0.9.0
[start-0.9.0]: https://github.com/datawire/ambassador/blob/v0.9.0/docs/user-guide/getting-started.md
[concepts-0.9.0]: https://github.com/datawire/ambassador/blob/v0.9.0/docs/user-guide/mappings.md

### Added
- Ambassador supports HTTP Basic Auth
- Ambassador now has the concept of _modules_ to enable and configure optional features such as auth
- Ambassador now has the concept of _consumers_ to represent end-users of mapped services
- Ambassador supports auth via an external auth server

Basic auth is covered in [Getting Started][start-0.9.0]. Learn about modules and consumers and see an example of external auth in [About Mappings, Modules, and Consumers][concepts-0.9.0].

### Changed
- State management (via Ambassador store) has been refactored
- Switched to [Ambassador-Envoy] for the base Docker image


## [0.8.12] June 07, 2017
[0.8.12]: https://github.com/datawire/ambassador/compare/v0.8.11...v0.8.12

### Added
- Mappings can now be updated


## [0.8.11] May 24, 2017
[0.8.11]: https://github.com/datawire/ambassador/compare/v0.8.10...v0.8.11
[istio-0.8.11]: https://github.com/datawire/ambassador/blob/v0.8.11/docs/user-guide/with-istio.md
[stats-0.8.11]: https://github.com/datawire/ambassador/blob/v0.8.11/docs/user-guide/statistics.md

### Added
- Ambassador interoperates with [Istio] -- see [Ambassador and Istio][istio-0.8.11]
- There is additional documentation for [statistics and monitoring][stats-0.8.11]

### Fixed
- Bug in mapping change detection
- Release machinery issues


## [0.8.6] May 05, 2017
[0.8.6]: https://github.com/datawire/ambassador/compare/v0.8.5...v0.8.6

### Added
- Ambassador releases are now performed by Travis CI


## [0.8.2] May 04, 2017
[0.8.2]: https://github.com/datawire/ambassador/compare/v0.8.1...v0.8.2

### Changed
- Documentation updates


## [0.8.0] May 02, 2017
[0.8.0]: https://github.com/datawire/ambassador/compare/v0.7.0...v0.8.0
[client-tls-0.8.0]: https://github.com/datawire/ambassador/blob/v0.8.0/README.md#using-tls-for-client-auth

### Added
- [Ambassador has a website!][Ambassador]
- Ambassador supports auth via [TLS client certificates][client-tls-0.8.0]
- There are some additional helper scripts in the `scripts` directory

### Changed
- Ambassador's admin interface is now on local port 8888 while mappings are available on port 80/443 depending on whether TLS is enabled
- Multiple instances of Ambassador talking to the same Ambassador Store pod will pick up each other's changes automatically


## [0.7.0] May 01, 2017
[0.7.0]: https://github.com/datawire/ambassador/compare/v0.6.0...v0.7.0
[start-0.7.0]: https://github.com/datawire/ambassador/blob/v0.7.0/README.md#mappings

### Added
- Ambassador can rewrite the request URL path prefix before forwarding the request to your service (covered in [Getting Started][start-0.7.0])
- Ambassador supports additional stats aggregators: Datadog, Grafana

### Changed
- _Services_ are now known as _mappings_
- Minikube is supported again


## [0.6.0] April 28, 2017
[0.6.0]: https://github.com/datawire/ambassador/compare/v0.5.2...v0.6.0

### Removed
- The Ambassador SDS has been removed; Ambassador routes to service names


## [0.5.2] April 26, 2017
[0.5.2]: https://github.com/datawire/ambassador/compare/v0.5.0...v0.5.2

### Added
- Ambassador includes a local `statsd` so that full stats from Envoy can be collected and pushed to a stats aggregator (Prometheus is supported)

### Changed
- It's easier to develop Ambassador thanks to improved build documentation and `Makefile` fixes


## [0.5.0] April 13, 2017
[0.5.0]: https://github.com/datawire/ambassador/compare/v0.4.0...v0.5.0

### Added
- Ambassador supports inbound TLS
- YAML for a demo user service is now included

### Changed
- The `geturl` script supports Minikube and handles AWS better
- Documentation and code cleanup


## [0.4.0] April 07, 2017
[0.4.0]: https://github.com/datawire/ambassador/compare/v0.3.3...v0.4.0

### Changed
- Ambassador now reconfigures Envoy automatically once changes have settled for five seconds
- Envoy stats and Ambassador stats are separate
- Mappings no longer require specifying the port as it is not needed

### Fixed
- SDS does the right thing with unnamed ports


## [0.3.1] April 06, 2017
[0.3.1]: https://github.com/datawire/ambassador/compare/v0.3.0...v0.3.1

### Added
- Envoy stats accessible through Ambassador
- Basic interpretation of cluster stats

### Changed
- Split up `ambassador.py` into multiple files
- Switch to a debug build of Envoy


## [0.1.9] April 03, 2017
[0.1.9]: https://github.com/datawire/ambassador/compare/v0.1.8...v0.1.9

### Changed
- Ambassador configuration on `/ambassador-config/` prefix rather than exposed on port 8001
- Updated to current Envoy and pinned the Envoy version
- Use Bumpversion for version management
- Conditionalized Docker push

### Fixed
- Ambassador keeps running with an empty services list (part 2)


## [0.1.5] March 31, 2017
[0.1.5]: https://github.com/datawire/ambassador/compare/v0.1.4...v0.1.5

### Fixed
- Ambassador SDS correctly handles ports


## [0.1.4] March 31, 2017
[0.1.4]: https://github.com/datawire/ambassador/compare/v0.1.3...v0.1.4

### Changed
- Ambassador keeps running with an empty services list
- Easier to run with [Telepresence]


## [0.1.3] March 31, 2017
[0.1.3]: https://github.com/datawire/ambassador/compare/82ed5e4...v0.1.3

### Added
- Initial Ambassador
- Ambassador service discovery service
- Documentation


Based on [Keep a Changelog](http://keepachangelog.com/en/1.0.0/). Ambassador follows [Semantic Versioning](http://semver.org/spec/v2.0.0.html).

[Ambassador]: https://www.getambassador.io/
[Ambassador-Envoy]: https://github.com/datawire/ambassador-envoy
[Telepresence]: http://telepresence.io
[Istio]: https://istio.io/<|MERGE_RESOLUTION|>--- conflicted
+++ resolved
@@ -101,12 +101,6 @@
 - Bugfix: `Mapping`s with DNS wildcard `hostname` will now be correctly matched with `Host`s.
   Previously, the case where both the `Host` and the `Mapping` use DNS wildcards for their hostnames
   could sometimes  not correctly match when they should have.
-<<<<<<< HEAD
-
-- Change: Docker BuildKit is enabled for all Emissary builds. Additionally, the Go build cache is
-  fully enabled when building images, speeding up repeated builds.
-=======
->>>>>>> b1ffe472
 
 - Bugfix: Any `Mapping` that uses the `host_redirect` field is now properly discovered and used.
   Thanks to <a href="https://github.com/gferon">Gabriel Féron</a> for contributing this bugfix! ([3709])
