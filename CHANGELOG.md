## Ambassador Pro CHANGELOG

## 0.6.1 (TBD)

Configuration:

<<<<<<< HEAD
 * Bump license key schema v0 → v1.  The developer portal requires a
   v1 license with the "devportal" feature enabled.  Some future
   version of the other functionality will drop support for v0 license
   keys.
=======
 * `amb-sidecar`: The default value of `USE_STATSD` has changed from `true` to `false`.
>>>>>>> 2bb1202f

## 0.6.0 (2019-08-05)

Configuration:

 * The CRD field `ambassador_id` may now be a single string instead of a list of strings (this should have always been the case, but there was a bug in the parser).
 * Everything is now on one port: `APRO_HTTP_PORT`, which defaults to `8500`.
 * `LOG_LEVEL` no longer exists; everything obeys `APP_LOG_LEVEL`.
 * The meaning of `REDIS_POOL_SIZE` has changed slightly; there are no longer separate connection pools for ratelimit and filtering; the maxiumum number of connections is now `REDIS_POOL_SIZE` instead of 2×`REDIS_POOL_SIZE`.
 * The `amb-sidecar` RateLimitService can now report to statsd, and attempts to do so by default (`USE_STATSD`, `STATSD_HOST`, `STATSD_PORT`, `GOSTATS_FLUSH_INTERVAL_SECONDS`).

Behavior:

 * Now also handles gRPC requests for `envoy.service.auth.v2`, in addition to `envoy.service.auth.v2alpha`.
 * Log a stacktrace at log-level "debug" whenever the HTTP client encounters an error.
 * Fix bug where the wrong key was selected from a JWKS.
 * Everything in amb-sidecar now runs as a single process.

## 0.5.0 (2019-06-21)

Configuration:

 * Redis is now always required to be configured.
 * The `amb-sidecar` environment variables `$APRO_PRIVATE_KEY_PATH` and `$APRO_PUBLIC_KEY_PATH` are replaced by a Kubernetes secret and the `$APRO_KEYPAIR_SECRET_NAME` and `$APRO_KEYPAIR_SECRET_NAMESPACE` environment variables.
 * If the `$APRO_KEYPAIR_SECRET_NAME` Kubernetes secret (above) does not exist, `amb-sidecar` now needs the "create" permission for secrets in its ClusterRole.
 * The `OAuth2` Filter now ignores the `audience` field setting.  I expect it to make a come-back in 0.5.1 though.
 * The `OAuth2` Filter now acts as if the `openid` scope value is always included in the FilterPolicy's `scopes` argument.
 * The `OAuth2` Filter can verify Access Tokens with several different methods; configured with the `accessTokenValidation` field.

Behavior:

 * The `OAuth2` Filter is now strictly compliant with OAuth 2.0.  It is verified to work properly with:
   - Auth0
   - Azure AD
   - Google
   - Keycloak
   - Okta
   - UAA
 * The `OAuth2` Filter browser cookie has changed:
   - It is now named `ambassador_session.{{filter_name}}.{{filter_namespace}}` instead of `access_token`.
   - It is now an opaque string instead of a JWT Access Token.  The Access Token is still available in the injected `Authorization` header.
 * The `OAuth2` Filter will no longer consider a user-agent-provided `Authorization` header, it will only consider the cookie.
 * The `OAuth2` Filter now supports Refresh Tokens; they must be requested by listing `offline_access` in the `scopes` argument in the FilterPolicy.
 * The `OAuth2` Filter's `/callback` endpoint is no longer vulnerable to XSRF attacks
 * The Developer Portal file descriptor leak is fixed.

Other:

 * Open Source dependency licence compliance is now automated as part of the release machinery.  Source releases for the Docker images are now present in the images themselves at `/*.opensource.tar.gz`.

## 0.4.3 (2019-05-15)

 * Add the Developer Portal
 * `apictl traffic initialize`: Correctly handle non-`default` namespaces
 * `app-sidecar`: Respect the `APP_LOG_LEVEL` environment variable, same as `amb-sidecar`

## 0.4.2 (2019-05-03)

 * Turn down liveness and readiness probe logging from "info" to "debug"

## 0.4.1 (2019-04-23)

 * Add liveness and readiness probes

## 0.4.0 (2019-04-18)

 * Moved all of the default sidecar ports around; YAML will need to be adjusted (hence 0.4.0 instead of 0.3.2).  Additionally, all of the ports are now configurable via environment variables

   | Purpose          | Variable       | Old  | New  |
   | -------          | --------       | ---  | ---  |
   | Auth gRPC        | APRO_AUTH_PORT | 8082 | 8500 |
   | RLS gRPC         | GRPC_PORT      | 8081 | 8501 |
   | RLS debug (HTTP) | DEBUG_PORT     | 6070 | 8502 |
   | RLS HTTP ???     | PORT           | 7000 | 8503 |

 * `apictl` no longer sets an imagePullSecret when deploying Pro things to the cluster (since the repo is now public)

## 0.3.1 (2019-04-05)

 * Support running the Ambassador sidecar as a non-root user

## 0.3.0 (2019-04-03)

 * New Filter type `External`
 * Request IDs in the Pro logs are the same as the Request IDs in the Ambassador logs
 * `OAuth2` Filter type supports `secretName` and `secretNamespace`
 * Switch to using Ambassador OSS gRPC API
 * No longer nescessary to set `allowed_request_headers` or `allowed_authorization_headers` for `Plugin` Filters
 * RLS logs requests as `info` instead of `warn`
 * Officially support Okta as an IDP

## 0.2.5 (2019-04-02)

(0.3.0 was initially tagged as 0.2.5)

## 0.2.4 (2019-03-19)

 * `JWT` and `OAuth2` Filter types support `insecureTLS`
 * `OAuth2` now handles JWTs with a `scope` claim that is a JSON list of scopes, instead of a JSON string containing a whitespace-separated list of scopes (such as those generated by UAA)

## 0.2.3 (2019-03-13)

 * Consul Connect integration no longer requires a license key

## 0.2.2 (2019-03-11)

 * Fix Consul certificate rotation

## 0.2.1 (2019-03-08)

 * Move the AuthService from port 8080 to 8082, and make it configurable with `APRO_AUTH_PORT`

## 0.2.0 (2019-03-04)

 * Have everything require license keys
 * Differentiate between components when phoning-home to Scout
 * Phone-home to kubernaut.io/scout, not metriton.datawire.io/scout
 * Fix bug where `apictl traffic inject` wiped existing `imagePullSecrets`
 * Support `AMBASSADOR_ID`, `AMBASSADOR_SINGLE_NAMESPACE`, and `AMBASSADOR_NAMESPACE`
 * Log format changed
 * OIDC support
 * Replace `Tenant` and `Policy` CRDs with `Filter` and `FilterPolicy` CRDs
 * Add JWT validation filter
 * Add `apro-plugin-runner` (previously was in a separate OSS git repo)

## 0.1.2 (2019-01-24)

 * More readable logs in the event of a crash
 * `apictl traffic` sets `imagePullSecret`
 * Have `apictl` also look for the license key in `~/.config/` as a fallback on macOS.  The paths it now looks in, from highest to lowest precedence, are:
    - `$HOME/Library/Application Support/ambassador/license-key` (macOS only)
    - `${XDG_CONFIG_HOME:-$HOME/.config}/ambassador/license-key`
    - `$HOME/.ambassador.key`

## 0.1.1 (2019-01-23)

 - First release with combined rate-limiting and authentication.<|MERGE_RESOLUTION|>--- conflicted
+++ resolved
@@ -4,14 +4,11 @@
 
 Configuration:
 
-<<<<<<< HEAD
+ * `amb-sidecar`: The default value of `USE_STATSD` has changed from `true` to `false`.
  * Bump license key schema v0 → v1.  The developer portal requires a
    v1 license with the "devportal" feature enabled.  Some future
    version of the other functionality will drop support for v0 license
    keys.
-=======
- * `amb-sidecar`: The default value of `USE_STATSD` has changed from `true` to `false`.
->>>>>>> 2bb1202f
 
 ## 0.6.0 (2019-08-05)
 
