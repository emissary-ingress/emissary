Information in this file will be used to build the merged release notes for GA
releases. Please keep it up to date.
------------------------------------------------------------------------------

# Ambassador Edge Stack CHANGELOG

<<<<<<< HEAD
## next (TBD)

- Bugfix: The Edge Policy Console now honors the `diagnostics.enabled` setting in the `ambassador` Module
=======
## 1.2.2 (2020-03-04)

- Internal: Track maximum usage for 24-hour periods, not just instantaneous whenever we phone home.
>>>>>>> a570dd8e

## 1.2.1 (2020-03-03)

- Bugfix: The `aes-plugin-runner` binary for GNU/Linux is now statically linked (instead of being linked against musl libc), so it should now work on either musl libc or GNU libc systems
- Feature: An `aes-plugin-runner` binary for Windows is now produced.  (It is un-tested as of yet.)
- Bugfix: The `OAuth2` Filter redirection-endpoint now handles various XSRF errors more consistently
- Change: The `OAuth2` Filter redirection-endpoint now handles XSRF errors by redirecting back to the identity provider

## 1.2.0 (2020-02-24)

- Change: The `ambassador` service now uses the default `externalTrafficPolicy` of `Cluster` rather than explicitly setting it to `Local`. This is a safer setting for GKE where the `Local` policy can cause outages when ambassador is updated. See https://stackoverflow.com/questions/60121956/are-hitless-rolling-updates-possible-on-gke-with-externaltrafficpolicy-local for details.
- Bugfix: The RBAC for `Ingress` now supports the `networking.k8s.io` `apiGroup`
- Bugfix: Quiet Dev Portal debug logs
- Change: There is no longer a separate app-sidecar image; it is now combined in to the main aes image; set `command: ["app-sidecar"]` to use that functionality.
- Change: The `OAuth2` Filter no longer sets cookies when `insteadOfRedirect` triggers
- Change: The `OAuth2` Filter more frequently adjusts the cookies
- Feature: `ifRequestHeader` can now have `valueRegex` instead of `value`
- Feature: The `OAuth2` Filter now has `useSessionCookies` option to have cookies expire when the browser closes, rather than at a fixed duration
- Feature: `ifRequestHeader` now has `negate: bool` to invert the match

## 1.1.1 (2020-02-12)

- Feature: The Policy Console can now set the log level to "trace" (in addition to "info" or "debug")
- Bugfix: Don't have the Policy Console poll for snapshots when logged out
- Bugfix: Do a better job of noticing when the license key changes
- Bugfix: `aes-plugin-runner --version` now works properly
- Bugfix: Only serve the custom CONGRATULATIONS! 404 page on `/`
- Change: The `OAuth2` Filter `stateTTL` setting is now ignored; the lifetime of state-tokens is now managed automatically

## 1.1.0 (2020-01-28)

- Feature: `External` Filter now exactly matches the current OSS `AuthService` definiton.  It has gained `include_body` (deprecating `allow_request_body`), `status_on_error`, and `failure_mode_allow`.
- Docs: add instructions for what to do after downloading `edgectl`
- Bugfix: make it much faster to apply the Edge Stack License
- Bugfix: make sure the ACME terms-of-service link is always shown
- Bugfix: make the Edge Policy Console more performant

## 1.0.0 (2020-01-15)

Behavior:

 * Developer portal no longer requires the /openapi Mapping
 * Renamed environment variable APRO_DEVPORTAL_CONTENT_URL to DEVPORTAL_CONTENT_URL
 * Feature: Developer portal can check out a non-default branch. Control with DEVPORTAL_CONTENT_BRANCH env var
 * Feature: Developer portal can use a subdir of a checkout. Control with DEVPORTAL_CONTENT_DIR env var
 * `apictl traffic initialize` no longer waits for the traffic-proxy to become ready before exiting.
 * Feature: Developer portal will show swagger documentation for up to five services (or more with appropriate license)
 * Feature: local-devportal is now a standalone go binary with no external dependencies
 * `v1` license keys were not being used so augment them to include emails
 * The OAuth2 redirection endpoint has moved from `/callback` to `/.ambassador/oauth2/redirection-endpoint`.  Migrating Pro users will need to notify thier IDP of the change.

Other:

 * `amb-core` and `amb-sidecar` have been merged in to a combined `aes` which is based on Ambassador OSS [version TBD].
 * `login-gate-js`content has been updated for a clearer first time experience. 

## 0.11.0 (2019-12-10)

Configuration:

 * `JWT` Filter now has a `realm` setting to configure the realm mentioned in `WWW-Authenticate` of error responses.
 * Feature: `JWT` Filter now has a FilterPolicy argument `scope` to preform `draft-ietf-oauth-token-exchange`-compatible Scope validation.
 * Feature: `OAuth2` Filter now has a `.insteadOfRedirect.filters` FilterPolicy argument that lets you provide a list of filters to run; as if you were listing them directly in a FilterPolicy.
 * Feature: `OAuth2` Filter now has a `extraAuthorizationParameters` setting to manually pass extra parameters to the IDP's authorization endpoint.
 * Feature: `OAuth2` Filter now has a `accessTokenJWTFilter` setting to use a `JWT` filter for access token validation when `accessTokenValidation: jwt` or `accessTokenValidation: auto`.

Behavior:

 * Feature: `JWT` Filter now generates RFC 6750-compliant responses with the `WWW-Authenticate` header set.

Other:

 * Update Ambassador Core from Ambassador 0.85.0 (Envoy 1.11+half-way-to-1.12) to 0.86.0 (Envoy 1.12.2)

## 0.10.0 (2019-11-11)

Configuration:

 * Feature: `FilterPolicy` may now set `ifRequestHeader` to only apply a `Filter` to requests with appropriate headers.
 * Feature: `FilterPolicy` may now set `onDeny` and `onAllow` to modify how `Filter`s chain together.
 * Feature: `JWT` Filter `injectRequestHeaderse` templates can now read the incoming HTTP request headers.
 * Feature: `JWT` Filter `errorResponse` can now set HTTP headers of the error response.
 * Beta feature: `OAuth2` Filter can now be configured to receive OAuth client credentials in the HTTP request header, and use them to obtain a client credentials grant.  This is only currently tested with Okta.

Behavior:

 * The `OAuth2` filter's XSRF protection now works differently.  You should use the `ambassador_xsrf.{name}.{namespace}` cookie instead of the `ambassador_session.{name}.{namespace}` cookie for XSRF-protection purposes.

## 0.9.1 (2019-10-22)

Configuration:

 * The `JWT` and `OAuth2` Filter types support `renegotiateTLS`
 * The `JWT` Filter now has an `errorResponse` argument that allows templating the filter's error response.

Other:

 * Update Ambassador Core from Ambassador 0.83.0 to 0.85.0

## 0.9.0 (2019-10-08)

Configuration

 * The `OAuth2` filter now has a FilterPolicy argument `insteadOfRedirect` that can specify a different action to perform than redirecting to the IDP.

Behavior:

 * Feature: Developer portal URL can be changed by the user. Adjust the `ambassador-pro-devportal` `Mapping` CRD (or annotation) by changing the `prefix` to desired prefix and changing the `rewrite` to `/docs/`. The `ambassador-pro-devportal-api` can not be adjusted yet. 
 * Feature: The `OAuth2` filter can now perform OIDC-session RP-initiated logout when used with an identity provider that supports it.
 * Bugfix: Properly return a 404 for unknown paths in the amb-sidecar; instead of serving the index page; this could happen if the devportal Mapping is misconfigured.
 * Bugfix: Fix the "loaded filter" log info message.
 * Bugfix: Don't publish the "dev-portal-server" Docker image; it was obviated by "amb-sidecar" in 0.8.0.
 * Bugfix: The `JWT` Filter is no longer case-sensitive with the auth-scheme (`Bearer` vs `bearer`)
 * Bugfix: The `JWT` Filter no longer accepts authorizations that are missing an auth-scheme

Other:

 * Update Ambassador Core from Ambassador 0.75.0 to 0.83.0
 * Incorporate the Envoy 1.11.2 security patches in Ambassador Core
 * Fast iteration on Developer Portal styling and content using a docker image inside a local checkout of Developer Portal content repo (see reference doc for usage guide)

## 0.8.0 (2019-09-16)

Configuration:

 * `amb-sidecar` now takes additional configuration related to the developer portal.

Behavior:

 * Feature: The developer portal is now in "beta", and incorporated into amb-sidecar.
 * Bugfix: The `External` Filter no longer erroneously follows redirects.
 * Bugfix: Fixed a case-folding bug causing the `JWT` Filter to be inoperable.
 * Enhancement: Errors in `Filter` resource definitions are now recorded and included in error messages.

## 0.7.0 (2019-08-29)

Configuration:

 * `amb-sidecar`: The default value of `USE_STATSD` has changed from `true` to `false`.
 * Bump license key schema v0 → v1.  The developer portal requires a v1 license with the "devportal" feature enabled.  Some future version of the other functionality will drop support for v0 license keys.
 * The `JWT` Filter can now inject HTTP request headers; configured with the `injectRequestHeaders` field.

Behavior:

 * Fixed a resource leak in dev-portal-server

Other:

 * There is now a build of Ambassador with Certified Envoy named "amb-core".

## 0.6.0 (2019-08-05)

Configuration:

 * The CRD field `ambassador_id` may now be a single string instead of a list of strings (this should have always been the case, but there was a bug in the parser).
 * Everything is now on one port: `APRO_HTTP_PORT`, which defaults to `8500`.
 * `LOG_LEVEL` no longer exists; everything obeys `APP_LOG_LEVEL`.
 * The meaning of `REDIS_POOL_SIZE` has changed slightly; there are no longer separate connection pools for ratelimit and filtering; the maximum number of connections is now `REDIS_POOL_SIZE` instead of 2×`REDIS_POOL_SIZE`.
 * The `amb-sidecar` RateLimitService can now report to statsd, and attempts to do so by default (`USE_STATSD`, `STATSD_HOST`, `STATSD_PORT`, `GOSTATS_FLUSH_INTERVAL_SECONDS`).

Behavior:

 * Now also handles gRPC requests for `envoy.service.auth.v2`, in addition to `envoy.service.auth.v2alpha`.
 * Log a stacktrace at log-level "debug" whenever the HTTP client encounters an error.
 * Fix bug where the wrong key was selected from a JWKS.
 * Everything in amb-sidecar now runs as a single process.

## 0.5.0 (2019-06-21)

Configuration:

 * Redis is now always required to be configured.
 * The `amb-sidecar` environment variables `$APRO_PRIVATE_KEY_PATH` and `$APRO_PUBLIC_KEY_PATH` are replaced by a Kubernetes secret and the `$APRO_KEYPAIR_SECRET_NAME` and `$APRO_KEYPAIR_SECRET_NAMESPACE` environment variables.
 * If the `$APRO_KEYPAIR_SECRET_NAME` Kubernetes secret (above) does not exist, `amb-sidecar` now needs the "create" permission for secrets in its ClusterRole.
 * The `OAuth2` Filter now ignores the `audience` field setting.  I expect it to make a come-back in 0.5.1 though.
 * The `OAuth2` Filter now acts as if the `openid` scope value is always included in the FilterPolicy's `scopes` argument.
 * The `OAuth2` Filter can verify Access Tokens with several different methods; configured with the `accessTokenValidation` field.

Behavior:

 * The `OAuth2` Filter is now strictly compliant with OAuth 2.0.  It is verified to work properly with:
   - Auth0
   - Azure AD
   - Google
   - Keycloak
   - Okta
   - UAA
 * The `OAuth2` Filter browser cookie has changed:
   - It is now named `ambassador_session.{{filter_name}}.{{filter_namespace}}` instead of `access_token`.
   - It is now an opaque string instead of a JWT Access Token.  The Access Token is still available in the injected `Authorization` header.
 * The `OAuth2` Filter will no longer consider a user-agent-provided `Authorization` header, it will only consider the cookie.
 * The `OAuth2` Filter now supports Refresh Tokens; they must be requested by listing `offline_access` in the `scopes` argument in the FilterPolicy.
 * The `OAuth2` Filter's `/callback` endpoint is no longer vulnerable to XSRF attacks
 * The Developer Portal file descriptor leak is fixed.

Other:

 * Open Source dependency license compliance is now automated as part of the release machinery.  Source releases for the Docker images are now present in the images themselves at `/*.opensource.tar.gz`.

## 0.4.3 (2019-05-15)

 * Add the Developer Portal (experimental; no documentation available yet)
 * `apictl traffic initialize`: Correctly handle non-`default` namespaces
 * `app-sidecar`: Respect the `APP_LOG_LEVEL` environment variable, same as `amb-sidecar`

## 0.4.2 (2019-05-03)

 * Turn down liveness and readiness probe logging from "info" to "debug"

## 0.4.1 (2019-04-23)

 * Add liveness and readiness probes

## 0.4.0 (2019-04-18)

 * Moved all of the default sidecar ports around; YAML will need to be adjusted (hence 0.4.0 instead of 0.3.2).  Additionally, all of the ports are now configurable via environment variables

   | Purpose          | Variable       | Old  | New  |
   | -------          | --------       | ---  | ---  |
   | Auth gRPC        | APRO_AUTH_PORT | 8082 | 8500 |
   | RLS gRPC         | GRPC_PORT      | 8081 | 8501 |
   | RLS debug (HTTP) | DEBUG_PORT     | 6070 | 8502 |
   | RLS HTTP ???     | PORT           | 7000 | 8503 |

 * `apictl` no longer sets an imagePullSecret when deploying Pro things to the cluster (since the repo is now public)

## 0.3.1 (2019-04-05)

 * Support running the Ambassador sidecar as a non-root user

## 0.3.0 (2019-04-03)

 * New Filter type `External`
 * Request IDs in the Pro logs are the same as the Request IDs in the Ambassador logs
 * `OAuth2` Filter type supports `secretName` and `secretNamespace`
 * Switch to using Ambassador OSS gRPC API
 * No longer necessary to set `allowed_request_headers` or `allowed_authorization_headers` for `Plugin` Filters
 * RLS logs requests as `info` instead of `warn`
 * Officially support Okta as an IDP

## 0.2.5 (2019-04-02)

(0.3.0 was initially tagged as 0.2.5)

## 0.2.4 (2019-03-19)

 * `JWT` and `OAuth2` Filter types support `insecureTLS`
 * `OAuth2` now handles JWTs with a `scope` claim that is a JSON list of scopes, instead of a JSON string containing a whitespace-separated list of scopes (such as those generated by UAA)

## 0.2.3 (2019-03-13)

 * Consul Connect integration no longer requires a license key

## 0.2.2 (2019-03-11)

 * Fix Consul certificate rotation

## 0.2.1 (2019-03-08)

 * Move the AuthService from port 8080 to 8082, and make it configurable with `APRO_AUTH_PORT`

## 0.2.0 (2019-03-04)

 * Have everything require license keys
 * Differentiate between components when phoning-home to Scout
 * Phone-home to kubernaut.io/scout, not metriton.datawire.io/scout
 * Fix bug where `apictl traffic inject` wiped existing `imagePullSecrets`
 * Support `AMBASSADOR_ID`, `AMBASSADOR_SINGLE_NAMESPACE`, and `AMBASSADOR_NAMESPACE`
 * Log format changed
 * OIDC support
 * Replace `Tenant` and `Policy` CRDs with `Filter` and `FilterPolicy` CRDs
 * Add JWT validation filter
 * Add `apro-plugin-runner` (previously was in a separate OSS git repo)

## 0.1.2 (2019-01-24)

 * More readable logs in the event of a crash
 * `apictl traffic` sets `imagePullSecret`
 * Have `apictl` also look for the license key in `~/.config/` as a fallback on macOS.  The paths it now looks in, from highest to lowest precedence, are:
    - `$HOME/Library/Application Support/ambassador/license-key` (macOS only)
    - `${XDG_CONFIG_HOME:-$HOME/.config}/ambassador/license-key`
    - `$HOME/.ambassador.key`

## 0.1.1 (2019-01-23)

 - First release with combined rate-limiting and authentication.<|MERGE_RESOLUTION|>--- conflicted
+++ resolved
@@ -4,15 +4,13 @@
 
 # Ambassador Edge Stack CHANGELOG
 
-<<<<<<< HEAD
 ## next (TBD)
 
 - Bugfix: The Edge Policy Console now honors the `diagnostics.enabled` setting in the `ambassador` Module
-=======
+
 ## 1.2.2 (2020-03-04)
 
 - Internal: Track maximum usage for 24-hour periods, not just instantaneous whenever we phone home.
->>>>>>> a570dd8e
 
 ## 1.2.1 (2020-03-03)
 
