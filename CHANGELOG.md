Information in this file will be used to build the merged release notes for GA
releases. Please keep it up to date.
------------------------------------------------------------------------------

# Ambassador Edge Stack CHANGELOG

## 1.2.1 (TBD)

<<<<<<< HEAD
- Bugfix: The `OAuth2` Filter redirection-endpoint now handles various XSRF errors more consistently
- Change: The `OAuth2` Filter redirection-endpoint now handles XSRF errors by redirecting back to the identity provider
=======
- Bugfix: The `aes-plugin-runner` binary for GNU/Linux is now statically linked (instead of being linked against musl libc), so it should now work on either musl libc or GNU libc systems.
- Feature: An `aes-plugin-runner` binary for Windows is now produced.  (It is un-tested as of yet.)
>>>>>>> 3060b8ed

## 1.2.0 (2020-02-24)

- Change: The `ambassador` service now uses the default `externalTrafficPolicy` of `Cluster` rather than explicitly setting it to `Local`. This is a safer setting for GKE where the `Local` policy can cause outages when ambassador is updated. See https://stackoverflow.com/questions/60121956/are-hitless-rolling-updates-possible-on-gke-with-externaltrafficpolicy-local for details.
- Bugfix: The RBAC for `Ingress` now supports the `networking.k8s.io` `apiGroup`
- Bugfix: Quiet Dev Portal debug logs
- Change: There is no longer a separate app-sidecar image; it is now combined in to the main aes image; set `command: ["app-sidecar"]` to use that functionality.
- Change: The `OAuth2` Filter no longer sets cookies when `insteadOfRedirect` triggers
- Change: The `OAuth2` Filter more frequently adjusts the cookies
- Feature: `ifRequestHeader` can now have `valueRegex` instead of `value`
- Feature: The `OAuth2` Filter now has `useSessionCookies` option to have cookies expire when the browser closes, rather than at a fixed duration
- Feature: `ifRequestHeader` now has `negate: bool` to invert the match

## 1.1.1 (2020-02-12)

- Feature: The Policy Console can now set the log level to "trace" (in addition to "info" or "debug")
- Bugfix: Don't have the Policy Console poll for snapshots when logged out
- Bugfix: Do a better job of noticing when the license key changes
- Bugfix: `aes-plugin-runner --version` now works properly
- Bugfix: Only serve the custom CONGRATULATIONS! 404 page on `/`
- Change: The `OAuth2` Filter `stateTTL` setting is now ignored; the lifetime of state-tokens is now managed automatically

## 1.1.0 (2020-01-28)

- Feature: `External` Filter now exactly matches the current OSS `AuthService` definiton.  It has gained `include_body` (deprecating `allow_request_body`), `status_on_error`, and `failure_mode_allow`.
- Docs: add instructions for what to do after downloading `edgectl`
- Bugfix: make it much faster to apply the Edge Stack License
- Bugfix: make sure the ACME terms-of-service link is always shown
- Bugfix: make the Edge Policy Console more performant

## 1.0.0 (2020-01-15)

Behavior:

 * Developer portal no longer requires the /openapi Mapping
 * Renamed environment variable APRO_DEVPORTAL_CONTENT_URL to DEVPORTAL_CONTENT_URL
 * Feature: Developer portal can check out a non-default branch. Control with DEVPORTAL_CONTENT_BRANCH env var
 * Feature: Developer portal can use a subdir of a checkout. Control with DEVPORTAL_CONTENT_DIR env var
 * `apictl traffic initialize` no longer waits for the traffic-proxy to become ready before exiting.
 * Feature: Developer portal will show swagger documentation for up to five services (or more with appropriate license)
 * Feature: local-devportal is now a standalone go binary with no external dependencies
 * `v1` license keys were not being used so augment them to include emails
 * The OAuth2 redirection endpoint has moved from `/callback` to `/.ambassador/oauth2/redirection-endpoint`.  Migrating Pro users will need to notify thier IDP of the change.

Other:

 * `amb-core` and `amb-sidecar` have been merged in to a combined `aes` which is based on Ambassador OSS [version TBD].
 * `login-gate-js`content has been updated for a clearer first time experience. 

## 0.11.0 (2019-12-10)

Configuration:

 * `JWT` Filter now has a `realm` setting to configure the realm mentioned in `WWW-Authenticate` of error responses.
 * Feature: `JWT` Filter now has a FilterPolicy argument `scope` to preform `draft-ietf-oauth-token-exchange`-compatible Scope validation.
 * Feature: `OAuth2` Filter now has a `.insteadOfRedirect.filters` FilterPolicy argument that lets you provide a list of filters to run; as if you were listing them directly in a FilterPolicy.
 * Feature: `OAuth2` Filter now has a `extraAuthorizationParameters` setting to manually pass extra parameters to the IDP's authorization endpoint.
 * Feature: `OAuth2` Filter now has a `accessTokenJWTFilter` setting to use a `JWT` filter for access token validation when `accessTokenValidation: jwt` or `accessTokenValidation: auto`.

Behavior:

 * Feature: `JWT` Filter now generates RFC 6750-compliant responses with the `WWW-Authenticate` header set.

Other:

 * Update Ambassador Core from Ambassador 0.85.0 (Envoy 1.11+half-way-to-1.12) to 0.86.0 (Envoy 1.12.2)

## 0.10.0 (2019-11-11)

Configuration:

 * Feature: `FilterPolicy` may now set `ifRequestHeader` to only apply a `Filter` to requests with appropriate headers.
 * Feature: `FilterPolicy` may now set `onDeny` and `onAllow` to modify how `Filter`s chain together.
 * Feature: `JWT` Filter `injectRequestHeaderse` templates can now read the incoming HTTP request headers.
 * Feature: `JWT` Filter `errorResponse` can now set HTTP headers of the error response.
 * Beta feature: `OAuth2` Filter can now be configured to receive OAuth client credentials in the HTTP request header, and use them to obtain a client credentials grant.  This is only currently tested with Okta.

Behavior:

 * The `OAuth2` filter's XSRF protection now works differently.  You should use the `ambassador_xsrf.{name}.{namespace}` cookie instead of the `ambassador_session.{name}.{namespace}` cookie for XSRF-protection purposes.

## 0.9.1 (2019-10-22)

Configuration:

 * The `JWT` and `OAuth2` Filter types support `renegotiateTLS`
 * The `JWT` Filter now has an `errorResponse` argument that allows templating the filter's error response.

Other:

 * Update Ambassador Core from Ambassador 0.83.0 to 0.85.0

## 0.9.0 (2019-10-08)

Configuration

 * The `OAuth2` filter now has a FilterPolicy argument `insteadOfRedirect` that can specify a different action to perform than redirecting to the IDP.

Behavior:

 * Feature: Developer portal URL can be changed by the user. Adjust the `ambassador-pro-devportal` `Mapping` CRD (or annotation) by changing the `prefix` to desired prefix and changing the `rewrite` to `/docs/`. The `ambassador-pro-devportal-api` can not be adjusted yet. 
 * Feature: The `OAuth2` filter can now perform OIDC-session RP-initiated logout when used with an identity provider that supports it.
 * Bugfix: Properly return a 404 for unknown paths in the amb-sidecar; instead of serving the index page; this could happen if the devportal Mapping is misconfigured.
 * Bugfix: Fix the "loaded filter" log info message.
 * Bugfix: Don't publish the "dev-portal-server" Docker image; it was obviated by "amb-sidecar" in 0.8.0.
 * Bugfix: The `JWT` Filter is no longer case-sensitive with the auth-scheme (`Bearer` vs `bearer`)
 * Bugfix: The `JWT` Filter no longer accepts authorizations that are missing an auth-scheme

Other:

 * Update Ambassador Core from Ambassador 0.75.0 to 0.83.0
 * Incorporate the Envoy 1.11.2 security patches in Ambassador Core
 * Fast iteration on Developer Portal styling and content using a docker image inside a local checkout of Developer Portal content repo (see reference doc for usage guide)

## 0.8.0 (2019-09-16)

Configuration:

 * `amb-sidecar` now takes additional configuration related to the developer portal.

Behavior:

 * Feature: The developer portal is now in "beta", and incorporated into amb-sidecar.
 * Bugfix: The `External` Filter no longer erroneously follows redirects.
 * Bugfix: Fixed a case-folding bug causing the `JWT` Filter to be inoperable.
 * Enhancement: Errors in `Filter` resource definitions are now recorded and included in error messages.

## 0.7.0 (2019-08-29)

Configuration:

 * `amb-sidecar`: The default value of `USE_STATSD` has changed from `true` to `false`.
 * Bump license key schema v0 → v1.  The developer portal requires a v1 license with the "devportal" feature enabled.  Some future version of the other functionality will drop support for v0 license keys.
 * The `JWT` Filter can now inject HTTP request headers; configured with the `injectRequestHeaders` field.

Behavior:

 * Fixed a resource leak in dev-portal-server

Other:

 * There is now a build of Ambassador with Certified Envoy named "amb-core".

## 0.6.0 (2019-08-05)

Configuration:

 * The CRD field `ambassador_id` may now be a single string instead of a list of strings (this should have always been the case, but there was a bug in the parser).
 * Everything is now on one port: `APRO_HTTP_PORT`, which defaults to `8500`.
 * `LOG_LEVEL` no longer exists; everything obeys `APP_LOG_LEVEL`.
 * The meaning of `REDIS_POOL_SIZE` has changed slightly; there are no longer separate connection pools for ratelimit and filtering; the maximum number of connections is now `REDIS_POOL_SIZE` instead of 2×`REDIS_POOL_SIZE`.
 * The `amb-sidecar` RateLimitService can now report to statsd, and attempts to do so by default (`USE_STATSD`, `STATSD_HOST`, `STATSD_PORT`, `GOSTATS_FLUSH_INTERVAL_SECONDS`).

Behavior:

 * Now also handles gRPC requests for `envoy.service.auth.v2`, in addition to `envoy.service.auth.v2alpha`.
 * Log a stacktrace at log-level "debug" whenever the HTTP client encounters an error.
 * Fix bug where the wrong key was selected from a JWKS.
 * Everything in amb-sidecar now runs as a single process.

## 0.5.0 (2019-06-21)

Configuration:

 * Redis is now always required to be configured.
 * The `amb-sidecar` environment variables `$APRO_PRIVATE_KEY_PATH` and `$APRO_PUBLIC_KEY_PATH` are replaced by a Kubernetes secret and the `$APRO_KEYPAIR_SECRET_NAME` and `$APRO_KEYPAIR_SECRET_NAMESPACE` environment variables.
 * If the `$APRO_KEYPAIR_SECRET_NAME` Kubernetes secret (above) does not exist, `amb-sidecar` now needs the "create" permission for secrets in its ClusterRole.
 * The `OAuth2` Filter now ignores the `audience` field setting.  I expect it to make a come-back in 0.5.1 though.
 * The `OAuth2` Filter now acts as if the `openid` scope value is always included in the FilterPolicy's `scopes` argument.
 * The `OAuth2` Filter can verify Access Tokens with several different methods; configured with the `accessTokenValidation` field.

Behavior:

 * The `OAuth2` Filter is now strictly compliant with OAuth 2.0.  It is verified to work properly with:
   - Auth0
   - Azure AD
   - Google
   - Keycloak
   - Okta
   - UAA
 * The `OAuth2` Filter browser cookie has changed:
   - It is now named `ambassador_session.{{filter_name}}.{{filter_namespace}}` instead of `access_token`.
   - It is now an opaque string instead of a JWT Access Token.  The Access Token is still available in the injected `Authorization` header.
 * The `OAuth2` Filter will no longer consider a user-agent-provided `Authorization` header, it will only consider the cookie.
 * The `OAuth2` Filter now supports Refresh Tokens; they must be requested by listing `offline_access` in the `scopes` argument in the FilterPolicy.
 * The `OAuth2` Filter's `/callback` endpoint is no longer vulnerable to XSRF attacks
 * The Developer Portal file descriptor leak is fixed.

Other:

 * Open Source dependency license compliance is now automated as part of the release machinery.  Source releases for the Docker images are now present in the images themselves at `/*.opensource.tar.gz`.

## 0.4.3 (2019-05-15)

 * Add the Developer Portal (experimental; no documentation available yet)
 * `apictl traffic initialize`: Correctly handle non-`default` namespaces
 * `app-sidecar`: Respect the `APP_LOG_LEVEL` environment variable, same as `amb-sidecar`

## 0.4.2 (2019-05-03)

 * Turn down liveness and readiness probe logging from "info" to "debug"

## 0.4.1 (2019-04-23)

 * Add liveness and readiness probes

## 0.4.0 (2019-04-18)

 * Moved all of the default sidecar ports around; YAML will need to be adjusted (hence 0.4.0 instead of 0.3.2).  Additionally, all of the ports are now configurable via environment variables

   | Purpose          | Variable       | Old  | New  |
   | -------          | --------       | ---  | ---  |
   | Auth gRPC        | APRO_AUTH_PORT | 8082 | 8500 |
   | RLS gRPC         | GRPC_PORT      | 8081 | 8501 |
   | RLS debug (HTTP) | DEBUG_PORT     | 6070 | 8502 |
   | RLS HTTP ???     | PORT           | 7000 | 8503 |

 * `apictl` no longer sets an imagePullSecret when deploying Pro things to the cluster (since the repo is now public)

## 0.3.1 (2019-04-05)

 * Support running the Ambassador sidecar as a non-root user

## 0.3.0 (2019-04-03)

 * New Filter type `External`
 * Request IDs in the Pro logs are the same as the Request IDs in the Ambassador logs
 * `OAuth2` Filter type supports `secretName` and `secretNamespace`
 * Switch to using Ambassador OSS gRPC API
 * No longer necessary to set `allowed_request_headers` or `allowed_authorization_headers` for `Plugin` Filters
 * RLS logs requests as `info` instead of `warn`
 * Officially support Okta as an IDP

## 0.2.5 (2019-04-02)

(0.3.0 was initially tagged as 0.2.5)

## 0.2.4 (2019-03-19)

 * `JWT` and `OAuth2` Filter types support `insecureTLS`
 * `OAuth2` now handles JWTs with a `scope` claim that is a JSON list of scopes, instead of a JSON string containing a whitespace-separated list of scopes (such as those generated by UAA)

## 0.2.3 (2019-03-13)

 * Consul Connect integration no longer requires a license key

## 0.2.2 (2019-03-11)

 * Fix Consul certificate rotation

## 0.2.1 (2019-03-08)

 * Move the AuthService from port 8080 to 8082, and make it configurable with `APRO_AUTH_PORT`

## 0.2.0 (2019-03-04)

 * Have everything require license keys
 * Differentiate between components when phoning-home to Scout
 * Phone-home to kubernaut.io/scout, not metriton.datawire.io/scout
 * Fix bug where `apictl traffic inject` wiped existing `imagePullSecrets`
 * Support `AMBASSADOR_ID`, `AMBASSADOR_SINGLE_NAMESPACE`, and `AMBASSADOR_NAMESPACE`
 * Log format changed
 * OIDC support
 * Replace `Tenant` and `Policy` CRDs with `Filter` and `FilterPolicy` CRDs
 * Add JWT validation filter
 * Add `apro-plugin-runner` (previously was in a separate OSS git repo)

## 0.1.2 (2019-01-24)

 * More readable logs in the event of a crash
 * `apictl traffic` sets `imagePullSecret`
 * Have `apictl` also look for the license key in `~/.config/` as a fallback on macOS.  The paths it now looks in, from highest to lowest precedence, are:
    - `$HOME/Library/Application Support/ambassador/license-key` (macOS only)
    - `${XDG_CONFIG_HOME:-$HOME/.config}/ambassador/license-key`
    - `$HOME/.ambassador.key`

## 0.1.1 (2019-01-23)

 - First release with combined rate-limiting and authentication.<|MERGE_RESOLUTION|>--- conflicted
+++ resolved
@@ -6,13 +6,10 @@
 
 ## 1.2.1 (TBD)
 
-<<<<<<< HEAD
+- Bugfix: The `aes-plugin-runner` binary for GNU/Linux is now statically linked (instead of being linked against musl libc), so it should now work on either musl libc or GNU libc systems.
+- Feature: An `aes-plugin-runner` binary for Windows is now produced.  (It is un-tested as of yet.)
 - Bugfix: The `OAuth2` Filter redirection-endpoint now handles various XSRF errors more consistently
 - Change: The `OAuth2` Filter redirection-endpoint now handles XSRF errors by redirecting back to the identity provider
-=======
-- Bugfix: The `aes-plugin-runner` binary for GNU/Linux is now statically linked (instead of being linked against musl libc), so it should now work on either musl libc or GNU libc systems.
-- Feature: An `aes-plugin-runner` binary for Windows is now produced.  (It is un-tested as of yet.)
->>>>>>> 3060b8ed
 
 ## 1.2.0 (2020-02-24)
 
