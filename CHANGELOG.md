--- conflicted
+++ resolved
@@ -63,113 +63,6 @@
 
 ## RELEASE NOTES
 
-## [2.14.0] May 26, 2021
-[2.14.0]: https://github.com/datawire/ambassador/compare/v2.13.0...v2.14.0
-
-### Emissary Ingress and Ambassador Edge Stack
-
-- Feature: something really cool
-
-## [2.13.0] May 26, 2021
-[2.13.0]: https://github.com/datawire/ambassador/compare/v2.12.1...v2.13.0
-
-### Emissary Ingress and Ambassador Edge Stack
-
-- Cool update
-
-## [2.12.1] May 25, 2021
-[2.12.1]: https://github.com/datawire/ambassador/compare/v2.12.0...v2.12.1
-
-### Emissary Ingress and Ambassador Edge Stack
-
-- Bugfix: Diagd now actually logs with John Logging
-
-## [2.12.0] May 25, 2021
-[2.12.0]: https://github.com/datawire/ambassador/compare/v2.11.0...v2.12.0
-
-### Emissary Ingress and Ambassador Edge Stack
-
-- Feature: Diagd now logs with John Logging
-
-## [2.11.0] May 25, 2021
-[2.11.0]: https://github.com/datawire/ambassador/compare/v2.8.0...v2.11.0
-
-### Emissary Ingress and Ambassador Edge Stack
-
-- Bugfix: Clean up some more madness.
-
-## [2.10.1] (TBD)
-[2.10.1]: https://github.com/datawire/ambassador/compare/v2.8.0...v2.10.1
-
-### Emissary Ingress and Ambassador Edge Stack
-
-(no changes yet)
-
-## [2.10.0] (TBD)
-[2.10.0]: https://github.com/datawire/ambassador/compare/v2.8.0...v2.10.0
-
-### Emissary Ingress and Ambassador Edge Stack
-
-- Bugfix: Madness has, however briefly, been averted.
-
-## [2.8.0] May 24, 2021
-[2.8.0]: https://github.com/datawire/ambassador/compare/v2.7.0...v2.8.0
-
-### Emissary Ingress and Ambassador Edge Stack
-
-(no changes yet)
-
-## [2.7.0] May 24, 2021
-[2.7.0]: https://github.com/datawire/ambassador/compare/v2.6.0...v2.7.0
-
-### Emissary Ingress and Ambassador Edge Stack
-
-- Feature: whatever
-
-## [2.6.0] May 24, 2021
-[2.6.0]: https://github.com/datawire/ambassador/compare/v2.5.0...v2.6.0
-
-### Emissary Ingress and Ambassador Edge Stack
-
-- Feature: wahtever
-
-## [2.5.0] May 24, 2021
-[2.5.0]: https://github.com/datawire/ambassador/compare/v2.3.0...v2.5.0
-
-### Emissary Ingress and Ambassador Edge Stack
-
-- Feature: i did somethin
-
-## [2.4.0] (TBD)
-[2.4.0]: https://github.com/datawire/ambassador/compare/v2.3.0...v2.4.0
-
-### Emissary Ingress and Ambassador Edge Stack
-
-- Bugfix: who cares
-- Bugfix: another thing
-
-## [2.3.0] May 22, 2021
-[2.3.0]: https://github.com/datawire/ambassador/compare/v1.13.4...v2.3.0
-
-### Emissary Ingress and Ambassador Edge Stack
-
-- Bugfix: whatever
-
-## [2.2.0] (TBD)
-[2.2.0]: https://github.com/datawire/ambassador/compare/v1.13.4...v2.2.0
-
-### Emissary Ingress and Ambassador Edge Stack
-
-- Bugfix: I fixed a thing
-
-## [2.1.0] (TBD)
-[2.1.0]: https://github.com/datawire/ambassador/compare/v1.13.4...v2.1.0
-
-### Emissary Ingress and Ambassador Edge Stack
-
-(no changes yet)
-
-<<<<<<< HEAD
 ## [1.13.6] May 24, 2021
 [1.13.6]: https://github.com/datawire/ambassador/compare/v1.13.5...v1.13.6
 
@@ -182,14 +75,6 @@
 
 - Bugfix: Fix a regression from 1.8.0 that prevented Ambassador module config keys `proper_case` and `preserve_external_request_id` from working correctly.
 - Bugfix: Fixed a regression in detecting the Ambassador Kubernetes service that could cause the wrong IP or hostname to be used in Ingress statuses (thanks, [Noah Fontes](https://github.com/impl)!
-=======
-## [2.0.0] (TBD)
-
-### Emissary Ingress and Ambassador Edge Stack
-
-- Change: `prune_unreachable_routes` now defaults to true, which should reduce Envoy memory requirements for installations with many `Host`s
-- Bugfix: Fixed a regression in detecting the Ambassador Kubernetes service that could cause the wrong IP or hostname to be used in Ingress statuses
->>>>>>> b47bebf5
 
 ## [1.13.4] May 11, 2021
 [1.13.4]: https://github.com/datawire/ambassador/compare/v1.13.3...v1.13.4
