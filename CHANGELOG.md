--- conflicted
+++ resolved
@@ -2,15 +2,7 @@
 
 ## BREAKING NEWS
 
-<<<<<<< HEAD
-## 1.4.3 
-
-- Bugfix: Don't generate lots of 403s while logged into the Edge Policy Console.
-
-## 1.4.2 (TBD)
-=======
 ### AMBASSADOR EDGE STACK 1.0.0
->>>>>>> c0ca8077
 
 Ambassador Edge Stack 1.0.0 is a comprehensive, self-service solution for exposing,
 securing, and managing the boundary between end users and your Kubernetes services.
