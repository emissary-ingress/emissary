--- conflicted
+++ resolved
@@ -27,19 +27,9 @@
 env:
   global:
     - DOCKER_REGISTRY=quay.io/datawire
-<<<<<<< HEAD
     - CLAIM_NAME=kat-${USER}
     - DEV_REGISTRY=rschloming
     - DEV_KUBECONFIG=~/.kube/${CLAIM_NAME}.yaml
-    
-    # Set the branch in a predictable way. Travis behavior is that when you are
-    # executing due to a PR then the value of $TRAVIS_BRANCH is actually the
-    # name of the base branch (e.g. "master" rather than "dev/new-feature").
-    #
-    # See also: https://graysonkoonce.com/getting-the-current-branch-name-during-a-pull-request-in-travis-ci/
-    - GIT_BRANCH=$(if [ "$TRAVIS_PULL_REQUEST" = "false" ]; then printf "$TRAVIS_BRANCH"; else printf "$TRAVIS_PULL_REQUEST_BRANCH"; fi)
-=======
->>>>>>> f1a119d3
 
     # Set from the repository settings:
     #- DOCKER_BUILD_USERNAME=[secure] (optional)
