import sys

from abc import ABC
from collections import OrderedDict
from typing import Any, Callable, Dict, List, Sequence, Tuple, Type

import base64
import fnmatch
import functools
import inspect
import json
import os
import pytest
import time
import threading
import traceback

from multi import multi
from .parser import dump, load, Tag


def run(cmd):
    status = os.system(cmd)
    if status != 0:
        raise RuntimeError("command failed[%s]: %s" % (status, cmd))


COUNTERS: Dict[Type, int] = {}

SANITIZATIONS = OrderedDict((
    ("://", "SCHEME"),
    (":", "COLON"),
    (" ", "SPACE"),
    ("/t", "TAB"),
    (".", "DOT"),
    ("?", "QMARK"),
    ("/", "SLASH"),
))


def sanitize(obj):
    if isinstance(obj, str):
        for k, v in SANITIZATIONS.items():
            if obj.startswith(k):
                obj = obj.replace(k, v + "-")
            elif obj.endswith(k):
                obj = obj.replace(k, "-" + v)
            else:
                obj = obj.replace(k, "-" + v + "-")
        return obj
    elif isinstance(obj, dict):
        return "-".join("%s-%s" % (sanitize(k), sanitize(v)) for k, v in sorted(obj.items()))
    else:
        cls = obj.__class__
        count = COUNTERS.get(cls, 0)
        COUNTERS[cls] = count + 1
        if count == 0:
            return cls.__name__
        else:
            return "%s-%s" % (cls.__name__, count)


def abstract_test(cls: type):
    cls.abstract_test = True
    return cls


def get_nodes(node_type: type):
    if not inspect.isabstract(node_type) and not node_type.__dict__.get("abstract_test", False):
        yield node_type
    for sc in node_type.__subclasses__():
        for ssc in get_nodes(sc):
            yield ssc


def variants(cls, *args, **kwargs) -> Tuple[Any]:
    return tuple(a for n in get_nodes(cls) for a in n.variants(*args, **kwargs))


class Name(str):

    @property
    def k8s(self):
        return self.replace(".", "-").lower()


class NodeLocal(threading.local):

    def __init__(self):
        self.current = None


_local = NodeLocal()


def _argprocess(o):
    if isinstance(o, Node):
        return o.clone()
    elif isinstance(o, tuple):
        return tuple(_argprocess(i) for i in o)
    elif isinstance(o, list):
        return [_argprocess(i) for i in o]
    elif isinstance(o, dict):
        return {_argprocess(k): _argprocess(v) for k, v in o.items()}
    else:
        return o


class Node(ABC):

    parent: 'Node'
    children: List['Node']
    name: Name
    ambassador_id: str

    def __init__(self, *args, **kwargs) -> None:
        name = kwargs.pop("name", None)
        _clone: Node = kwargs.pop("_clone", None)

        if _clone:
            args = _clone._args
            kwargs = _clone._kwargs
            if name:
                name = Name("-".join((_clone.name, name)))
            else:
                name = _clone.name
            self._args = _clone._args
            self._kwargs = _clone._kwargs
        else:
            self._args = args
            self._kwargs = kwargs
            if name:
                name = Name("-".join((self.__class__.__name__, name)))
            else:
                name = Name(self.__class__.__name__)

        saved = _local.current
        self.parent = _local.current
        _local.current = self
        self.children = []
        if self.parent is not None:
            self.parent.children.append(self)
        try:
            init = getattr(self, "init", lambda *a, **kw: None)
            init(*_argprocess(args), **_argprocess(kwargs))
        finally:
            _local.current = saved

        self.name = Name(self.format(name or self.__class__.__name__))

        names = {}
        for c in self.children:
            assert c.name not in names, ("test %s of type %s has duplicate children: %s of type %s, %s" %
                                         (self.name, self.__class__.__name__, c.name, c.__class__.__name__,
                                          names[c.name].__class__.__name__))
            names[c.name] = c

    def clone(self, name=None):
        return self.__class__(_clone=self, name=name)

    @classmethod
    def variants(cls):
        yield cls()

    @property
    def path(self) -> str:
        return self.relpath(None)

    def relpath(self, ancestor):
        if self.parent is ancestor:
            return Name(self.name)
        else:
            return Name(self.parent.relpath(ancestor) + "." + self.name)

    @property
    def k8s_path(self) -> str:
        return self.relpath(None).replace(".", "-").lower()

    @property
    def traversal(self):
        yield self
        for c in self.children:
            for d in c.traversal:
                yield d

    @property
    def ancestors(self):
        yield self
        if self.parent is not None:
            for a in self.parent.ancestors:
                yield a

    @property
    def depth(self):
        if self.parent is None:
            return 0
        else:
            return self.parent.depth + 1

    def format(self, st, **kwargs):
        return st.format(self=self, **kwargs)

    @functools.lru_cache()
    def matches(self, pattern):
        if fnmatch.fnmatch(self.path, "*%s*" % pattern):
            return True
        for c in self.children:
            if c.matches(pattern):
                return True
        return False

    def requirements(self):
        yield from ()


class Test(Node):

    results: Sequence['Result']

    __test__ = False

    def config(self):
        yield from ()

    def manifests(self):
        return None

    def queries(self):
        yield from ()

    def check(self):
        pass

    @property
    def ambassador_id(self):
        if self.parent is None:
            return self.name.k8s
        else:
            return self.parent.ambassador_id


class Query:

<<<<<<< HEAD
    def __init__(self, url, expected=None, method="GET", headers=None, messages=None, insecure=False, skip = None,
                 xfail = None, phase=1, debug=False, sni=False):
=======
    def __init__(self, url, expected=None, method="GET", headers=None, messages=None, insecure=False, skip=None,
                 xfail=None, phase=1, debug=False):
>>>>>>> 154ddfcf
        self.method = method
        self.url = url
        self.headers = headers
        self.messages = messages
        self.insecure = insecure
        if expected is None:
            if url.lower().startswith("ws:"):
                self.expected = 101
            else:
                self.expected = 200
        else:
            self.expected = expected
        self.skip = skip
        self.xfail = xfail
        self.phase = phase
        self.parent = None
        self.result = None
        self.debug = debug
        self.sni = sni

    def as_json(self):
        result = {
            "test": self.parent.path, "id": id(self),
            "url": self.url,
            "insecure": self.insecure
        }
        if self.sni:
            result["sni"] = self.sni
        if self.method:
            result["method"] = self.method
        if self.headers:
            result["headers"] = self.headers
        if self.messages is not None:
            result["messages"] = self.messages
        return result


class Result:

    def __init__(self, query, res):
        self.query = query
        query.result = self
        self.parent = query.parent
        self.status = res.get("status")
        self.headers = res.get("headers")
        self.messages = res.get("messages")
        self.tls = res.get("tls")
        if "body" in res:
            self.body = base64.decodebytes(bytes(res["body"], "ASCII"))
        else:
            self.body = None
        self.text = res.get("text")
        self.json = res.get("json")
        self.backend = BackendResult(self.json) if self.json else None
        self.error = res.get("error")

    def check(self):
        if self.query.skip:
            pytest.skip(self.query.skip)

        if self.query.xfail:
            pytest.xfail(self.query.xfail)

        assert (self.query.expected == self.status,
                "%s: expected %s, got %s" % (self.query.url, self.query.expected, self.status or self.error))

    def as_dict(self) -> Dict[str, Any]:
        od = {
            'query': self.query.as_json(),
            'status': self.status,
            'error': self.error,
            'headers': self.headers,
        }

        if self.backend:
            od['backend'] = self.backend.as_dict()

        return od

        # 'RENDERED': {
        #     'client': {
        #         'request': self.query.as_json(),
        #         'response': {
        #             'status': self.status,
        #             'error': self.error,
        #             'headers': self.headers
        #         }
        #     },
        #     'upstream': {
        #         'name': self.backend.name,
        #         'request': {
        #             'headers': self.backend.request.headers,
        #             'url': {
        #                 'fragment': self.backend.request.url.fragment,
        #                 'host': self.backend.request.url.host,
        #                 'opaque': self.backend.request.url.opaque,
        #                 'path': self.backend.request.url.path,
        #                 'query': self.backend.request.url.query,
        #                 'rawQuery': self.backend.request.url.rawQuery,
        #                 'scheme': self.backend.request.url.scheme,
        #                 'username': self.backend.request.url.username,
        #                 'password': self.backend.request.url.password,
        #             },
        #             'host': self.backend.request.host,
        #             'tls': {
        #                 'enabled': self.backend.request.tls.enabled,
        #                 'server_name': self.backend.request.tls.server_name,
        #                 'version': self.backend.request.tls.version,
        #                 'negotiated_protocol': self.backend.request.tls.negotiated_protocol,
        #             },
        #         },
        #         'response': {
        #             'headers': self.backend.response.headers
        #         }
        #     }
        # }


class BackendURL:

    def __init__(self, fragment=None, host=None, opaque=None, path=None, query=None, rawQuery=None,
                 scheme=None, username=None, password=None):
        self.fragment = fragment
        self.host = host
        self.opaque = opaque
        self.path = path
        self.query = query
        self.rawQuery = rawQuery
        self.scheme = scheme
        self.username = username
        self.password = password

    def as_dict(self) -> Dict['str', Any]:
        return {
            'fragment': self.fragment,
            'host': self.host,
            'opaque': self.opaque,
            'path': self.path,
            'query': self.query,
            'rawQuery': self.rawQuery,
            'scheme': self.scheme,
            'username': self.username,
            'password': self.password,
        }


class BackendRequest:

    def __init__(self, req):
        self.url = BackendURL(**req.get("url"))
        self.headers = req.get("headers", {})
        self.host = req.get("host", None)
        self.tls = BackendTLS(req.get("tls", {}))

    def as_dict(self) -> Dict[str, Any]:
        od = {
            'headers': self.headers,
            'host': self.host,
        }

        if self.url:
            od['url'] = self.url.as_dict()

        if self.tls:
            od['tls'] = self.tls.as_dict()

        return od


class BackendTLS:

    def __init__(self, tls):
        self.enabled = tls["enabled"]
        self.server_name = tls.get("server-name")
        self.version = tls.get("version")
        self.negotiated_protocol = tls.get("negotiated-protocol")

    def as_dict(self) -> Dict[str, Any]:
        return {
            'enabled': self.enabled,
            'server_name': self.server_name,
            'version': self.version,
            'negotiated_protocol': self.negotiated_protocol,
        }


class BackendResponse:

    def __init__(self, resp):
        self.headers = resp.get("headers", {})

    def as_dict(self) -> Dict[str, Any]:
        return { 'headers': self.headers }


def dictify(obj):
    if getattr(obj, "as_dict", None):
        return obj.as_dict()
    else:
        return obj


class BackendResult:

    def __init__(self, bres):
        self.name = "raw"
        self.request = None
        self.response = bres

        if isinstance(bres, dict):
            self.name = bres.get("backend")
            self.request = BackendRequest(bres["request"]) if "request" in bres else None
            self.response = BackendResponse(bres["response"]) if "response" in bres else None

    def as_dict(self) -> Dict[str, Any]:
        od = {
            'name': self.name
        }

        if self.request:
            od['request'] = dictify(self.request)

        if self.response:
            od['response'] = dictify(self.response)

        return od


def label(yaml, scope):
    for obj in yaml:
        md = obj["metadata"]

        if "labels" not in md:
            md["labels"] = {}

        obj["metadata"]["labels"]["scope"] = scope
    return yaml


CLIENT_GO = os.path.join(os.path.dirname(__file__), "client.go")


def run_queries(queries: Sequence[Query]) -> Sequence[Result]:
    jsonified = []
    byid = {}

    for q in queries:
        jsonified.append(q.as_json())
        byid[id(q)] = q

    with open("/tmp/urls.json", "w") as f:
        json.dump(jsonified, f)

    run("go run %s -input /tmp/urls.json -output /tmp/results.json 2> /tmp/client.log" % CLIENT_GO)

    with open("/tmp/results.json") as f:
        json_results = json.load(f)

    results = []

    for r in json_results:
        res = r["result"]
        q = byid[r["id"]]
        results.append(Result(q, res))

    return results


# yuck
DOCTEST = False


class Runner:

    def __init__(self, *classes, scope=None):
        self.scope = scope or "-".join(c.__name__ for c in classes)
        self.roots = tuple(v for c in classes for v in variants(c))
        self.nodes = [n for r in self.roots for n in r.traversal]
        self.tests = [n for n in self.nodes if isinstance(n, Test)]
        self.ids = [t.path for t in self.tests]
        self.done = False

        @pytest.mark.parametrize("t", self.tests, ids=self.ids)
        def test(request, capsys, t):
            selected = set(item.callspec.getparam('t') for item in request.session.items if item.function == test)

            with capsys.disabled():
                self.setup(selected)

            # XXX: should aggregate the result of url checks
            for r in t.results:
                r.check()

            t.check()

        self.__func__ = test
        self.__test__ = True

    def __call__(self):
        assert False, "this is here for py.test discovery purposes only"

    def run(self):
        for t in self.tests:
            try:
                self.setup(set(self.tests))

                for r in t.results:
                    r.check()

                t.check()

                print("%s: PASSED" % t.name)
            except:
                print("%s: FAILED\n  %s" % (t.name, traceback.format_exc().replace("\n", "\n  ")))

    def setup(self, selected):
        if not self.done:
            if not DOCTEST:
                print()

            expanded = set(selected)

            for e in list(expanded):
                for a in e.ancestors:
                    expanded.add(a)

            try:
                self._setup_k8s()

                for t in self.tests:
                    if t in expanded:
                        pre_query: Callable = getattr(t, "pre_query", None)

                        if pre_query:
                            pre_query()

                self._query(expanded)
            except:
                traceback.print_exc()
                pytest.exit("setup failed")
            finally:
                self.done = True

    def _setup_k8s(self):
        manifests = OrderedDict()
        for n in self.nodes:
            yaml = n.manifests()
            if yaml is not None:
                manifests[n] = load(n.path, yaml, Tag.MAPPING)

        configs = OrderedDict()
        for n in self.nodes:
            configs[n] = []
            for cfg in n.config():
                if isinstance(cfg, str):
                    parent_config = configs[n.parent][0][1][0]
                    for o in load(n.path, cfg, Tag.MAPPING):
                        parent_config.merge(o)
                else:
                    target = cfg[0]
                    yaml = load(n.path, cfg[1], Tag.MAPPING)

                    if n.ambassador_id:
                        for obj in yaml:
                            if "ambassador_id" not in obj:
                                obj["ambassador_id"] = n.ambassador_id

                    configs[n].append((target, yaml))

        for tgt_cfgs in configs.values():
            for target, cfg in tgt_cfgs:
                for t in target.traversal:
                    if t in manifests:
                        k8s_yaml = manifests[t]
                        for item in k8s_yaml:
                            if item["kind"].lower() == "service":
                                md = item["metadata"]
                                if "annotations" not in md:
                                    md["annotations"] = {}

                                anns = md["annotations"]

                                if "getambassador.io/config" in anns:
                                    anns["getambassador.io/config"] += "\n" + dump(cfg)
                                else:
                                    anns["getambassador.io/config"] = dump(cfg)

                                break
                        else:
                            continue
                        break
                else:
                    assert False, "no service found for target: %s" % target.path

        yaml = ""
        for v in manifests.values():
            yaml += dump(label(v, self.scope)) + "\n"

        fname = "/tmp/k8s-%s.yaml" % self.scope

        if os.path.exists(fname):
            with open(fname) as f:
                prev_yaml = f.read()
        else:
            prev_yaml = None

        if yaml.strip() and (yaml != prev_yaml or DOCTEST):
            print("Manifests changed, applying.")
            with open(fname, "w") as f:
                f.write(yaml)
            # XXX: better prune selector label
            run("kubectl apply --prune -l scope=%s -f %s" % (self.scope, fname))
            self.applied_manifests = True
        elif yaml.strip():
            self.applied_manifests = False
            print("Manifests unchanged, skipping apply.")

        for n in self.nodes:
            action = getattr(n, "post_manifest", None)
            if action:
                action()

        self._wait()

    def _wait(self):
        requirements = [(node, kind, name) for node in self.nodes for kind, name in node.requirements()]

        homogenous = {}
        for node, kind, name in requirements:
            if kind not in homogenous:
                homogenous[kind] = []
            homogenous[kind].append((node, name))

        kinds = ["pod", "url"]
        delay = 0.5
        start = time.time()
        limit = 5*60

        while time.time() - start < limit:
            for kind in kinds:
                if kind not in homogenous:
                    continue

                reqs = homogenous[kind]

                print("Checking %s %s requirements... " % (len(reqs), kind), end="")

                sys.stdout.flush()

                if not self._ready(kind, reqs):
                    delay = int(min(delay*2, 10))
                    print("sleeping %ss..." % delay)
                    sys.stdout.flush()
                    time.sleep(delay)
                else:
                    print("satisfied.")
                    sys.stdout.flush()
                    kinds.remove(kind)

                break
            else:
                return

        assert False, "requirements not satisfied in %s seconds" % limit

    @multi
    def _ready(self, kind, _):
        return kind

    @_ready.when("pod")
    def _ready(self, _, requirements):
        pods = self._pods()
        for node, name in requirements:
            if not pods.get(name, False):
                print("%s not ready, " % name, end="")
                return False
        return True

    @_ready.when("url")
    def _ready(self, _, requirements):
        queries = []
<<<<<<< HEAD
        for node, q in requirements:
            q.insecure = True
=======

        for node, name in requirements:
            q = Query(name, insecure=True)
>>>>>>> 154ddfcf
            q.parent = node
            queries.append(q)

        result = run_queries(queries)

        not_ready = [r for r in result if r.status != r.query.expected]

        if not_ready:
            first = not_ready[0]
            print("%s not ready (%s) " % (first.query.url, first.status or first.error), end="")
            return False
        else:
            return True

    def _pods(self):
        fname = "/tmp/pods-%s.json" % self.scope
        run("kubectl get pod -l scope=%s -o json > %s" % (self.scope, fname))

        with open(fname) as f:
            raw_pods = json.load(f)

        pods = {}

        for p in raw_pods["items"]:
            name = p["metadata"]["name"]
            statuses = tuple(cs["ready"] for cs in p["status"].get("containerStatuses", ()))

            if not statuses:
                ready = False
            else:
                ready = True

                for status in statuses:
                    ready = ready and status

            pods[name] = ready

        return pods

    def _query(self, selected) -> None:
        queries = []

        for t in self.tests:
            if t in selected:
                t.pending = []
                t.queried = []
                t.results = []

                for q in t.queries():
                    q.parent = t
                    t.pending.append(q)
                    queries.append(q)

        phases = sorted(set([q.phase for q in queries]))

        for phase in phases:
            phase_queries = [q for q in queries if q.phase == phase]

            print("Querying %s urls in phase %s..." % (len(phase_queries), phase), end="")
            sys.stdout.flush()

            results = run_queries(phase_queries)

            print(" done.")

            for r in results:
                t = r.parent
                t.queried.append(r.query)

                if getattr(t, "debug", False) or getattr(r.query, "debug", False):
                    print("%s result: %s" % (t.name, json.dumps(r.as_dict(), sort_keys=True, indent=4)))

                t.results.append(r)
                t.pending.remove(r.query)<|MERGE_RESOLUTION|>--- conflicted
+++ resolved
@@ -241,13 +241,8 @@
 
 class Query:
 
-<<<<<<< HEAD
-    def __init__(self, url, expected=None, method="GET", headers=None, messages=None, insecure=False, skip = None,
-                 xfail = None, phase=1, debug=False, sni=False):
-=======
     def __init__(self, url, expected=None, method="GET", headers=None, messages=None, insecure=False, skip=None,
-                 xfail=None, phase=1, debug=False):
->>>>>>> 154ddfcf
+                 xfail=None, phase=1, debug=False, sni=False):
         self.method = method
         self.url = url
         self.headers = headers
@@ -729,14 +724,8 @@
     @_ready.when("url")
     def _ready(self, _, requirements):
         queries = []
-<<<<<<< HEAD
         for node, q in requirements:
             q.insecure = True
-=======
-
-        for node, name in requirements:
-            q = Query(name, insecure=True)
->>>>>>> 154ddfcf
             q.parent = node
             queries.append(q)
 
