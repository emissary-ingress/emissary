---
apiVersion: v1
kind: ServiceAccount
metadata:
  name: {self.path.k8s}
---
apiVersion: rbac.authorization.k8s.io/v1beta1
kind: ClusterRole
metadata:
  name: {self.path.k8s}
rules:
# Edge Stack mostly needs the same permissions as Ambassador OSS,
# but it needs extra permissions to write getambassador.io CRs and
# to create and update secrets.
- apiGroups: [""]
  resources: [ "namespaces", "services" ]
  verbs: ["get", "list", "watch"]
- apiGroups: [ "getambassador.io" ]
  resources: [ "*" ]
  verbs: ["get", "list", "watch", "update", "patch", "create", "delete" ]
- apiGroups: [ "apiextensions.k8s.io" ]
  resources: [ "customresourcedefinitions" ]
  verbs: ["get", "list", "watch"]
- apiGroups: [ "networking.internal.knative.dev" ]
  resources: [ "clusteringresses", "ingresses" ]
  verbs: ["get", "list", "watch"]
- apiGroups: [ "networking.internal.knative.dev" ]
  resources: [ "ingresses/status", "clusteringresses/status" ]
  verbs: ["update"]
- apiGroups: [ "extensions" ]
  resources: [ "ingresses" ]
  verbs: ["get", "list", "watch"]
- apiGroups: [ "extensions" ]
  resources: [ "ingresses/status" ]
  verbs: ["update"]
- apiGroups: [""]
  resources: [ "secrets" ]
  verbs: ["get", "list", "watch", "create", "update"]
- apiGroups: [""]
  resources: [ "events" ]
  verbs: ["get", "list", "watch", "create"]
- apiGroups: ["coordination.k8s.io"]
  resources: [ "leases" ]
  verbs: ["get", "create", "update"]
- apiGroups: [""]
  resources: [ "endpoints" ]
  verbs: ["get", "list", "watch", "create", "update"]
<<<<<<< HEAD
---
apiVersion: v1
kind: ServiceAccount
metadata:
  name: {self.path.k8s}
{serviceAccountExtra}
=======
# extra permissions for kale
- apiGroups: [""]
  resources: [ "pods", "services" ]
  verbs: [ "get", "list", "create", "watch" ]
- apiGroups: ["getambassador.io"]
  resources: [ "mappings", "projects" ]
  verbs: [ "get", "list", "create", "watch" ]
- apiGroups: [""]
  resources: [ "pods/log" ]
  verbs: [ "get" ]
>>>>>>> 32dda034
---
apiVersion: rbac.authorization.k8s.io/v1beta1
kind: ClusterRoleBinding
metadata:
  name: {self.path.k8s}
roleRef:
  apiGroup: rbac.authorization.k8s.io
  kind: ClusterRole
  name: {self.path.k8s}
subjects:
- kind: ServiceAccount
  name: {self.path.k8s}
  namespace: {self.namespace}<|MERGE_RESOLUTION|>--- conflicted
+++ resolved
@@ -3,6 +3,7 @@
 kind: ServiceAccount
 metadata:
   name: {self.path.k8s}
+{serviceAccountExtra}
 ---
 apiVersion: rbac.authorization.k8s.io/v1beta1
 kind: ClusterRole
@@ -45,14 +46,6 @@
 - apiGroups: [""]
   resources: [ "endpoints" ]
   verbs: ["get", "list", "watch", "create", "update"]
-<<<<<<< HEAD
----
-apiVersion: v1
-kind: ServiceAccount
-metadata:
-  name: {self.path.k8s}
-{serviceAccountExtra}
-=======
 # extra permissions for kale
 - apiGroups: [""]
   resources: [ "pods", "services" ]
@@ -63,7 +56,6 @@
 - apiGroups: [""]
   resources: [ "pods/log" ]
   verbs: [ "get" ]
->>>>>>> 32dda034
 ---
 apiVersion: rbac.authorization.k8s.io/v1beta1
 kind: ClusterRoleBinding
