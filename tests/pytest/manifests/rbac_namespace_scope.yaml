--- conflicted
+++ resolved
@@ -3,6 +3,7 @@
 kind: ServiceAccount
 metadata:
   name: {self.path.k8s}
+{serviceAccountExtra}
 ---
 apiVersion: rbac.authorization.k8s.io/v1beta1
 kind: Role
@@ -77,9 +78,6 @@
 kind: ClusterRole
 metadata:
   name: {self.path.k8s}
-<<<<<<< HEAD
-{serviceAccountExtra}
-=======
 rules:
 # old code
 - apiGroups: ["getambassador.io"]
@@ -92,7 +90,6 @@
 - apiGroups: [""]
   resources: [ "pods" ]
   verbs: [ "get", "list", "watch" ]
->>>>>>> 32dda034
 ---
 apiVersion: rbac.authorization.k8s.io/v1beta1
 kind: ClusterRoleBinding
