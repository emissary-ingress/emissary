--- conflicted
+++ resolved
@@ -1,27 +1,8 @@
-<<<<<<< HEAD
-module.exports.testcases = {
-	"Auth0 (/auth0/httpbin)": {
-		resource: "https://ambassador.ambassador.svc.cluster.local/auth0/httpbin/headers",
-		username: "testuser@datawire.com",
-		password: "TestUser321",
-	},
-	"Auth0 (/auth0-k8s/httpbin)": {
-		resource: "https://ambassador.ambassador.svc.cluster.local/auth0-k8s/httpbin/headers",
-		username: "testuser@datawire.com",
-		password: "TestUser321",
-	},
-	"Auth0 (/httpbin)": {
-		resource: "https://ambassador.ambassador.svc.cluster.local/httpbin/headers",
-		username: "testuser@datawire.com",
-		password: "TestUser321",
-	}
-};
-=======
 module.exports.testcases = (() => {
 	let testcases = {}
 	let addTestcase = function(name) {
 		testcases[`Auth0 (/${name})`] = {
-			resource: `https://ambassador.standalone.svc.cluster.local/${name}/headers`,
+			resource: `https://ambassador.ambassador.svc.cluster.local/${name}/headers`,
 			username: "testuser@datawire.com",
 			password: "TestUser321",
 		};
@@ -33,7 +14,6 @@
 	addTestcase('oauth2-auth0-complexjwt');
 	return testcases;
 })();
->>>>>>> 3a29ca89
 
 module.exports.authenticate = async function(browsertab, username, password) {
 	console.log("[auth0] email...");
