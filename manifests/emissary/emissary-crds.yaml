# GENERATED FILE: edits made by hand will not be preserved.
---
apiVersion: apiextensions.k8s.io/v1
kind: CustomResourceDefinition
metadata:
  annotations:
    controller-gen.kubebuilder.io/version: v0.5.0
  labels:
    app.kubernetes.io/name: ambassador
    product: aes
  name: authservices.getambassador.io
spec:
  group: getambassador.io
  names:
    categories:
    - ambassador-crds
    kind: AuthService
    listKind: AuthServiceList
    plural: authservices
    singular: authservice
  scope: Namespaced
  versions:
  - name: v2
    schema:
      openAPIV3Schema:
        description: AuthService is the Schema for the authservices API
        properties:
          apiVersion:
            description: 'APIVersion defines the versioned schema of this representation of an object. Servers should convert recognized schemas to the latest internal value, and may reject unrecognized values. More info: https://git.k8s.io/community/contributors/devel/sig-architecture/api-conventions.md#resources'
            type: string
          kind:
            description: 'Kind is a string value representing the REST resource this object represents. Servers may infer this from the endpoint the client submits requests to. Cannot be updated. In CamelCase. More info: https://git.k8s.io/community/contributors/devel/sig-architecture/api-conventions.md#types-kinds'
            type: string
          metadata:
            type: object
          spec:
            description: AuthServiceSpec defines the desired state of AuthService
            properties:
              add_auth_headers:
<<<<<<< HEAD
=======
                description: Don't autoconvert -- we have a manual conversion.
>>>>>>> 080e380d
                type: object
                x-kubernetes-preserve-unknown-fields: true
              add_linkerd_headers:
                type: boolean
              allow_request_body:
                type: boolean
              allowed_authorization_headers:
                items:
                  type: string
                type: array
              allowed_request_headers:
                items:
                  type: string
                type: array
              auth_service:
                type: string
              failure_mode_allow:
                type: boolean
              include_body:
                properties:
                  allow_partial:
                    type: boolean
                  max_bytes:
                    description: These aren't pointer types because they are required.
                    type: integer
                required:
                - allow_partial
                - max_bytes
                type: object
              path_prefix:
                type: string
              proto:
                enum:
                - http
                - grpc
                type: string
              protocol_version:
                enum:
                - v2
                - v3
                type: string
              status_on_error:
                description: Why isn't this just an int??
                properties:
                  code:
                    type: integer
                type: object
              timeout_ms:
                type: integer
            required:
            - auth_service
            type: object
            x-kubernetes-preserve-unknown-fields: true
        type: object
    served: true
    storage: false
  - name: v3alpha1
    schema:
      openAPIV3Schema:
        description: AuthService is the Schema for the authservices API
        properties:
          apiVersion:
            description: 'APIVersion defines the versioned schema of this representation of an object. Servers should convert recognized schemas to the latest internal value, and may reject unrecognized values. More info: https://git.k8s.io/community/contributors/devel/sig-architecture/api-conventions.md#resources'
            type: string
          kind:
            description: 'Kind is a string value representing the REST resource this object represents. Servers may infer this from the endpoint the client submits requests to. Cannot be updated. In CamelCase. More info: https://git.k8s.io/community/contributors/devel/sig-architecture/api-conventions.md#types-kinds'
            type: string
          metadata:
            type: object
          spec:
            description: AuthServiceSpec defines the desired state of AuthService
            properties:
              add_auth_headers:
                additionalProperties:
                  type: string
                description: Don't autoconvert -- we have a manual conversion.
                type: object
              add_linkerd_headers:
                type: boolean
              allow_request_body:
                type: boolean
              allowed_authorization_headers:
                items:
                  type: string
                type: array
              allowed_request_headers:
                items:
                  type: string
                type: array
              ambassador_id:
                description: "AmbassadorID declares which Ambassador instances should pay attention to this resource. If no value is provided, the default is: \n    ambassador_id:    - \"default\""
                items:
                  type: string
                type: array
              auth_service:
                type: string
              circuit_breakers:
                items:
                  properties:
                    max_connections:
                      type: integer
                    max_pending_requests:
                      type: integer
                    max_requests:
                      type: integer
                    max_retries:
                      type: integer
                    priority:
                      enum:
                      - default
                      - high
                      type: string
                  type: object
                type: array
              failure_mode_allow:
                type: boolean
              include_body:
                properties:
                  allow_partial:
                    type: boolean
                  max_bytes:
                    description: These aren't pointer types because they are required.
                    type: integer
                required:
                - allow_partial
                - max_bytes
                type: object
              path_prefix:
                type: string
              proto:
                enum:
                - http
                - grpc
                type: string
              protocol_version:
                enum:
                - v2
                - v3
                type: string
              stats_name:
                type: string
              status_on_error:
                description: Why isn't this just an int??
                properties:
                  code:
                    type: integer
                type: object
              timeout_ms:
                type: integer
              tls:
                type: string
            required:
            - auth_service
            type: object
        type: object
    served: true
    storage: true
---
apiVersion: apiextensions.k8s.io/v1
kind: CustomResourceDefinition
metadata:
  annotations:
    controller-gen.kubebuilder.io/version: v0.5.0
  labels:
    app.kubernetes.io/name: ambassador
    product: aes
  name: consulresolvers.getambassador.io
spec:
  group: getambassador.io
  names:
    categories:
    - ambassador-crds
    kind: ConsulResolver
    listKind: ConsulResolverList
    plural: consulresolvers
    singular: consulresolver
  scope: Namespaced
  versions:
  - name: v2
    schema:
      openAPIV3Schema:
        description: ConsulResolver is the Schema for the ConsulResolver API
        properties:
          apiVersion:
            description: 'APIVersion defines the versioned schema of this representation of an object. Servers should convert recognized schemas to the latest internal value, and may reject unrecognized values. More info: https://git.k8s.io/community/contributors/devel/sig-architecture/api-conventions.md#resources'
            type: string
          kind:
            description: 'Kind is a string value representing the REST resource this object represents. Servers may infer this from the endpoint the client submits requests to. Cannot be updated. In CamelCase. More info: https://git.k8s.io/community/contributors/devel/sig-architecture/api-conventions.md#types-kinds'
            type: string
          metadata:
            type: object
          spec:
            description: ConsulResolver tells Ambassador to use Consul to resolve services. In addition to the AmbassadorID, it needs information about which Consul server and DC to use.
            properties:
              address:
                type: string
              datacenter:
                type: string
            type: object
            x-kubernetes-preserve-unknown-fields: true
        type: object
    served: true
    storage: false
  - name: v3alpha1
    schema:
      openAPIV3Schema:
        description: ConsulResolver is the Schema for the ConsulResolver API
        properties:
          apiVersion:
            description: 'APIVersion defines the versioned schema of this representation of an object. Servers should convert recognized schemas to the latest internal value, and may reject unrecognized values. More info: https://git.k8s.io/community/contributors/devel/sig-architecture/api-conventions.md#resources'
            type: string
          kind:
            description: 'Kind is a string value representing the REST resource this object represents. Servers may infer this from the endpoint the client submits requests to. Cannot be updated. In CamelCase. More info: https://git.k8s.io/community/contributors/devel/sig-architecture/api-conventions.md#types-kinds'
            type: string
          metadata:
            type: object
          spec:
            description: ConsulResolver tells Ambassador to use Consul to resolve services. In addition to the AmbassadorID, it needs information about which Consul server and DC to use.
            properties:
              address:
                type: string
              ambassador_id:
                description: "AmbassadorID declares which Ambassador instances should pay attention to this resource. If no value is provided, the default is: \n    ambassador_id:    - \"default\""
                items:
                  type: string
                type: array
              datacenter:
                type: string
            type: object
        type: object
    served: true
    storage: true
---
apiVersion: apiextensions.k8s.io/v1
kind: CustomResourceDefinition
metadata:
  annotations:
    controller-gen.kubebuilder.io/version: v0.5.0
  labels:
    app.kubernetes.io/name: ambassador
    product: aes
  name: devportals.getambassador.io
spec:
  group: getambassador.io
  names:
    categories:
    - ambassador-crds
    kind: DevPortal
    listKind: DevPortalList
    plural: devportals
    singular: devportal
  scope: Namespaced
  versions:
  - name: v2
    schema:
      openAPIV3Schema:
        description: "DevPortal is the Schema for the DevPortals API \n DevPortal resources specify the `what` and `how` is shown in a DevPortal: \n * `what` is in a DevPortal can be controlled with   - a `selector`, that can be used for filtering `Mappings`.   - a `docs` listing of (services, url) * `how` is a pointer to some `contents` (a checkout of a Git repository   with go-templates/markdown/css). \n Multiple `DevPortal`s can exist in the cluster, and the Dev Portal server will show them at different endpoints. A `DevPortal` resource with a special name, `ambassador`, will be used for configuring the default Dev Portal (served at `/docs/` by default)."
        properties:
          apiVersion:
            description: 'APIVersion defines the versioned schema of this representation of an object. Servers should convert recognized schemas to the latest internal value, and may reject unrecognized values. More info: https://git.k8s.io/community/contributors/devel/sig-architecture/api-conventions.md#resources'
            type: string
          kind:
            description: 'Kind is a string value representing the REST resource this object represents. Servers may infer this from the endpoint the client submits requests to. Cannot be updated. In CamelCase. More info: https://git.k8s.io/community/contributors/devel/sig-architecture/api-conventions.md#types-kinds'
            type: string
          metadata:
            type: object
          spec:
            description: DevPortalSpec defines the desired state of DevPortal
            properties:
              content:
                description: Content specifies where the content shown in the DevPortal come from
                properties:
                  branch:
                    type: string
                  dir:
                    type: string
                  url:
                    type: string
                type: object
              default:
                description: Default must be true when this is the default DevPortal
                type: boolean
              docs:
                description: Docs is a static docs definition
                items:
                  description: 'DevPortalDocsSpec is a static documentation definition: instead of using a Selector for finding documentation for services, users can provide a static list of <service>:<URL> tuples. These services will be shown in the Dev Portal with the documentation obtained from this URL.'
                  properties:
                    service:
                      description: Service is the service being documented
                      type: string
                    timeout_ms:
                      description: Timeout specifies the amount of time devportal will wait for the downstream service to report an openapi spec back
                      type: integer
                    url:
                      description: URL is the URL used for obtaining docs
                      type: string
                  type: object
                type: array
              naming_scheme:
                description: Describes how to display "services" in the DevPortal. Default namespace.name
                enum:
                - namespace.name
                - name.prefix
                type: string
              preserve_servers:
                description: Configures this DevPortal to use server definitions from the openAPI doc instead of rewriting them based on the url used for the connection.
                type: boolean
              search:
                description: DevPortalSearchSpec allows configuration over search functionality for the DevPortal
                properties:
                  enabled:
                    type: boolean
                  type:
                    description: 'Type of search. "title-only" does a fuzzy search over openapi and page titles "all-content" will fuzzy search over all openapi and page content. "title-only" is the default. warning:  using all-content may incur a larger memory footprint'
                    enum:
                    - title-only
                    - all-content
                    type: string
                type: object
              selector:
                description: Selector is used for choosing what is shown in the DevPortal
                properties:
                  matchLabels:
                    additionalProperties:
                      type: string
                    description: MatchLabels specifies the list of labels that must be present in Mappings for being present in this DevPortal.
                    type: object
                  matchNamespaces:
                    description: MatchNamespaces is a list of namespaces that will be included in this DevPortal.
                    items:
                      type: string
                    type: array
                type: object
            type: object
            x-kubernetes-preserve-unknown-fields: true
        type: object
    served: true
    storage: false
  - name: v3alpha1
    schema:
      openAPIV3Schema:
        description: "DevPortal is the Schema for the DevPortals API \n DevPortal resources specify the `what` and `how` is shown in a DevPortal: \n * `what` is in a DevPortal can be controlled with   - a `selector`, that can be used for filtering `Mappings`.   - a `docs` listing of (services, url) * `how` is a pointer to some `contents` (a checkout of a Git repository   with go-templates/markdown/css). \n Multiple `DevPortal`s can exist in the cluster, and the Dev Portal server will show them at different endpoints. A `DevPortal` resource with a special name, `ambassador`, will be used for configuring the default Dev Portal (served at `/docs/` by default)."
        properties:
          apiVersion:
            description: 'APIVersion defines the versioned schema of this representation of an object. Servers should convert recognized schemas to the latest internal value, and may reject unrecognized values. More info: https://git.k8s.io/community/contributors/devel/sig-architecture/api-conventions.md#resources'
            type: string
          kind:
            description: 'Kind is a string value representing the REST resource this object represents. Servers may infer this from the endpoint the client submits requests to. Cannot be updated. In CamelCase. More info: https://git.k8s.io/community/contributors/devel/sig-architecture/api-conventions.md#types-kinds'
            type: string
          metadata:
            type: object
          spec:
            description: DevPortalSpec defines the desired state of DevPortal
            properties:
              ambassador_id:
                description: "AmbassadorID declares which Ambassador instances should pay attention to this resource. If no value is provided, the default is: \n    ambassador_id:    - \"default\""
                items:
                  type: string
                type: array
              content:
                description: Content specifies where the content shown in the DevPortal come from
                properties:
                  branch:
                    type: string
                  dir:
                    type: string
                  url:
                    type: string
                type: object
              default:
                description: Default must be true when this is the default DevPortal
                type: boolean
              docs:
                description: Docs is a static docs definition
                items:
                  description: 'DevPortalDocsSpec is a static documentation definition: instead of using a Selector for finding documentation for services, users can provide a static list of <service>:<URL> tuples. These services will be shown in the Dev Portal with the documentation obtained from this URL.'
                  properties:
                    service:
                      description: Service is the service being documented
                      type: string
                    timeout_ms:
                      description: Timeout specifies the amount of time devportal will wait for the downstream service to report an openapi spec back
                      type: integer
                    url:
                      description: URL is the URL used for obtaining docs
                      type: string
                  type: object
                type: array
              naming_scheme:
                description: Describes how to display "services" in the DevPortal. Default namespace.name
                enum:
                - namespace.name
                - name.prefix
                type: string
              preserve_servers:
                description: Configures this DevPortal to use server definitions from the openAPI doc instead of rewriting them based on the url used for the connection.
                type: boolean
              search:
                description: DevPortalSearchSpec allows configuration over search functionality for the DevPortal
                properties:
                  enabled:
                    type: boolean
                  type:
                    description: 'Type of search. "title-only" does a fuzzy search over openapi and page titles "all-content" will fuzzy search over all openapi and page content. "title-only" is the default. warning:  using all-content may incur a larger memory footprint'
                    enum:
                    - title-only
                    - all-content
                    type: string
                type: object
              selector:
                description: Selector is used for choosing what is shown in the DevPortal
                properties:
                  matchLabels:
                    additionalProperties:
                      type: string
                    description: MatchLabels specifies the list of labels that must be present in Mappings for being present in this DevPortal.
                    type: object
                  matchNamespaces:
                    description: MatchNamespaces is a list of namespaces that will be included in this DevPortal.
                    items:
                      type: string
                    type: array
                type: object
            type: object
        type: object
    served: true
    storage: true
---
apiVersion: apiextensions.k8s.io/v1
kind: CustomResourceDefinition
metadata:
  annotations:
    controller-gen.kubebuilder.io/version: v0.5.0
  labels:
    app.kubernetes.io/name: ambassador
    product: aes
  name: hosts.getambassador.io
spec:
  group: getambassador.io
  names:
    categories:
    - ambassador-crds
    kind: Host
    listKind: HostList
    plural: hosts
    singular: host
  scope: Namespaced
  versions:
  - additionalPrinterColumns:
    - jsonPath: .spec.hostname
      name: Hostname
      type: string
    - jsonPath: .status.state
      name: State
      type: string
    - jsonPath: .status.phaseCompleted
      name: Phase Completed
      type: string
    - jsonPath: .status.phasePending
      name: Phase Pending
      type: string
    - jsonPath: .metadata.creationTimestamp
      name: Age
      type: date
    name: v2
    schema:
      openAPIV3Schema:
        description: Host is the Schema for the hosts API
        properties:
          apiVersion:
            description: 'APIVersion defines the versioned schema of this representation of an object. Servers should convert recognized schemas to the latest internal value, and may reject unrecognized values. More info: https://git.k8s.io/community/contributors/devel/sig-architecture/api-conventions.md#resources'
            type: string
          kind:
            description: 'Kind is a string value representing the REST resource this object represents. Servers may infer this from the endpoint the client submits requests to. Cannot be updated. In CamelCase. More info: https://git.k8s.io/community/contributors/devel/sig-architecture/api-conventions.md#types-kinds'
            type: string
          metadata:
            type: object
          spec:
            description: HostSpec defines the desired state of Host
            properties:
              acmeProvider:
                description: Specifies whether/who to talk ACME with to automatically manage the $tlsSecret.
                properties:
                  authority:
                    description: Specifies who to talk ACME with to get certs. Defaults to Let's Encrypt; if "none" (case-insensitive), do not try to do ACME for this Host.
                    type: string
                  email:
                    type: string
                  privateKeySecret:
                    description: "Specifies the Kubernetes Secret to use to store the private key of the ACME account (essentially, where to store the auto-generated password for the auto-created ACME account).  You should not normally need to set this--the default value is based on a combination of the ACME authority being registered wit and the email address associated with the account. \n Note that this is a native-Kubernetes-style core.v1.LocalObjectReference, not an Ambassador-style `{name}.{namespace}` string.  Because we're opinionated, it does not support referencing a Secret in another namespace (because most native Kubernetes resources don't support that), but if we ever abandon that opinion and decide to support non-local references it, it would be by adding a `namespace:` field by changing it from a core.v1.LocalObjectReference to a core.v1.SecretReference, not by adopting the `{name}.{namespace}` notation."
                    properties:
                      name:
                        description: 'Name of the referent. More info: https://kubernetes.io/docs/concepts/overview/working-with-objects/names/#names TODO: Add other useful fields. apiVersion, kind, uid?'
                        type: string
                    type: object
                  registration:
                    description: This is normally set automatically
                    type: string
                type: object
              hostname:
                description: Hostname by which the Ambassador can be reached.
                type: string
              previewUrl:
                description: Configuration for the Preview URL feature of Service Preview. Defaults to preview URLs not enabled.
                properties:
                  enabled:
                    description: Is the Preview URL feature enabled?
                    type: boolean
                  type:
                    description: What type of Preview URL is allowed?
                    enum:
                    - Path
                    type: string
                type: object
              requestPolicy:
                description: Request policy definition.
                properties:
                  insecure:
                    properties:
                      action:
                        enum:
                        - Redirect
                        - Reject
                        - Route
                        type: string
                      additionalPort:
                        type: integer
                    type: object
                type: object
              selector:
                description: Selector by which we can find further configuration. Defaults to hostname=$hostname
                properties:
                  matchExpressions:
                    description: matchExpressions is a list of label selector requirements. The requirements are ANDed.
                    items:
                      description: A label selector requirement is a selector that contains values, a key, and an operator that relates the key and values.
                      properties:
                        key:
                          description: key is the label key that the selector applies to.
                          type: string
                        operator:
                          description: operator represents a key's relationship to a set of values. Valid operators are In, NotIn, Exists and DoesNotExist.
                          type: string
                        values:
                          description: values is an array of string values. If the operator is In or NotIn, the values array must be non-empty. If the operator is Exists or DoesNotExist, the values array must be empty. This array is replaced during a strategic merge patch.
                          items:
                            type: string
                          type: array
                      required:
                      - key
                      - operator
                      type: object
                    type: array
                  matchLabels:
                    additionalProperties:
                      type: string
                    description: matchLabels is a map of {key,value} pairs. A single {key,value} in the matchLabels map is equivalent to an element of matchExpressions, whose key field is "key", the operator is "In", and the values array contains only "value". The requirements are ANDed.
                    type: object
                type: object
              tls:
                description: TLS configuration.  It is not valid to specify both `tlsContext` and `tls`.
                properties:
                  alpn_protocols:
                    type: string
                  ca_secret:
                    type: string
                  cacert_chain_file:
                    type: string
                  cert_chain_file:
                    type: string
                  cert_required:
                    type: boolean
                  cipher_suites:
                    items:
                      type: string
                    type: array
                  ecdh_curves:
                    items:
                      type: string
                    type: array
                  max_tls_version:
                    type: string
                  min_tls_version:
                    type: string
                  private_key_file:
                    type: string
                  redirect_cleartext_from:
                    type: integer
                  sni:
                    type: string
                type: object
              tlsContext:
                description: "Name of the TLSContext the Host resource is linked with. It is not valid to specify both `tlsContext` and `tls`. \n Note that this is a native-Kubernetes-style core.v1.LocalObjectReference, not an Ambassador-style `{name}.{namespace}` string.  Because we're opinionated, it does not support referencing a Secret in another namespace (because most native Kubernetes resources don't support that), but if we ever abandon that opinion and decide to support non-local references it, it would be by adding a `namespace:` field by changing it from a core.v1.LocalObjectReference to a core.v1.SecretReference, not by adopting the `{name}.{namespace}` notation."
                properties:
                  name:
                    description: 'Name of the referent. More info: https://kubernetes.io/docs/concepts/overview/working-with-objects/names/#names TODO: Add other useful fields. apiVersion, kind, uid?'
                    type: string
                type: object
              tlsSecret:
                description: "Name of the Kubernetes secret into which to save generated certificates.  If ACME is enabled (see $acmeProvider), then the default is $hostname; otherwise the default is \"\".  If the value is \"\", then we do not do TLS for this Host. \n Note that this is a native-Kubernetes-style core.v1.LocalObjectReference, not an Ambassador-style `{name}.{namespace}` string.  Because we're opinionated, it does not support referencing a Secret in another namespace (because most native Kubernetes resources don't support that), but if we ever abandon that opinion and decide to support non-local references it, it would be by adding a `namespace:` field by changing it from a core.v1.LocalObjectReference to a core.v1.SecretReference, not by adopting the `{name}.{namespace}` notation."
                properties:
                  name:
                    description: 'Name of the referent. More info: https://kubernetes.io/docs/concepts/overview/working-with-objects/names/#names TODO: Add other useful fields. apiVersion, kind, uid?'
                    type: string
                type: object
            type: object
            x-kubernetes-preserve-unknown-fields: true
          status:
            description: HostStatus defines the observed state of Host
            properties:
              errorBackoff:
                type: string
              errorReason:
                description: errorReason, errorTimestamp, and errorBackoff are valid when state==Error.
                type: string
              errorTimestamp:
                format: date-time
                type: string
              phaseCompleted:
                description: phaseCompleted and phasePending are valid when state==Pending or state==Error.
                enum:
                - NA
                - DefaultsFilled
                - ACMEUserPrivateKeyCreated
                - ACMEUserRegistered
                - ACMECertificateChallenge
                type: string
              phasePending:
                description: phaseCompleted and phasePending are valid when state==Pending or state==Error.
                enum:
                - NA
                - DefaultsFilled
                - ACMEUserPrivateKeyCreated
                - ACMEUserRegistered
                - ACMECertificateChallenge
                type: string
              state:
                description: The first value listed in the Enum marker becomes the "zero" value, and it would be great if "Pending" could be the default value; but it's Important that the "zero" value be able to be shown as empty/omitted from display, and we really do want `kubectl get hosts` to say "Pending" in the "STATE" column, and not leave the column empty.
                enum:
                - Initial
                - Pending
                - Ready
                - Error
                type: string
              tlsCertificateSource:
                enum:
                - Unknown
                - None
                - Other
                - ACME
                type: string
            type: object
        type: object
    served: true
    storage: false
    subresources:
      status: {}
  - additionalPrinterColumns:
    - jsonPath: .spec.hostname
      name: Hostname
      type: string
    - jsonPath: .status.state
      name: State
      type: string
    - jsonPath: .status.phaseCompleted
      name: Phase Completed
      type: string
    - jsonPath: .status.phasePending
      name: Phase Pending
      type: string
    - jsonPath: .metadata.creationTimestamp
      name: Age
      type: date
    name: v3alpha1
    schema:
      openAPIV3Schema:
        description: Host is the Schema for the hosts API
        properties:
          apiVersion:
            description: 'APIVersion defines the versioned schema of this representation of an object. Servers should convert recognized schemas to the latest internal value, and may reject unrecognized values. More info: https://git.k8s.io/community/contributors/devel/sig-architecture/api-conventions.md#resources'
            type: string
          kind:
            description: 'Kind is a string value representing the REST resource this object represents. Servers may infer this from the endpoint the client submits requests to. Cannot be updated. In CamelCase. More info: https://git.k8s.io/community/contributors/devel/sig-architecture/api-conventions.md#types-kinds'
            type: string
          metadata:
            type: object
          spec:
            description: HostSpec defines the desired state of Host
            properties:
              acmeProvider:
                description: Specifies whether/who to talk ACME with to automatically manage the $tlsSecret.
                properties:
                  authority:
                    description: Specifies who to talk ACME with to get certs. Defaults to Let's Encrypt; if "none" (case-insensitive), do not try to do ACME for this Host.
                    type: string
                  email:
                    type: string
                  privateKeySecret:
                    description: "Specifies the Kubernetes Secret to use to store the private key of the ACME account (essentially, where to store the auto-generated password for the auto-created ACME account).  You should not normally need to set this--the default value is based on a combination of the ACME authority being registered wit and the email address associated with the account. \n Note that this is a native-Kubernetes-style core.v1.LocalObjectReference, not an Ambassador-style `{name}.{namespace}` string.  Because we're opinionated, it does not support referencing a Secret in another namespace (because most native Kubernetes resources don't support that), but if we ever abandon that opinion and decide to support non-local references it, it would be by adding a `namespace:` field by changing it from a core.v1.LocalObjectReference to a core.v1.SecretReference, not by adopting the `{name}.{namespace}` notation."
                    properties:
                      name:
                        description: 'Name of the referent. More info: https://kubernetes.io/docs/concepts/overview/working-with-objects/names/#names TODO: Add other useful fields. apiVersion, kind, uid?'
                        type: string
                    type: object
                  registration:
                    description: This is normally set automatically
                    type: string
                type: object
              ambassador_id:
                description: Common to all Ambassador objects (and optional).
                items:
                  type: string
                type: array
              ambassadorId:
                description: A compatibility alias for "ambassador_id"; because Host used to be specified with protobuf, and jsonpb allowed either "ambassador_id" or "ambassadorId", and even though we didn't tell people about "ambassadorId" it's what the web policy console generated because of jsonpb.  So Hosts with 'ambassadorId' exist in the wild.
                items:
                  type: string
                type: array
              hostname:
                description: Hostname by which the Ambassador can be reached.
                type: string
              mappingSelector:
                description: Selector for Mappings we'll associate with this Host. At the moment, Selector and MappingSelector are synonyms, but that will change soon.
                properties:
                  matchExpressions:
                    description: matchExpressions is a list of label selector requirements. The requirements are ANDed.
                    items:
                      description: A label selector requirement is a selector that contains values, a key, and an operator that relates the key and values.
                      properties:
                        key:
                          description: key is the label key that the selector applies to.
                          type: string
                        operator:
                          description: operator represents a key's relationship to a set of values. Valid operators are In, NotIn, Exists and DoesNotExist.
                          type: string
                        values:
                          description: values is an array of string values. If the operator is In or NotIn, the values array must be non-empty. If the operator is Exists or DoesNotExist, the values array must be empty. This array is replaced during a strategic merge patch.
                          items:
                            type: string
                          type: array
                      required:
                      - key
                      - operator
                      type: object
                    type: array
                  matchLabels:
                    additionalProperties:
                      type: string
                    description: matchLabels is a map of {key,value} pairs. A single {key,value} in the matchLabels map is equivalent to an element of matchExpressions, whose key field is "key", the operator is "In", and the values array contains only "value". The requirements are ANDed.
                    type: object
                type: object
              previewUrl:
                description: Configuration for the Preview URL feature of Service Preview. Defaults to preview URLs not enabled.
                properties:
                  enabled:
                    description: Is the Preview URL feature enabled?
                    type: boolean
                  type:
                    description: What type of Preview URL is allowed?
                    enum:
                    - Path
                    type: string
                type: object
              requestPolicy:
                description: Request policy definition.
                properties:
                  insecure:
                    properties:
                      action:
                        enum:
                        - Redirect
                        - Reject
                        - Route
                        type: string
                      additionalPort:
                        type: integer
                    type: object
                type: object
              selector:
                description: 'DEPRECATED: Selector by which we can find further configuration. Use MappingSelector instead.'
                properties:
                  matchExpressions:
                    description: matchExpressions is a list of label selector requirements. The requirements are ANDed.
                    items:
                      description: A label selector requirement is a selector that contains values, a key, and an operator that relates the key and values.
                      properties:
                        key:
                          description: key is the label key that the selector applies to.
                          type: string
                        operator:
                          description: operator represents a key's relationship to a set of values. Valid operators are In, NotIn, Exists and DoesNotExist.
                          type: string
                        values:
                          description: values is an array of string values. If the operator is In or NotIn, the values array must be non-empty. If the operator is Exists or DoesNotExist, the values array must be empty. This array is replaced during a strategic merge patch.
                          items:
                            type: string
                          type: array
                      required:
                      - key
                      - operator
                      type: object
                    type: array
                  matchLabels:
                    additionalProperties:
                      type: string
                    description: matchLabels is a map of {key,value} pairs. A single {key,value} in the matchLabels map is equivalent to an element of matchExpressions, whose key field is "key", the operator is "In", and the values array contains only "value". The requirements are ANDed.
                    type: object
                type: object
              tls:
                description: TLS configuration.  It is not valid to specify both `tlsContext` and `tls`.
                properties:
                  alpn_protocols:
                    type: string
                  ca_secret:
                    type: string
                  cacert_chain_file:
                    type: string
                  cert_chain_file:
                    type: string
                  cert_required:
                    type: boolean
                  cipher_suites:
                    items:
                      type: string
                    type: array
                  ecdh_curves:
                    items:
                      type: string
                    type: array
                  max_tls_version:
                    type: string
                  min_tls_version:
                    type: string
                  private_key_file:
                    type: string
                  redirect_cleartext_from:
                    type: integer
                  sni:
                    type: string
                type: object
              tlsContext:
                description: "Name of the TLSContext the Host resource is linked with. It is not valid to specify both `tlsContext` and `tls`. \n Note that this is a native-Kubernetes-style core.v1.LocalObjectReference, not an Ambassador-style `{name}.{namespace}` string.  Because we're opinionated, it does not support referencing a Secret in another namespace (because most native Kubernetes resources don't support that), but if we ever abandon that opinion and decide to support non-local references it, it would be by adding a `namespace:` field by changing it from a core.v1.LocalObjectReference to a core.v1.SecretReference, not by adopting the `{name}.{namespace}` notation."
                properties:
                  name:
                    description: 'Name of the referent. More info: https://kubernetes.io/docs/concepts/overview/working-with-objects/names/#names TODO: Add other useful fields. apiVersion, kind, uid?'
                    type: string
                type: object
              tlsSecret:
                description: "Name of the Kubernetes secret into which to save generated certificates.  If ACME is enabled (see $acmeProvider), then the default is $hostname; otherwise the default is \"\".  If the value is \"\", then we do not do TLS for this Host. \n Note that this is a native-Kubernetes-style core.v1.LocalObjectReference, not an Ambassador-style `{name}.{namespace}` string.  Because we're opinionated, it does not support referencing a Secret in another namespace (because most native Kubernetes resources don't support that), but if we ever abandon that opinion and decide to support non-local references it, it would be by adding a `namespace:` field by changing it from a core.v1.LocalObjectReference to a core.v1.SecretReference, not by adopting the `{name}.{namespace}` notation."
                properties:
                  name:
                    description: 'Name of the referent. More info: https://kubernetes.io/docs/concepts/overview/working-with-objects/names/#names TODO: Add other useful fields. apiVersion, kind, uid?'
                    type: string
                type: object
            type: object
          status:
            description: HostStatus defines the observed state of Host
            properties:
              errorBackoff:
                type: string
              errorReason:
                description: errorReason, errorTimestamp, and errorBackoff are valid when state==Error.
                type: string
              errorTimestamp:
                format: date-time
                type: string
              phaseCompleted:
                description: phaseCompleted and phasePending are valid when state==Pending or state==Error.
                enum:
                - NA
                - DefaultsFilled
                - ACMEUserPrivateKeyCreated
                - ACMEUserRegistered
                - ACMECertificateChallenge
                type: string
              phasePending:
                description: phaseCompleted and phasePending are valid when state==Pending or state==Error.
                enum:
                - NA
                - DefaultsFilled
                - ACMEUserPrivateKeyCreated
                - ACMEUserRegistered
                - ACMECertificateChallenge
                type: string
              state:
                description: The first value listed in the Enum marker becomes the "zero" value, and it would be great if "Pending" could be the default value; but it's Important that the "zero" value be able to be shown as empty/omitted from display, and we really do want `kubectl get hosts` to say "Pending" in the "STATE" column, and not leave the column empty.
                enum:
                - Initial
                - Pending
                - Ready
                - Error
                type: string
              tlsCertificateSource:
                enum:
                - Unknown
                - None
                - Other
                - ACME
                type: string
            type: object
        type: object
    served: true
    storage: true
    subresources:
      status: {}
---
apiVersion: apiextensions.k8s.io/v1
kind: CustomResourceDefinition
metadata:
  annotations:
    controller-gen.kubebuilder.io/version: v0.5.0
  labels:
    app.kubernetes.io/name: ambassador
    product: aes
  name: kubernetesendpointresolvers.getambassador.io
spec:
  group: getambassador.io
  names:
    categories:
    - ambassador-crds
    kind: KubernetesEndpointResolver
    listKind: KubernetesEndpointResolverList
    plural: kubernetesendpointresolvers
    singular: kubernetesendpointresolver
  scope: Namespaced
  versions:
  - name: v2
    schema:
      openAPIV3Schema:
        description: KubernetesEndpointResolver is the Schema for the kubernetesendpointresolver API
        properties:
          apiVersion:
            description: 'APIVersion defines the versioned schema of this representation of an object. Servers should convert recognized schemas to the latest internal value, and may reject unrecognized values. More info: https://git.k8s.io/community/contributors/devel/sig-architecture/api-conventions.md#resources'
            type: string
          kind:
            description: 'Kind is a string value representing the REST resource this object represents. Servers may infer this from the endpoint the client submits requests to. Cannot be updated. In CamelCase. More info: https://git.k8s.io/community/contributors/devel/sig-architecture/api-conventions.md#types-kinds'
            type: string
          metadata:
            type: object
          spec:
            description: KubernetesEndpointResolver tells Ambassador to use Kubernetes Endpoints resources to resolve services. It actually has no spec other than the AmbassadorID.
            type: object
            x-kubernetes-preserve-unknown-fields: true
        type: object
    served: true
    storage: false
  - name: v3alpha1
    schema:
      openAPIV3Schema:
        description: KubernetesEndpointResolver is the Schema for the kubernetesendpointresolver API
        properties:
          apiVersion:
            description: 'APIVersion defines the versioned schema of this representation of an object. Servers should convert recognized schemas to the latest internal value, and may reject unrecognized values. More info: https://git.k8s.io/community/contributors/devel/sig-architecture/api-conventions.md#resources'
            type: string
          kind:
            description: 'Kind is a string value representing the REST resource this object represents. Servers may infer this from the endpoint the client submits requests to. Cannot be updated. In CamelCase. More info: https://git.k8s.io/community/contributors/devel/sig-architecture/api-conventions.md#types-kinds'
            type: string
          metadata:
            type: object
          spec:
            description: KubernetesEndpointResolver tells Ambassador to use Kubernetes Endpoints resources to resolve services. It actually has no spec other than the AmbassadorID.
            properties:
              ambassador_id:
                description: "AmbassadorID declares which Ambassador instances should pay attention to this resource. If no value is provided, the default is: \n    ambassador_id:    - \"default\""
                items:
                  type: string
                type: array
            type: object
        type: object
    served: true
    storage: true
---
apiVersion: apiextensions.k8s.io/v1
kind: CustomResourceDefinition
metadata:
  annotations:
    controller-gen.kubebuilder.io/version: v0.5.0
  labels:
    app.kubernetes.io/name: ambassador
    product: aes
  name: kubernetesserviceresolvers.getambassador.io
spec:
  group: getambassador.io
  names:
    categories:
    - ambassador-crds
    kind: KubernetesServiceResolver
    listKind: KubernetesServiceResolverList
    plural: kubernetesserviceresolvers
    singular: kubernetesserviceresolver
  scope: Namespaced
  versions:
  - name: v2
    schema:
      openAPIV3Schema:
        description: KubernetesServiceResolver is the Schema for the kubernetesserviceresolver API
        properties:
          apiVersion:
            description: 'APIVersion defines the versioned schema of this representation of an object. Servers should convert recognized schemas to the latest internal value, and may reject unrecognized values. More info: https://git.k8s.io/community/contributors/devel/sig-architecture/api-conventions.md#resources'
            type: string
          kind:
            description: 'Kind is a string value representing the REST resource this object represents. Servers may infer this from the endpoint the client submits requests to. Cannot be updated. In CamelCase. More info: https://git.k8s.io/community/contributors/devel/sig-architecture/api-conventions.md#types-kinds'
            type: string
          metadata:
            type: object
          spec:
            description: KubernetesServiceResolver tells Ambassador to use Kubernetes Service resources to resolve services. It actually has no spec other than the AmbassadorID.
            type: object
            x-kubernetes-preserve-unknown-fields: true
        type: object
    served: true
    storage: false
  - name: v3alpha1
    schema:
      openAPIV3Schema:
        description: KubernetesServiceResolver is the Schema for the kubernetesserviceresolver API
        properties:
          apiVersion:
            description: 'APIVersion defines the versioned schema of this representation of an object. Servers should convert recognized schemas to the latest internal value, and may reject unrecognized values. More info: https://git.k8s.io/community/contributors/devel/sig-architecture/api-conventions.md#resources'
            type: string
          kind:
            description: 'Kind is a string value representing the REST resource this object represents. Servers may infer this from the endpoint the client submits requests to. Cannot be updated. In CamelCase. More info: https://git.k8s.io/community/contributors/devel/sig-architecture/api-conventions.md#types-kinds'
            type: string
          metadata:
            type: object
          spec:
            description: KubernetesServiceResolver tells Ambassador to use Kubernetes Service resources to resolve services. It actually has no spec other than the AmbassadorID.
            properties:
              ambassador_id:
                description: "AmbassadorID declares which Ambassador instances should pay attention to this resource. If no value is provided, the default is: \n    ambassador_id:    - \"default\""
                items:
                  type: string
                type: array
            type: object
        type: object
    served: true
    storage: true
---
apiVersion: apiextensions.k8s.io/v1
kind: CustomResourceDefinition
metadata:
  annotations:
    controller-gen.kubebuilder.io/version: v0.5.0
  labels:
    app.kubernetes.io/name: ambassador
    product: aes
  name: listeners.getambassador.io
spec:
  group: getambassador.io
  names:
    categories:
    - ambassador-crds
    kind: Listener
    listKind: ListenerList
    plural: listeners
    singular: listener
  scope: Namespaced
  versions:
  - additionalPrinterColumns:
    - jsonPath: .spec.port
      name: Port
      type: string
    - jsonPath: .spec.protocol
      name: Protocol
      type: string
    - jsonPath: .spec.protocolStack
      name: Stack
      type: string
    - jsonPath: .spec.statsPrefix
      name: StatsPrefix
      type: string
    - jsonPath: .spec.securityModel
      name: Security
      type: string
    - jsonPath: .spec.l7Depth
      name: L7Depth
      type: string
    name: v3alpha1
    schema:
      openAPIV3Schema:
        description: Listener is the Schema for the hosts API
        properties:
          apiVersion:
            description: 'APIVersion defines the versioned schema of this representation of an object. Servers should convert recognized schemas to the latest internal value, and may reject unrecognized values. More info: https://git.k8s.io/community/contributors/devel/sig-architecture/api-conventions.md#resources'
            type: string
          kind:
            description: 'Kind is a string value representing the REST resource this object represents. Servers may infer this from the endpoint the client submits requests to. Cannot be updated. In CamelCase. More info: https://git.k8s.io/community/contributors/devel/sig-architecture/api-conventions.md#types-kinds'
            type: string
          metadata:
            type: object
          spec:
            description: ListenerSpec defines the desired state of this Port
            properties:
              ambassador_id:
                description: "AmbassadorID declares which Ambassador instances should pay attention to this resource. If no value is provided, the default is: \n    ambassador_id:    - \"default\""
                items:
                  type: string
                type: array
              hostBinding:
                description: HostBinding allows restricting which Hosts will be used for this Listener.
                properties:
                  namespace:
                    description: NamespaceBindingType defines we we specify which namespaces to look for Hosts in.
                    properties:
                      from:
                        description: NamespaceFromType defines how we evaluate a NamespaceBindingType.
                        enum:
                        - SELF
                        - ALL
                        - SELECTOR
                        type: string
                    type: object
                  selector:
                    description: A label selector is a label query over a set of resources. The result of matchLabels and matchExpressions are ANDed. An empty label selector matches all objects. A null label selector matches no objects.
                    properties:
                      matchExpressions:
                        description: matchExpressions is a list of label selector requirements. The requirements are ANDed.
                        items:
                          description: A label selector requirement is a selector that contains values, a key, and an operator that relates the key and values.
                          properties:
                            key:
                              description: key is the label key that the selector applies to.
                              type: string
                            operator:
                              description: operator represents a key's relationship to a set of values. Valid operators are In, NotIn, Exists and DoesNotExist.
                              type: string
                            values:
                              description: values is an array of string values. If the operator is In or NotIn, the values array must be non-empty. If the operator is Exists or DoesNotExist, the values array must be empty. This array is replaced during a strategic merge patch.
                              items:
                                type: string
                              type: array
                          required:
                          - key
                          - operator
                          type: object
                        type: array
                      matchLabels:
                        additionalProperties:
                          type: string
                        description: matchLabels is a map of {key,value} pairs. A single {key,value} in the matchLabels map is equivalent to an element of matchExpressions, whose key field is "key", the operator is "In", and the values array contains only "value". The requirements are ANDed.
                        type: object
                    type: object
                type: object
              l7Depth:
                description: L7Depth specifies how many layer 7 load balancers are between us and the edge of the network.
                format: int32
                type: integer
              port:
                description: Port is the network port. Only one Listener can use a given port.
                format: int32
                maximum: 65535
                minimum: 1
                type: integer
              protocol:
                description: Protocol is a shorthand for certain predefined stacks. Exactly one of Protocol or ProtocolStack must be supplied.
                enum:
                - HTTP
                - HTTPS
                - HTTPPROXY
                - HTTPSPROXY
                - TCP
                - TLS
                - UDP
                type: string
              protocolStack:
                description: ProtocolStack explicitly specifies the protocol stack to set up. Exactly one of Protocol or ProtocolStack must be supplied.
                items:
                  description: ProtocolStackElement defines specific layers that may be combined in a protocol stack for processing connections to a port.
                  enum:
                  - HTTP
                  - PROXY
                  - TLS
                  - TCP
                  - UDP
                  type: string
                type: array
              securityModel:
                description: SecurityModel specifies how to determine whether connections to this port are secure or insecure.
                enum:
                - XFP
                - SECURE
                - INSECURE
                type: string
              statsPrefix:
                description: 'StatsPrefix specifies the prefix for statistics sent by Envoy about this Listener. The default depends on the protocol: "ingress-http", "ingress-https", "ingress-tls-$port", or "ingress-$port".'
                type: string
            required:
            - hostBinding
            - port
            - securityModel
            type: object
        type: object
    served: true
    storage: true
    subresources: {}
---
apiVersion: apiextensions.k8s.io/v1
kind: CustomResourceDefinition
metadata:
  annotations:
    controller-gen.kubebuilder.io/version: v0.5.0
  labels:
    app.kubernetes.io/name: ambassador
    product: aes
  name: logservices.getambassador.io
spec:
  group: getambassador.io
  names:
    categories:
    - ambassador-crds
    kind: LogService
    listKind: LogServiceList
    plural: logservices
    singular: logservice
  scope: Namespaced
  versions:
  - name: v2
    schema:
      openAPIV3Schema:
        description: LogService is the Schema for the logservices API
        properties:
          apiVersion:
            description: 'APIVersion defines the versioned schema of this representation of an object. Servers should convert recognized schemas to the latest internal value, and may reject unrecognized values. More info: https://git.k8s.io/community/contributors/devel/sig-architecture/api-conventions.md#resources'
            type: string
          kind:
            description: 'Kind is a string value representing the REST resource this object represents. Servers may infer this from the endpoint the client submits requests to. Cannot be updated. In CamelCase. More info: https://git.k8s.io/community/contributors/devel/sig-architecture/api-conventions.md#types-kinds'
            type: string
          metadata:
            type: object
          spec:
            description: LogServiceSpec defines the desired state of LogService
            properties:
              driver:
                enum:
                - tcp
                - http
                type: string
              driver_config:
                properties:
                  additional_log_headers:
                    items:
                      properties:
                        during_request:
                          type: boolean
                        during_response:
                          type: boolean
                        during_trailer:
                          type: boolean
                        header_name:
                          type: string
                      type: object
                    type: array
                type: object
              flush_interval_byte_size:
                type: integer
              flush_interval_time:
                type: integer
              grpc:
                type: boolean
              service:
                type: string
            type: object
            x-kubernetes-preserve-unknown-fields: true
        type: object
    served: true
    storage: false
  - name: v3alpha1
    schema:
      openAPIV3Schema:
        description: LogService is the Schema for the logservices API
        properties:
          apiVersion:
            description: 'APIVersion defines the versioned schema of this representation of an object. Servers should convert recognized schemas to the latest internal value, and may reject unrecognized values. More info: https://git.k8s.io/community/contributors/devel/sig-architecture/api-conventions.md#resources'
            type: string
          kind:
            description: 'Kind is a string value representing the REST resource this object represents. Servers may infer this from the endpoint the client submits requests to. Cannot be updated. In CamelCase. More info: https://git.k8s.io/community/contributors/devel/sig-architecture/api-conventions.md#types-kinds'
            type: string
          metadata:
            type: object
          spec:
            description: LogServiceSpec defines the desired state of LogService
            properties:
              ambassador_id:
                description: "AmbassadorID declares which Ambassador instances should pay attention to this resource. If no value is provided, the default is: \n    ambassador_id:    - \"default\""
                items:
                  type: string
                type: array
              driver:
                enum:
                - tcp
                - http
                type: string
              driver_config:
                properties:
                  additional_log_headers:
                    items:
                      properties:
                        during_request:
                          type: boolean
                        during_response:
                          type: boolean
                        during_trailer:
                          type: boolean
                        header_name:
                          type: string
                      type: object
                    type: array
                type: object
              flush_interval_byte_size:
                type: integer
              flush_interval_time:
                type: integer
              grpc:
                type: boolean
              service:
                type: string
              stats_name:
                type: string
            type: object
        type: object
    served: true
    storage: true
---
apiVersion: apiextensions.k8s.io/v1
kind: CustomResourceDefinition
metadata:
  annotations:
    controller-gen.kubebuilder.io/version: v0.5.0
  labels:
    app.kubernetes.io/name: ambassador
    product: aes
  name: mappings.getambassador.io
spec:
  group: getambassador.io
  names:
    categories:
    - ambassador-crds
    kind: Mapping
    listKind: MappingList
    plural: mappings
    singular: mapping
  scope: Namespaced
  versions:
  - additionalPrinterColumns:
    - jsonPath: .spec.host
      name: Source Host
      type: string
    - jsonPath: .spec.prefix
      name: Source Prefix
      type: string
    - jsonPath: .spec.service
      name: Dest Service
      type: string
    - jsonPath: .status.state
      name: State
      type: string
    - jsonPath: .status.reason
      name: Reason
      type: string
    name: v2
    schema:
      openAPIV3Schema:
        description: Mapping is the Schema for the mappings API
        properties:
          apiVersion:
            description: 'APIVersion defines the versioned schema of this representation of an object. Servers should convert recognized schemas to the latest internal value, and may reject unrecognized values. More info: https://git.k8s.io/community/contributors/devel/sig-architecture/api-conventions.md#resources'
            type: string
          kind:
            description: 'Kind is a string value representing the REST resource this object represents. Servers may infer this from the endpoint the client submits requests to. Cannot be updated. In CamelCase. More info: https://git.k8s.io/community/contributors/devel/sig-architecture/api-conventions.md#types-kinds'
            type: string
          metadata:
            type: object
          spec:
            description: MappingSpec defines the desired state of Mapping
            properties:
              add_linkerd_headers:
                type: boolean
              add_request_headers:
                type: object
                x-kubernetes-preserve-unknown-fields: true
              add_response_headers:
                type: object
                x-kubernetes-preserve-unknown-fields: true
              allow_upgrade:
                description: "A case-insensitive list of the non-HTTP protocols to allow \"upgrading\" to from HTTP via the \"Connection: upgrade\" mechanism[1].  After the upgrade, Ambassador does not interpret the traffic, and behaves similarly to how it does for TCPMappings. \n [1]: https://tools.ietf.org/html/rfc7230#section-6.7 \n For example, if your upstream service supports WebSockets, you would write \n    allow_upgrade:    - websocket \n Or if your upstream service supports upgrading from HTTP to SPDY (as the Kubernetes apiserver does for `kubectl exec` functionality), you would write \n    allow_upgrade:    - spdy/3.1"
                items:
                  type: string
                type: array
              auth_context_extensions:
                additionalProperties:
                  type: string
                type: object
              auto_host_rewrite:
                type: boolean
              bypass_auth:
                type: boolean
              bypass_error_response_overrides:
                description: If true, bypasses any `error_response_overrides` set on the Ambassador module.
                type: boolean
              case_sensitive:
                type: boolean
              circuit_breakers:
                items:
                  properties:
                    max_connections:
                      type: integer
                    max_pending_requests:
                      type: integer
                    max_requests:
                      type: integer
                    max_retries:
                      type: integer
                    priority:
                      enum:
                      - default
                      - high
                      type: string
                  type: object
                type: array
              cluster_idle_timeout_ms:
                type: integer
              cluster_max_connection_lifetime_ms:
                type: integer
              cluster_tag:
                type: string
              connect_timeout_ms:
                type: integer
              cors:
                properties:
                  credentials:
                    type: boolean
                  max_age:
                    type: string
                type: object
                x-kubernetes-preserve-unknown-fields: true
              dns_type:
                type: string
              docs:
                description: DocsInfo provides some extra information about the docs for the Mapping (used by the Dev Portal)
                properties:
                  display_name:
                    type: string
                  ignored:
                    type: boolean
                  path:
                    type: string
                  timeout_ms:
                    type: integer
                  url:
                    type: string
                type: object
              enable_ipv4:
                type: boolean
              enable_ipv6:
                type: boolean
              envoy_override:
                description: Don't autoconvert -- EnvoyOverride is going away.
                type: object
              error_response_overrides:
                description: Error response overrides for this Mapping. Replaces all of the `error_response_overrides` set on the Ambassador module, if any.
                items:
                  description: A response rewrite for an HTTP error response
                  properties:
                    body:
                      description: The new response body
                      properties:
                        content_type:
                          description: The content type to set on the error response body when using text_format or text_format_source. Defaults to 'text/plain'.
                          type: string
                        json_format:
                          additionalProperties:
                            type: string
                          description: 'A JSON response with content-type: application/json. The values can contain format text like in text_format.'
                          type: object
                        text_format:
                          description: A format string representing a text response body. Content-Type can be set using the `content_type` field below.
                          type: string
                        text_format_source:
                          description: A format string sourced from a file on the Ambassador container. Useful for larger response bodies that should not be placed inline in configuration.
                          properties:
                            filename:
                              description: The name of a file on the Ambassador pod that contains a format text string.
                              type: string
                          type: object
                      type: object
                    on_status_code:
                      description: The status code to match on -- not a pointer because it's required.
                      maximum: 599
                      minimum: 400
                      type: integer
                  required:
                  - body
                  - on_status_code
                  type: object
                minItems: 1
                type: array
              grpc:
                type: boolean
              headers:
<<<<<<< HEAD
=======
                description: Don't autoconvert -- we have a manual conversion.
>>>>>>> 080e380d
                type: object
                x-kubernetes-preserve-unknown-fields: true
              host:
                type: string
              host_redirect:
                type: boolean
              host_regex:
                type: boolean
              host_rewrite:
                type: string
              idle_timeout_ms:
                type: integer
              keepalive:
                properties:
                  idle_time:
                    type: integer
                  interval:
                    type: integer
                  probes:
                    type: integer
                type: object
              labels:
                additionalProperties:
                  description: A MappingLabelGroupsArray is an array of MappingLabelGroups. I know, complex.
                  items:
                    additionalProperties:
                      description: 'A MappingLabelsArray is the value in the MappingLabelGroup: an array of label specifiers.'
                      items:
                        description: A MappingLabelSpecifier (finally!) defines a single label. There are multiple kinds of label, so this is more complex than we'd like it to be. See the remarks about schema on custom types in `./common.go`.
                        type: object
                        x-kubernetes-preserve-unknown-fields: true
                      type: array
                    description: 'A MappingLabelGroup is a single element of a MappingLabelGroupsArray: a second map, where the key is a human-readable name that identifies the group.'
                    type: object
                  type: array
                description: A DomainMap is the overall Mapping.spec.Labels type. It maps domains (kind of like namespaces for Mapping labels) to arrays of label groups.
                type: object
              load_balancer:
                properties:
                  cookie:
                    properties:
                      name:
                        type: string
                      path:
                        type: string
                      ttl:
                        type: string
                    required:
                    - name
                    type: object
                  header:
                    type: string
                  policy:
                    enum:
                    - round_robin
                    - ring_hash
                    - maglev
                    - least_request
                    type: string
                  source_ip:
                    type: boolean
                required:
                - policy
                type: object
              method:
                type: string
              method_regex:
                type: boolean
              modules:
                description: Don't autoconvert -- it's going away.
                items:
                  description: UntypedDict is relatively opaque as a Go type, but it preserves its contents in a roundtrippable way.
                  type: object
                type: array
              outlier_detection:
                type: string
              path_redirect:
                description: Path replacement to use when generating an HTTP redirect. Used with `host_redirect`.
                type: string
              precedence:
                type: integer
              prefix:
                type: string
              prefix_exact:
                type: boolean
              prefix_redirect:
                description: Prefix rewrite to use when generating an HTTP redirect. Used with `host_redirect`.
                type: string
              prefix_regex:
                type: boolean
              priority:
                type: string
              query_parameters:
<<<<<<< HEAD
=======
                description: Don't autoconvert -- we have a manual conversion.
>>>>>>> 080e380d
                type: object
                x-kubernetes-preserve-unknown-fields: true
              redirect_response_code:
                description: The response code to use when generating an HTTP redirect. Defaults to 301. Used with `host_redirect`.
                enum:
                - 301
                - 302
                - 303
                - 307
                - 308
                type: integer
              regex_headers:
<<<<<<< HEAD
                type: object
                x-kubernetes-preserve-unknown-fields: true
              regex_query_parameters:
=======
                description: Don't autoconvert -- we have a manual conversion.
                type: object
                x-kubernetes-preserve-unknown-fields: true
              regex_query_parameters:
                description: Don't autoconvert -- we have a manual conversion.
>>>>>>> 080e380d
                type: object
                x-kubernetes-preserve-unknown-fields: true
              regex_redirect:
                description: Prefix regex rewrite to use when generating an HTTP redirect. Used with `host_redirect`.
                type: object
                x-kubernetes-preserve-unknown-fields: true
              regex_rewrite:
                type: object
                x-kubernetes-preserve-unknown-fields: true
              resolver:
                type: string
              respect_dns_ttl:
                type: boolean
              retry_policy:
                properties:
                  num_retries:
                    type: integer
                  per_try_timeout:
                    type: string
                  retry_on:
                    enum:
                    - 5xx
                    - gateway-error
                    - connect-failure
                    - retriable-4xx
                    - refused-stream
                    - retriable-status-codes
                    type: string
                type: object
              rewrite:
                type: string
              service:
                type: string
              shadow:
                type: boolean
              timeout_ms:
                description: The timeout for requests that use this Mapping. Overrides `cluster_request_timeout_ms` set on the Ambassador Module, if it exists.
                type: integer
              use_websocket:
                description: 'use_websocket is deprecated, and is equivlaent to setting `allow_upgrade: ["websocket"]`'
                type: boolean
              weight:
                type: integer
            required:
            - prefix
            - service
            type: object
            x-kubernetes-preserve-unknown-fields: true
          status:
            description: MappingStatus defines the observed state of Mapping
            properties:
              reason:
                type: string
              state:
                enum:
                - ""
                - Inactive
                - Running
                type: string
            type: object
        type: object
    served: true
    storage: false
    subresources:
      status: {}
  - additionalPrinterColumns:
    - jsonPath: .spec.host
      name: Source Host
      type: string
    - jsonPath: .spec.prefix
      name: Source Prefix
      type: string
    - jsonPath: .spec.service
      name: Dest Service
      type: string
    - jsonPath: .status.state
      name: State
      type: string
    - jsonPath: .status.reason
      name: Reason
      type: string
    name: v3alpha1
    schema:
      openAPIV3Schema:
        description: Mapping is the Schema for the mappings API
        properties:
          apiVersion:
            description: 'APIVersion defines the versioned schema of this representation of an object. Servers should convert recognized schemas to the latest internal value, and may reject unrecognized values. More info: https://git.k8s.io/community/contributors/devel/sig-architecture/api-conventions.md#resources'
            type: string
          kind:
            description: 'Kind is a string value representing the REST resource this object represents. Servers may infer this from the endpoint the client submits requests to. Cannot be updated. In CamelCase. More info: https://git.k8s.io/community/contributors/devel/sig-architecture/api-conventions.md#types-kinds'
            type: string
          metadata:
            type: object
          spec:
            description: MappingSpec defines the desired state of Mapping
            properties:
              add_linkerd_headers:
                type: boolean
              add_request_headers:
                additionalProperties:
                  properties:
                    append:
                      type: boolean
                    value:
                      type: string
                  type: object
                type: object
              add_response_headers:
                additionalProperties:
                  properties:
                    append:
                      type: boolean
                    value:
                      type: string
                  type: object
                type: object
              allow_upgrade:
                description: "A case-insensitive list of the non-HTTP protocols to allow \"upgrading\" to from HTTP via the \"Connection: upgrade\" mechanism[1].  After the upgrade, Ambassador does not interpret the traffic, and behaves similarly to how it does for TCPMappings. \n [1]: https://tools.ietf.org/html/rfc7230#section-6.7 \n For example, if your upstream service supports WebSockets, you would write \n    allow_upgrade:    - websocket \n Or if your upstream service supports upgrading from HTTP to SPDY (as the Kubernetes apiserver does for `kubectl exec` functionality), you would write \n    allow_upgrade:    - spdy/3.1"
                items:
                  type: string
                type: array
              ambassador_id:
                description: "AmbassadorID declares which Ambassador instances should pay attention to this resource. If no value is provided, the default is: \n    ambassador_id:    - \"default\""
                items:
                  type: string
                type: array
              auth_context_extensions:
                additionalProperties:
                  type: string
                type: object
              auto_host_rewrite:
                type: boolean
              bypass_auth:
                type: boolean
              bypass_error_response_overrides:
                description: If true, bypasses any `error_response_overrides` set on the Ambassador module.
                type: boolean
              case_sensitive:
                type: boolean
              circuit_breakers:
                items:
                  properties:
                    max_connections:
                      type: integer
                    max_pending_requests:
                      type: integer
                    max_requests:
                      type: integer
                    max_retries:
                      type: integer
                    priority:
                      enum:
                      - default
                      - high
                      type: string
                  type: object
                type: array
              cluster_idle_timeout_ms:
                type: integer
              cluster_max_connection_lifetime_ms:
                type: integer
              cluster_tag:
                type: string
              connect_timeout_ms:
                type: integer
              cors:
                properties:
                  credentials:
                    type: boolean
                  exposed_headers:
                    items:
                      type: string
                    type: array
                  headers:
                    items:
                      type: string
                    type: array
                  max_age:
                    type: string
                  methods:
                    items:
                      type: string
                    type: array
                  origins:
                    items:
                      type: string
                    type: array
                type: object
              dns_type:
                type: string
              docs:
                description: DocsInfo provides some extra information about the docs for the Mapping. Docs is used by both the agent and the DevPortal.
                properties:
                  display_name:
                    type: string
                  ignored:
                    type: boolean
                  path:
                    type: string
                  timeout_ms:
                    type: integer
                  url:
                    type: string
                type: object
              enable_ipv4:
                type: boolean
              enable_ipv6:
                type: boolean
              error_response_overrides:
                description: Error response overrides for this Mapping. Replaces all of the `error_response_overrides` set on the Ambassador module, if any.
                items:
                  description: A response rewrite for an HTTP error response
                  properties:
                    body:
                      description: The new response body
                      properties:
                        content_type:
                          description: The content type to set on the error response body when using text_format or text_format_source. Defaults to 'text/plain'.
                          type: string
                        json_format:
                          additionalProperties:
                            type: string
                          description: 'A JSON response with content-type: application/json. The values can contain format text like in text_format.'
                          type: object
                        text_format:
                          description: A format string representing a text response body. Content-Type can be set using the `content_type` field below.
                          type: string
                        text_format_source:
                          description: A format string sourced from a file on the Ambassador container. Useful for larger response bodies that should not be placed inline in configuration.
                          properties:
                            filename:
                              description: The name of a file on the Ambassador pod that contains a format text string.
                              type: string
                          type: object
                      type: object
                    on_status_code:
                      description: The status code to match on -- not a pointer because it's required.
                      maximum: 599
                      minimum: 400
                      type: integer
                  required:
                  - body
                  - on_status_code
                  type: object
                minItems: 1
                type: array
              grpc:
                type: boolean
              headers:
                additionalProperties:
                  type: string
                description: Don't autoconvert -- we have a manual conversion.
                type: object
              host:
                description: "Exact match for the hostname of a request if HostRegex is false; regex match for the hostname if HostRegex is true. \n Host specifies both a match for the ':authority' header of a request, as well as a match criterion for Host CRDs: a Mapping that specifies Host will not associate with a Host that doesn't have a matching Hostname. \n If both Host and Hostname are set, an error is logged, Host is ignored, and Hostname is used. \n DEPRECATED: Host is either an exact match or a regex, depending on HostRegex. Use HostName instead."
                type: string
              host_redirect:
                type: boolean
              host_regex:
                description: 'DEPRECATED: Host is either an exact match or a regex, depending on HostRegex. Use HostName instead.'
                type: boolean
              host_rewrite:
                type: string
              hostname:
                description: "Hostname is a DNS glob specifying the hosts to which this Mapping applies. \n Hostname specifies both a match for the ':authority' header of a request, as well as a match criterion for Host CRDs: a Mapping that specifies Hostname will not associate with a Host that doesn't have a matching Hostname. \n If both Host and Hostname are set, an error is logged, Host is ignored, and Hostname is used."
                type: string
              idle_timeout_ms:
                type: integer
              keepalive:
                properties:
                  idle_time:
                    type: integer
                  interval:
                    type: integer
                  probes:
                    type: integer
                type: object
              labels:
                additionalProperties:
                  description: A MappingLabelGroupsArray is an array of MappingLabelGroups. I know, complex.
                  items:
                    additionalProperties:
                      description: 'A MappingLabelsArray is the value in the MappingLabelGroup: an array of label specifiers.'
                      items:
                        description: "A MappingLabelSpecifier (finally!) defines a single label. \n This mimics envoy/config/route/v3/route_components.proto:RateLimit:Action:action_specifier."
                        maxProperties: 1
                        minProperties: 1
                        properties:
                          destination_cluster:
                            description: Sets the label "destination_cluster=«Envoy destination cluster name»".
                            properties:
                              key:
                                enum:
                                - destination_cluster
                                type: string
                            required:
                            - key
                            type: object
                          generic_key:
                            description: Sets the label "«key»=«value»" (where by default «key» is "generic_key").
                            properties:
                              key:
                                description: The default is "generic_key".
                                type: string
                              value:
                                type: string
                            required:
                            - value
                            type: object
                          remote_address:
                            description: Sets the label "remote_address=«IP address of the client»".
                            properties:
                              key:
                                enum:
                                - remote_address
                                type: string
                            required:
                            - key
                            type: object
                          request_headers:
                            description: If the «header_name» header is set, then set the label "«key»=«Value of the «header_name» header»"; otherwise skip applying this label group.
                            properties:
                              header_name:
                                type: string
                              key:
                                type: string
                              omit_if_not_present:
                                type: boolean
                            required:
                            - header_name
                            - key
                            type: object
                          source_cluster:
                            description: Sets the label "source_cluster=«Envoy source cluster name»".
                            properties:
                              key:
                                enum:
                                - source_cluster
                                type: string
                            required:
                            - key
                            type: object
                        type: object
                      type: array
                    description: 'A MappingLabelGroup is a single element of a MappingLabelGroupsArray: a second map, where the key is a human-readable name that identifies the group.'
                    maxProperties: 1
                    minProperties: 1
                    type: object
                  type: array
                description: A DomainMap is the overall Mapping.spec.Labels type. It maps domains (kind of like namespaces for Mapping labels) to arrays of label groups.
                type: object
              load_balancer:
                properties:
                  cookie:
                    properties:
                      name:
                        type: string
                      path:
                        type: string
                      ttl:
                        type: string
                    required:
                    - name
                    type: object
                  header:
                    type: string
                  policy:
                    enum:
                    - round_robin
                    - ring_hash
                    - maglev
                    - least_request
                    type: string
                  source_ip:
                    type: boolean
                required:
                - policy
                type: object
              method:
                type: string
              method_regex:
                type: boolean
              modules:
                items:
                  description: UntypedDict is relatively opaque as a Go type, but it preserves its contents in a roundtrippable way.
                  type: object
                  x-kubernetes-preserve-unknown-fields: true
                type: array
              outlier_detection:
                type: string
              path_redirect:
                description: Path replacement to use when generating an HTTP redirect. Used with `host_redirect`.
                type: string
              precedence:
                type: integer
              prefix:
                type: string
              prefix_exact:
                type: boolean
              prefix_redirect:
                description: Prefix rewrite to use when generating an HTTP redirect. Used with `host_redirect`.
                type: string
              prefix_regex:
                type: boolean
              priority:
                type: string
              query_parameters:
                additionalProperties:
                  type: string
                description: Don't autoconvert -- we have a manual conversion.
                type: object
              redirect_response_code:
                description: The response code to use when generating an HTTP redirect. Defaults to 301. Used with `host_redirect`.
                enum:
                - 301
                - 302
                - 303
                - 307
                - 308
                type: integer
              regex_headers:
                additionalProperties:
                  type: string
                description: Don't autoconvert -- we have a manual conversion.
                type: object
              regex_query_parameters:
                additionalProperties:
                  type: string
                description: Don't autoconvert -- we have a manual conversion.
                type: object
              regex_redirect:
                description: Prefix regex rewrite to use when generating an HTTP redirect. Used with `host_redirect`.
                properties:
                  pattern:
                    type: string
                  substitution:
                    type: string
                type: object
              regex_rewrite:
                properties:
                  pattern:
                    type: string
                  substitution:
                    type: string
                type: object
              remove_request_headers:
                items:
                  type: string
                type: array
              remove_response_headers:
                items:
                  type: string
                type: array
              resolver:
                type: string
              respect_dns_ttl:
                type: boolean
              retry_policy:
                properties:
                  num_retries:
                    type: integer
                  per_try_timeout:
                    type: string
                  retry_on:
                    enum:
                    - 5xx
                    - gateway-error
                    - connect-failure
                    - retriable-4xx
                    - refused-stream
                    - retriable-status-codes
                    type: string
                type: object
              rewrite:
                type: string
              service:
                type: string
              shadow:
                type: boolean
              stats_name:
                type: string
              timeout_ms:
                description: The timeout for requests that use this Mapping. Overrides `cluster_request_timeout_ms` set on the Ambassador Module, if it exists.
                type: integer
              tls:
                type: string
              use_websocket:
                description: 'use_websocket is deprecated, and is equivlaent to setting `allow_upgrade: ["websocket"]`'
                type: boolean
              weight:
                type: integer
            required:
            - prefix
            - service
            type: object
          status:
            description: MappingStatus defines the observed state of Mapping
            properties:
              reason:
                type: string
              state:
                enum:
                - ""
                - Inactive
                - Running
                type: string
            type: object
        type: object
    served: true
    storage: true
    subresources:
      status: {}
---
apiVersion: apiextensions.k8s.io/v1
kind: CustomResourceDefinition
metadata:
  annotations:
    controller-gen.kubebuilder.io/version: v0.5.0
  labels:
    app.kubernetes.io/name: ambassador
    product: aes
  name: modules.getambassador.io
spec:
  group: getambassador.io
  names:
    categories:
    - ambassador-crds
    kind: Module
    listKind: ModuleList
    plural: modules
    singular: module
  scope: Namespaced
  versions:
  - name: v2
    schema:
      openAPIV3Schema:
        description: "A Module defines system-wide configuration.  The type of module is controlled by the .metadata.name; valid names are \"ambassador\" or \"tls\". \n https://www.getambassador.io/docs/edge-stack/latest/topics/running/ambassador/#the-ambassador-module https://www.getambassador.io/docs/edge-stack/latest/topics/running/tls/#tls-module-deprecated"
        properties:
          apiVersion:
            description: 'APIVersion defines the versioned schema of this representation of an object. Servers should convert recognized schemas to the latest internal value, and may reject unrecognized values. More info: https://git.k8s.io/community/contributors/devel/sig-architecture/api-conventions.md#resources'
            type: string
          kind:
            description: 'Kind is a string value representing the REST resource this object represents. Servers may infer this from the endpoint the client submits requests to. Cannot be updated. In CamelCase. More info: https://git.k8s.io/community/contributors/devel/sig-architecture/api-conventions.md#types-kinds'
            type: string
          metadata:
            type: object
          spec:
            properties:
              config:
                description: UntypedDict is relatively opaque as a Go type, but it preserves its contents in a roundtrippable way.
                type: object
            type: object
            x-kubernetes-preserve-unknown-fields: true
        type: object
    served: true
    storage: false
  - name: v3alpha1
    schema:
      openAPIV3Schema:
        description: "A Module defines system-wide configuration.  The type of module is controlled by the .metadata.name; valid names are \"ambassador\" or \"tls\". \n https://www.getambassador.io/docs/edge-stack/latest/topics/running/ambassador/#the-ambassador-module https://www.getambassador.io/docs/edge-stack/latest/topics/running/tls/#tls-module-deprecated"
        properties:
          apiVersion:
            description: 'APIVersion defines the versioned schema of this representation of an object. Servers should convert recognized schemas to the latest internal value, and may reject unrecognized values. More info: https://git.k8s.io/community/contributors/devel/sig-architecture/api-conventions.md#resources'
            type: string
          kind:
            description: 'Kind is a string value representing the REST resource this object represents. Servers may infer this from the endpoint the client submits requests to. Cannot be updated. In CamelCase. More info: https://git.k8s.io/community/contributors/devel/sig-architecture/api-conventions.md#types-kinds'
            type: string
          metadata:
            type: object
          spec:
            properties:
              ambassador_id:
                description: "AmbassadorID declares which Ambassador instances should pay attention to this resource. If no value is provided, the default is: \n    ambassador_id:    - \"default\""
                items:
                  type: string
                type: array
              config:
                description: UntypedDict is relatively opaque as a Go type, but it preserves its contents in a roundtrippable way.
                type: object
                x-kubernetes-preserve-unknown-fields: true
            required:
            - config
            type: object
        type: object
    served: true
    storage: true
---
apiVersion: apiextensions.k8s.io/v1
kind: CustomResourceDefinition
metadata:
  annotations:
    controller-gen.kubebuilder.io/version: v0.5.0
  labels:
    app.kubernetes.io/name: ambassador
    product: aes
  name: ratelimitservices.getambassador.io
spec:
  group: getambassador.io
  names:
    categories:
    - ambassador-crds
    kind: RateLimitService
    listKind: RateLimitServiceList
    plural: ratelimitservices
    singular: ratelimitservice
  scope: Namespaced
  versions:
  - name: v2
    schema:
      openAPIV3Schema:
        description: RateLimitService is the Schema for the ratelimitservices API
        properties:
          apiVersion:
            description: 'APIVersion defines the versioned schema of this representation of an object. Servers should convert recognized schemas to the latest internal value, and may reject unrecognized values. More info: https://git.k8s.io/community/contributors/devel/sig-architecture/api-conventions.md#resources'
            type: string
          kind:
            description: 'Kind is a string value representing the REST resource this object represents. Servers may infer this from the endpoint the client submits requests to. Cannot be updated. In CamelCase. More info: https://git.k8s.io/community/contributors/devel/sig-architecture/api-conventions.md#types-kinds'
            type: string
          metadata:
            type: object
          spec:
            description: RateLimitServiceSpec defines the desired state of RateLimitService
            properties:
              domain:
                type: string
              protocol_version:
                enum:
                - v2
                - v3
                type: string
              service:
                type: string
              timeout_ms:
                type: integer
            required:
            - service
            type: object
            x-kubernetes-preserve-unknown-fields: true
        type: object
    served: true
    storage: false
  - name: v3alpha1
    schema:
      openAPIV3Schema:
        description: RateLimitService is the Schema for the ratelimitservices API
        properties:
          apiVersion:
            description: 'APIVersion defines the versioned schema of this representation of an object. Servers should convert recognized schemas to the latest internal value, and may reject unrecognized values. More info: https://git.k8s.io/community/contributors/devel/sig-architecture/api-conventions.md#resources'
            type: string
          kind:
            description: 'Kind is a string value representing the REST resource this object represents. Servers may infer this from the endpoint the client submits requests to. Cannot be updated. In CamelCase. More info: https://git.k8s.io/community/contributors/devel/sig-architecture/api-conventions.md#types-kinds'
            type: string
          metadata:
            type: object
          spec:
            description: RateLimitServiceSpec defines the desired state of RateLimitService
            properties:
              ambassador_id:
                description: Common to all Ambassador objects.
                items:
                  type: string
                type: array
              domain:
                type: string
              protocol_version:
                enum:
                - v2
                - v3
                type: string
              service:
                type: string
              stats_name:
                type: string
              timeout_ms:
                type: integer
              tls:
                type: string
            required:
            - service
            type: object
        type: object
    served: true
    storage: true
---
apiVersion: apiextensions.k8s.io/v1
kind: CustomResourceDefinition
metadata:
  annotations:
    controller-gen.kubebuilder.io/version: v0.5.0
  labels:
    app.kubernetes.io/name: ambassador
    product: aes
  name: tcpmappings.getambassador.io
spec:
  group: getambassador.io
  names:
    categories:
    - ambassador-crds
    kind: TCPMapping
    listKind: TCPMappingList
    plural: tcpmappings
    singular: tcpmapping
  scope: Namespaced
  versions:
  - name: v2
    schema:
      openAPIV3Schema:
        description: TCPMapping is the Schema for the tcpmappings API
        properties:
          apiVersion:
            description: 'APIVersion defines the versioned schema of this representation of an object. Servers should convert recognized schemas to the latest internal value, and may reject unrecognized values. More info: https://git.k8s.io/community/contributors/devel/sig-architecture/api-conventions.md#resources'
            type: string
          kind:
            description: 'Kind is a string value representing the REST resource this object represents. Servers may infer this from the endpoint the client submits requests to. Cannot be updated. In CamelCase. More info: https://git.k8s.io/community/contributors/devel/sig-architecture/api-conventions.md#types-kinds'
            type: string
          metadata:
            type: object
          spec:
            description: TCPMappingSpec defines the desired state of TCPMapping
            properties:
              address:
                type: string
              circuit_breakers:
                items:
                  properties:
                    max_connections:
                      type: integer
                    max_pending_requests:
                      type: integer
                    max_requests:
                      type: integer
                    max_retries:
                      type: integer
                    priority:
                      enum:
                      - default
                      - high
                      type: string
                  type: object
                type: array
              cluster_tag:
                type: string
              enable_ipv4:
                type: boolean
              enable_ipv6:
                type: boolean
              host:
                type: string
              idle_timeout_ms:
                description: 'FIXME(lukeshu): Surely this should be an ''int''?'
                type: string
              port:
                description: Port isn't a pointer because it's required.
                type: integer
              resolver:
                type: string
              service:
                type: string
              weight:
                type: integer
            required:
            - port
            - service
            type: object
            x-kubernetes-preserve-unknown-fields: true
        type: object
    served: true
    storage: false
  - name: v3alpha1
    schema:
      openAPIV3Schema:
        description: TCPMapping is the Schema for the tcpmappings API
        properties:
          apiVersion:
            description: 'APIVersion defines the versioned schema of this representation of an object. Servers should convert recognized schemas to the latest internal value, and may reject unrecognized values. More info: https://git.k8s.io/community/contributors/devel/sig-architecture/api-conventions.md#resources'
            type: string
          kind:
            description: 'Kind is a string value representing the REST resource this object represents. Servers may infer this from the endpoint the client submits requests to. Cannot be updated. In CamelCase. More info: https://git.k8s.io/community/contributors/devel/sig-architecture/api-conventions.md#types-kinds'
            type: string
          metadata:
            type: object
          spec:
            description: TCPMappingSpec defines the desired state of TCPMapping
            properties:
              address:
                type: string
              ambassador_id:
                description: "AmbassadorID declares which Ambassador instances should pay attention to this resource. If no value is provided, the default is: \n    ambassador_id:    - \"default\""
                items:
                  type: string
                type: array
              circuit_breakers:
                items:
                  properties:
                    max_connections:
                      type: integer
                    max_pending_requests:
                      type: integer
                    max_requests:
                      type: integer
                    max_retries:
                      type: integer
                    priority:
                      enum:
                      - default
                      - high
                      type: string
                  type: object
                type: array
              cluster_tag:
                type: string
              enable_ipv4:
                type: boolean
              enable_ipv6:
                type: boolean
              host:
                type: string
              idle_timeout_ms:
                description: 'FIXME(lukeshu): Surely this should be an ''int''?'
                type: string
              port:
                description: Port isn't a pointer because it's required.
                type: integer
              resolver:
                type: string
              service:
                type: string
              stats_name:
                type: string
              tls:
                type: string
              weight:
                type: integer
            required:
            - port
            - service
            type: object
        type: object
    served: true
    storage: true
---
apiVersion: apiextensions.k8s.io/v1
kind: CustomResourceDefinition
metadata:
  annotations:
    controller-gen.kubebuilder.io/version: v0.5.0
  labels:
    app.kubernetes.io/name: ambassador
    product: aes
  name: tlscontexts.getambassador.io
spec:
  group: getambassador.io
  names:
    categories:
    - ambassador-crds
    kind: TLSContext
    listKind: TLSContextList
    plural: tlscontexts
    singular: tlscontext
  scope: Namespaced
  versions:
  - name: v2
    schema:
      openAPIV3Schema:
        description: TLSContext is the Schema for the tlscontexts API
        properties:
          apiVersion:
            description: 'APIVersion defines the versioned schema of this representation of an object. Servers should convert recognized schemas to the latest internal value, and may reject unrecognized values. More info: https://git.k8s.io/community/contributors/devel/sig-architecture/api-conventions.md#resources'
            type: string
          kind:
            description: 'Kind is a string value representing the REST resource this object represents. Servers may infer this from the endpoint the client submits requests to. Cannot be updated. In CamelCase. More info: https://git.k8s.io/community/contributors/devel/sig-architecture/api-conventions.md#types-kinds'
            type: string
          metadata:
            type: object
          spec:
            description: TLSContextSpec defines the desired state of TLSContext
            properties:
              alpn_protocols:
                type: string
              ca_secret:
                type: string
              cacert_chain_file:
                type: string
              cert_chain_file:
                type: string
              cert_required:
                type: boolean
              cipher_suites:
                items:
                  type: string
                type: array
              ecdh_curves:
                items:
                  type: string
                type: array
              hosts:
                items:
                  type: string
                type: array
              max_tls_version:
                enum:
                - v1.0
                - v1.1
                - v1.2
                - v1.3
                type: string
              min_tls_version:
                enum:
                - v1.0
                - v1.1
                - v1.2
                - v1.3
                type: string
              private_key_file:
                type: string
              redirect_cleartext_from:
                type: integer
              secret:
                type: string
              secret_namespacing:
                type: boolean
              sni:
                type: string
            type: object
            x-kubernetes-preserve-unknown-fields: true
        type: object
    served: true
    storage: false
  - name: v3alpha1
    schema:
      openAPIV3Schema:
        description: TLSContext is the Schema for the tlscontexts API
        properties:
          apiVersion:
            description: 'APIVersion defines the versioned schema of this representation of an object. Servers should convert recognized schemas to the latest internal value, and may reject unrecognized values. More info: https://git.k8s.io/community/contributors/devel/sig-architecture/api-conventions.md#resources'
            type: string
          kind:
            description: 'Kind is a string value representing the REST resource this object represents. Servers may infer this from the endpoint the client submits requests to. Cannot be updated. In CamelCase. More info: https://git.k8s.io/community/contributors/devel/sig-architecture/api-conventions.md#types-kinds'
            type: string
          metadata:
            type: object
          spec:
            description: TLSContextSpec defines the desired state of TLSContext
            properties:
              alpn_protocols:
                type: string
              ambassador_id:
                description: "AmbassadorID declares which Ambassador instances should pay attention to this resource. If no value is provided, the default is: \n    ambassador_id:    - \"default\""
                items:
                  type: string
                type: array
              ca_secret:
                type: string
              cacert_chain_file:
                type: string
              cert_chain_file:
                type: string
              cert_required:
                type: boolean
              cipher_suites:
                items:
                  type: string
                type: array
              ecdh_curves:
                items:
                  type: string
                type: array
              hosts:
                items:
                  type: string
                type: array
              max_tls_version:
                enum:
                - v1.0
                - v1.1
                - v1.2
                - v1.3
                type: string
              min_tls_version:
                enum:
                - v1.0
                - v1.1
                - v1.2
                - v1.3
                type: string
              private_key_file:
                type: string
              redirect_cleartext_from:
                type: integer
              secret:
                type: string
              secret_namespacing:
                type: boolean
              sni:
                type: string
            type: object
        type: object
    served: true
    storage: true
---
apiVersion: apiextensions.k8s.io/v1
kind: CustomResourceDefinition
metadata:
  annotations:
    controller-gen.kubebuilder.io/version: v0.5.0
  labels:
    app.kubernetes.io/name: ambassador
    product: aes
  name: tracingservices.getambassador.io
spec:
  group: getambassador.io
  names:
    categories:
    - ambassador-crds
    kind: TracingService
    listKind: TracingServiceList
    plural: tracingservices
    singular: tracingservice
  scope: Namespaced
  versions:
  - name: v2
    schema:
      openAPIV3Schema:
        description: TracingService is the Schema for the tracingservices API
        properties:
          apiVersion:
            description: 'APIVersion defines the versioned schema of this representation of an object. Servers should convert recognized schemas to the latest internal value, and may reject unrecognized values. More info: https://git.k8s.io/community/contributors/devel/sig-architecture/api-conventions.md#resources'
            type: string
          kind:
            description: 'Kind is a string value representing the REST resource this object represents. Servers may infer this from the endpoint the client submits requests to. Cannot be updated. In CamelCase. More info: https://git.k8s.io/community/contributors/devel/sig-architecture/api-conventions.md#types-kinds'
            type: string
          metadata:
            type: object
          spec:
            description: TracingServiceSpec defines the desired state of TracingService
            properties:
              config:
                properties:
                  access_token_file:
                    type: string
                  collector_cluster:
                    type: string
                  collector_endpoint:
                    type: string
                  collector_endpoint_version:
                    enum:
                    - HTTP_JSON_V1
                    - HTTP_JSON
                    - HTTP_PROTO
                    type: string
                  collector_hostname:
                    type: string
                  service_name:
                    type: string
                  shared_span_context:
                    type: boolean
                  trace_id_128bit:
                    type: boolean
                type: object
              driver:
                enum:
                - lightstep
                - zipkin
                - datadog
                type: string
              sampling:
                properties:
                  client:
                    type: integer
                  overall:
                    type: integer
                  random:
                    type: integer
                type: object
              service:
                type: string
              tag_headers:
                items:
                  type: string
                type: array
            required:
            - driver
            - service
            type: object
            x-kubernetes-preserve-unknown-fields: true
        type: object
    served: true
    storage: false
  - name: v3alpha1
    schema:
      openAPIV3Schema:
        description: TracingService is the Schema for the tracingservices API
        properties:
          apiVersion:
            description: 'APIVersion defines the versioned schema of this representation of an object. Servers should convert recognized schemas to the latest internal value, and may reject unrecognized values. More info: https://git.k8s.io/community/contributors/devel/sig-architecture/api-conventions.md#resources'
            type: string
          kind:
            description: 'Kind is a string value representing the REST resource this object represents. Servers may infer this from the endpoint the client submits requests to. Cannot be updated. In CamelCase. More info: https://git.k8s.io/community/contributors/devel/sig-architecture/api-conventions.md#types-kinds'
            type: string
          metadata:
            type: object
          spec:
            description: TracingServiceSpec defines the desired state of TracingService
            properties:
              ambassador_id:
                description: "AmbassadorID declares which Ambassador instances should pay attention to this resource. If no value is provided, the default is: \n    ambassador_id:    - \"default\""
                items:
                  type: string
                type: array
              config:
                properties:
                  access_token_file:
                    type: string
                  collector_cluster:
                    type: string
                  collector_endpoint:
                    type: string
                  collector_endpoint_version:
                    enum:
                    - HTTP_JSON_V1
                    - HTTP_JSON
                    - HTTP_PROTO
                    type: string
                  collector_hostname:
                    type: string
                  service_name:
                    type: string
                  shared_span_context:
                    type: boolean
                  trace_id_128bit:
                    type: boolean
                type: object
              driver:
                enum:
                - lightstep
                - zipkin
                - datadog
                type: string
              sampling:
                properties:
                  client:
                    type: integer
                  overall:
                    type: integer
                  random:
                    type: integer
                type: object
              service:
                type: string
              stats_name:
                type: string
              tag_headers:
                items:
                  type: string
                type: array
            required:
            - driver
            - service
            type: object
        type: object
    served: true
    storage: true<|MERGE_RESOLUTION|>--- conflicted
+++ resolved
@@ -37,10 +37,7 @@
             description: AuthServiceSpec defines the desired state of AuthService
             properties:
               add_auth_headers:
-<<<<<<< HEAD
-=======
                 description: Don't autoconvert -- we have a manual conversion.
->>>>>>> 080e380d
                 type: object
                 x-kubernetes-preserve-unknown-fields: true
               add_linkerd_headers:
@@ -1540,10 +1537,7 @@
               grpc:
                 type: boolean
               headers:
-<<<<<<< HEAD
-=======
                 description: Don't autoconvert -- we have a manual conversion.
->>>>>>> 080e380d
                 type: object
                 x-kubernetes-preserve-unknown-fields: true
               host:
@@ -1637,10 +1631,7 @@
               priority:
                 type: string
               query_parameters:
-<<<<<<< HEAD
-=======
                 description: Don't autoconvert -- we have a manual conversion.
->>>>>>> 080e380d
                 type: object
                 x-kubernetes-preserve-unknown-fields: true
               redirect_response_code:
@@ -1653,17 +1644,11 @@
                 - 308
                 type: integer
               regex_headers:
-<<<<<<< HEAD
-                type: object
-                x-kubernetes-preserve-unknown-fields: true
-              regex_query_parameters:
-=======
                 description: Don't autoconvert -- we have a manual conversion.
                 type: object
                 x-kubernetes-preserve-unknown-fields: true
               regex_query_parameters:
                 description: Don't autoconvert -- we have a manual conversion.
->>>>>>> 080e380d
                 type: object
                 x-kubernetes-preserve-unknown-fields: true
               regex_redirect:
