# Must be included *after* generate.mk, because we use GOHOSTOS and GOHOSTARCH defined there.

<<<<<<< HEAD
=======
include build-aux/tools.mk

>>>>>>> d772f135
lint/go-dirs = $(OSS_HOME)

lint:
	@PS4=; set +ex; r=0; { \
		printf "$(CYN)==>$(END) Linting $(BLU)Go$(END)...\n"; \
		go_status=0; $(MAKE) golint || { go_status=$$?; r=$$go_status; }; \
<<<<<<< HEAD
		\
		printf "$(CYN)==>$(END) Linting $(BLU)Python$(END)...\n"; \
		py_status=0; $(MAKE) mypy || { py_status=$$?; r=$$py_status; }; \
		\
		printf "$(CYN)==>$(END) Linting $(BLU)Helm$(END)...\n"; \
		helm_status=0; $(MAKE) lint-chart || { helm_status=$$?; r=$$helm_status; }; \
		\
		printf "$(CYN)==>$(END) Linting $(BLU)Schemas$(END)...\n"; \
		schema_status=0; $(MAKE) schemalint || { schema_status=$$?; r=$$schema_status; }; \
		\
=======
		\
		printf "$(CYN)==>$(END) Linting $(BLU)Python$(END)...\n"; \
		py_status=0; $(MAKE) mypy || { py_status=$$?; r=$$py_status; }; \
		\
		printf "$(CYN)==>$(END) Linting $(BLU)Helm$(END)...\n"; \
		helm_status=0; $(MAKE) lint-chart || { helm_status=$$?; r=$$helm_status; }; \
		\
		printf "$(CYN)==>$(END) Linting $(BLU)Schemas$(END)...\n"; \
		schema_status=0; $(MAKE) schemalint || { schema_status=$$?; r=$$schema_status; }; \
		\
>>>>>>> d772f135
		set +x; \
		printf "$(CYN)==>$(END) $(BLU)Go$(END)      lint $$(if [[ $$go_status     == 0 ]]; then printf "$(GRN)OK"; else printf "$(RED)FAIL"; fi)$(END)\n"; \
		printf "$(CYN)==>$(END) $(BLU)Python$(END)  lint $$(if [[ $$py_status     == 0 ]]; then printf "$(GRN)OK"; else printf "$(RED)FAIL"; fi)$(END)\n"; \
		printf "$(CYN)==>$(END) $(BLU)Helm$(END)    lint $$(if [[ $$helm_status   == 0 ]]; then printf "$(GRN)OK"; else printf "$(RED)FAIL"; fi)$(END)\n"; \
		printf "$(CYN)==>$(END) $(BLU)Schemas$(END) lint $$(if [[ $$schema_status == 0 ]]; then printf "$(GRN)OK"; else printf "$(RED)FAIL"; fi)$(END)\n"; \
		set -x; \
		\
		exit $$r; \
	}
.PHONY: lint

golint: $(tools/golangci-lint)
	@PS4=; set -x; r=0; { \
		for dir in $(lint/go-dirs); do \
			(cd $$dir && $(tools/golangci-lint) run ./...) || r=$$?; \
		done; \
		exit $$r; \
	}
.PHONY: golint

schemalint: $(tools/schema-fmt)
	$(tools/schema-fmt) -d python/schemas/*/*.schema
.PHONY: schemalint

format: $(tools/golangci-lint) $(tools/schema-fmt)
	@PS4=; set -x; { \
		for dir in $(lint/go-dirs); do \
			(cd $$dir && $(tools/golangci-lint) run --fix ./...) || true; \
		done; \
	}
	$(tools/schema-fmt) -w python/schemas/*/*.schema
.PHONY: format<|MERGE_RESOLUTION|>--- conflicted
+++ resolved
@@ -1,17 +1,13 @@
 # Must be included *after* generate.mk, because we use GOHOSTOS and GOHOSTARCH defined there.
 
-<<<<<<< HEAD
-=======
 include build-aux/tools.mk
 
->>>>>>> d772f135
 lint/go-dirs = $(OSS_HOME)
 
 lint:
 	@PS4=; set +ex; r=0; { \
 		printf "$(CYN)==>$(END) Linting $(BLU)Go$(END)...\n"; \
 		go_status=0; $(MAKE) golint || { go_status=$$?; r=$$go_status; }; \
-<<<<<<< HEAD
 		\
 		printf "$(CYN)==>$(END) Linting $(BLU)Python$(END)...\n"; \
 		py_status=0; $(MAKE) mypy || { py_status=$$?; r=$$py_status; }; \
@@ -22,18 +18,6 @@
 		printf "$(CYN)==>$(END) Linting $(BLU)Schemas$(END)...\n"; \
 		schema_status=0; $(MAKE) schemalint || { schema_status=$$?; r=$$schema_status; }; \
 		\
-=======
-		\
-		printf "$(CYN)==>$(END) Linting $(BLU)Python$(END)...\n"; \
-		py_status=0; $(MAKE) mypy || { py_status=$$?; r=$$py_status; }; \
-		\
-		printf "$(CYN)==>$(END) Linting $(BLU)Helm$(END)...\n"; \
-		helm_status=0; $(MAKE) lint-chart || { helm_status=$$?; r=$$helm_status; }; \
-		\
-		printf "$(CYN)==>$(END) Linting $(BLU)Schemas$(END)...\n"; \
-		schema_status=0; $(MAKE) schemalint || { schema_status=$$?; r=$$schema_status; }; \
-		\
->>>>>>> d772f135
 		set +x; \
 		printf "$(CYN)==>$(END) $(BLU)Go$(END)      lint $$(if [[ $$go_status     == 0 ]]; then printf "$(GRN)OK"; else printf "$(RED)FAIL"; fi)$(END)\n"; \
 		printf "$(CYN)==>$(END) $(BLU)Python$(END)  lint $$(if [[ $$py_status     == 0 ]]; then printf "$(GRN)OK"; else printf "$(RED)FAIL"; fi)$(END)\n"; \
