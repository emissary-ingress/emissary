###
# This dockerfile builds the base image for the builder container. See
# the main Dockerfile for more information about what the builder
# container is and how code in this repo is built.
#
# Originally this base was built as part of the builder container's
# bootstrap process. We discovered that minor network interruptions
# would break these steps, and such interruptions were common on our
# cloud CI system. We decided to separate out these steps so that any
# one of them is much less likely to be the cause of a network-related
# failure, i.e. a flake.
#
# See the comment before the build_builder_base() function in builder.sh
# to see when and how often this base image is built and pushed.
##

########################################
# Third-party code
########################################

FROM docker.io/frolvlad/alpine-glibc:alpine-3.15_glibc-2.34

WORKDIR /buildroot

ENV PATH=/usr/local/sbin:/usr/local/bin:/usr/sbin:/usr/bin:/sbin:/bin:/usr/local/go/bin:/buildroot/bin

RUN apk --no-cache add \
  bash \
  gcc \
  make \
  musl-dev \
  curl=~7.80 \
  cython \
  docker-cli \
  git \
  iptables \
  jq \
  libcap \
  libcap-dev \
  libffi-dev \
  ncurses=6.3_p20211120-r1 \
  openssl-dev=1.1.1q-r0 \
  py3-pip=~20.3.4 \
  python3=~3.9.13 \
  python3-dev \
  rust \
  cargo \
  patchelf \
  rsync \
  sudo \
  yaml-dev \
  && ln -s /usr/bin/python3 /usr/bin/python \
  && chmod u+s $(which docker)

# Consult
# https://github.com/jazzband/pip-tools/#versions-and-compatibility to
# select a pip-tools version that corresponds to the 'py3-pip' and
# 'python3' versions above.
RUN pip3 install pip-tools==6.3.1

<<<<<<< HEAD
RUN curl --fail -L https://dl.google.com/go/go1.19.linux-amd64.tar.gz | tar -C /usr/local -xzf -
=======
RUN curl --fail -L https://dl.google.com/go/go1.19.2.linux-amd64.tar.gz | tar -C /usr/local -xzf -
>>>>>>> a3a7d29d

RUN curl --fail -L https://storage.googleapis.com/kubernetes-release/release/v1.23.3/bin/linux/amd64/kubectl -o /usr/bin/kubectl && \
  chmod a+x /usr/bin/kubectl

# The YAML parser is... special. To get the C version, we need to install Cython and libyaml, then
# build it locally -- just using pip won't work.
#
# Download, build, and install PyYAML.
RUN mkdir /tmp/pyyaml && \
  cd /tmp/pyyaml && \
  curl -o pyyaml-5.4.1.1.tar.gz -L https://github.com/yaml/pyyaml/archive/refs/tags/5.4.1.1.tar.gz && \
  tar xzf pyyaml-5.4.1.1.tar.gz && \
  cd pyyaml-5.4.1.1 && \
  python3 setup.py --with-libyaml install

# orjson is also special.  The wheels on PyPI rely on glibc, so we
# need to use cargo/rustc/patchelf to build a musl-compatible version.
RUN pip3 install orjson==3.6.6<|MERGE_RESOLUTION|>--- conflicted
+++ resolved
@@ -58,11 +58,7 @@
 # 'python3' versions above.
 RUN pip3 install pip-tools==6.3.1
 
-<<<<<<< HEAD
-RUN curl --fail -L https://dl.google.com/go/go1.19.linux-amd64.tar.gz | tar -C /usr/local -xzf -
-=======
 RUN curl --fail -L https://dl.google.com/go/go1.19.2.linux-amd64.tar.gz | tar -C /usr/local -xzf -
->>>>>>> a3a7d29d
 
 RUN curl --fail -L https://storage.googleapis.com/kubernetes-release/release/v1.23.3/bin/linux/amd64/kubectl -o /usr/bin/kubectl && \
   chmod a+x /usr/bin/kubectl
