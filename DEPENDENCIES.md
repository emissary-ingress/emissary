The Go module "github.com/datawire/ambassador/v2" incorporates the
following Free and Open Source software:

    Name                                                                                       Version                                      License(s)
    ----                                                                                       -------                                      ----------
<<<<<<< HEAD
    the Go language standard library ("std")                                                   v1.19                                        3-clause BSD license
=======
    the Go language standard library ("std")                                                   v1.19.2                                      3-clause BSD license
>>>>>>> a3a7d29d
    cloud.google.com/go/compute                                                                v1.2.0                                       Apache License 2.0
    github.com/Azure/go-ansiterm                                                               v0.0.0-20210617225240-d185dfc1b5a1           MIT license
    github.com/Azure/go-autorest                                                               v14.2.0+incompatible                         Apache License 2.0
    github.com/Azure/go-autorest/autorest                                                      v0.11.24                                     Apache License 2.0
    github.com/Azure/go-autorest/autorest/adal                                                 v0.9.18                                      Apache License 2.0
    github.com/Azure/go-autorest/autorest/date                                                 v0.3.0                                       Apache License 2.0
    github.com/Azure/go-autorest/logger                                                        v0.2.1                                       Apache License 2.0
    github.com/Azure/go-autorest/tracing                                                       v0.6.0                                       Apache License 2.0
    github.com/MakeNowJust/heredoc                                                             v1.0.0                                       MIT license
    github.com/Masterminds/goutils                                                             v1.1.1                                       Apache License 2.0
    github.com/Masterminds/semver                                                              v1.5.0                                       MIT license
    github.com/Masterminds/sprig                                                               v2.22.0+incompatible                         MIT license
    github.com/PuerkitoBio/purell                                                              v1.1.1                                       3-clause BSD license
    github.com/PuerkitoBio/urlesc                                                              v0.0.0-20170810143723-de5bf2ad4578           3-clause BSD license
    github.com/argoproj/argo-rollouts                                                          v1.1.1                                       Apache License 2.0
    github.com/armon/go-metrics                                                                v0.3.10                                      MIT license
    github.com/asaskevich/govalidator                                                          v0.0.0-20210307081110-f21760c49a8d           MIT license
    github.com/census-instrumentation/opencensus-proto                                         v0.3.0                                       Apache License 2.0
    github.com/cncf/udpa/go                                                                    v0.0.0-20220112060539-c52dc94e7fbe           Apache License 2.0
    github.com/cncf/xds/go                                                                     v0.0.0-20220121163655-4a2b9fdd466b           Apache License 2.0
    github.com/datawire/dlib                                                                   v1.3.0                                       Apache License 2.0
    github.com/datawire/dtest                                                                  v0.0.0-20210928162311-722b199c4c2f           Apache License 2.0
    github.com/datawire/go-mkopensource                                                        v0.0.0-20220218163159-cc298d9fabc4           Apache License 2.0
    github.com/davecgh/go-spew                                                                 v1.1.1                                       ISC license
    github.com/docker/distribution                                                             v2.7.1+incompatible                          Apache License 2.0
    github.com/emicklei/go-restful                                                             v2.15.0+incompatible                         MIT license
    github.com/envoyproxy/protoc-gen-validate                                                  v0.6.3                                       Apache License 2.0
    github.com/evanphx/json-patch                                                              v5.6.0+incompatible                          3-clause BSD license
    github.com/exponent-io/jsonpath                                                            v0.0.0-20210407135951-1de76d718b3f           MIT license
    github.com/fatih/camelcase                                                                 v1.0.0                                       MIT license
    github.com/fatih/color                                                                     v1.13.0                                      MIT license
    github.com/fsnotify/fsnotify                                                               v1.5.1                                       3-clause BSD license
    github.com/getkin/kin-openapi                                                              v0.89.0                                      MIT license
    github.com/ghodss/yaml                                                                     v1.0.1-0.20190212211648-25d852aebe32         3-clause BSD license, MIT license
    github.com/go-errors/errors                                                                v1.4.2                                       MIT license
    github.com/go-logr/logr                                                                    v0.4.0                                       Apache License 2.0
    github.com/go-openapi/jsonpointer                                                          v0.19.5                                      Apache License 2.0
    github.com/go-openapi/jsonreference                                                        v0.19.6                                      Apache License 2.0
    github.com/go-openapi/spec                                                                 v0.20.4                                      Apache License 2.0
    github.com/go-openapi/swag                                                                 v0.21.1                                      Apache License 2.0
    github.com/gobuffalo/flect                                                                 v0.2.3                                       MIT license
    github.com/gogo/protobuf                                                                   v1.3.2                                       3-clause BSD license
    github.com/golang-jwt/jwt/v4                                                               v4.2.0                                       MIT license
    github.com/golang/protobuf                                                                 v1.5.2                                       3-clause BSD license
    github.com/google/btree                                                                    v1.0.1                                       Apache License 2.0
    github.com/google/go-cmp                                                                   v0.5.7                                       3-clause BSD license
    github.com/google/gofuzz                                                                   v1.2.0                                       Apache License 2.0
    github.com/google/shlex                                                                    v0.0.0-20191202100458-e7afc7fbc510           Apache License 2.0
    github.com/google/uuid                                                                     v1.3.0                                       3-clause BSD license
    github.com/googleapis/gnostic                                                              v0.5.5                                       Apache License 2.0
    github.com/gorilla/websocket                                                               v1.4.2                                       2-clause BSD license
    github.com/gregjones/httpcache                                                             v0.0.0-20190611155906-901d90724c79           MIT license
    github.com/hashicorp/consul/api                                                            v1.12.0                                      Mozilla Public License 2.0
    github.com/hashicorp/go-cleanhttp                                                          v0.5.2                                       Mozilla Public License 2.0
    github.com/hashicorp/go-hclog                                                              v1.1.0                                       MIT license
    github.com/hashicorp/go-immutable-radix                                                    v1.3.1                                       Mozilla Public License 2.0
    github.com/hashicorp/go-rootcerts                                                          v1.0.2                                       Mozilla Public License 2.0
    github.com/hashicorp/golang-lru                                                            v0.5.4                                       Mozilla Public License 2.0
    github.com/hashicorp/serf                                                                  v0.9.7                                       Mozilla Public License 2.0
    github.com/huandu/xstrings                                                                 v1.3.2                                       MIT license
    github.com/imdario/mergo                                                                   v0.3.12                                      3-clause BSD license
    github.com/inconshreveable/mousetrap                                                       v1.0.0                                       Apache License 2.0
    github.com/josharian/intern                                                                v1.0.1-0.20211109044230-42b52b674af5         MIT license
    github.com/json-iterator/go                                                                v1.1.12                                      MIT license
    github.com/kballard/go-shellquote                                                          v0.0.0-20180428030007-95032a82bc51           MIT license
    github.com/liggitt/tabwriter                                                               v0.0.0-20181228230101-89fcab3d43de           3-clause BSD license
    github.com/mailru/easyjson                                                                 v0.7.7                                       MIT license
    github.com/mattn/go-colorable                                                              v0.1.12                                      MIT license
    github.com/mattn/go-isatty                                                                 v0.0.14                                      MIT license
    github.com/mitchellh/copystructure                                                         v1.2.0                                       MIT license
    github.com/mitchellh/go-homedir                                                            v1.1.0                                       MIT license
    github.com/mitchellh/go-wordwrap                                                           v1.0.1                                       MIT license
    github.com/mitchellh/mapstructure                                                          v1.4.3                                       MIT license
    github.com/mitchellh/reflectwalk                                                           v1.0.2                                       MIT license
    github.com/moby/spdystream                                                                 v0.2.0                                       Apache License 2.0
    github.com/moby/term                                                                       v0.0.0-20210619224110-3f7ff695adc6           Apache License 2.0
    github.com/modern-go/concurrent                                                            v0.0.0-20180306012644-bacd9c7ef1dd           Apache License 2.0
    github.com/modern-go/reflect2                                                              v1.0.2                                       Apache License 2.0
    github.com/monochromegane/go-gitignore                                                     v0.0.0-20200626010858-205db1a8cc00           MIT license
    github.com/opencontainers/go-digest                                                        v1.0.0                                       Apache License 2.0
    github.com/peterbourgon/diskv                                                              v2.0.1+incompatible                          MIT license
    github.com/pkg/errors                                                                      v0.9.1                                       2-clause BSD license
    github.com/pmezard/go-difflib                                                              v1.0.0                                       3-clause BSD license
    github.com/prometheus/client_model                                                         v0.2.0                                       Apache License 2.0
    github.com/russross/blackfriday                                                            v1.6.0                                       2-clause BSD license
    github.com/sirupsen/logrus                                                                 v1.8.1                                       MIT license
    github.com/spf13/cobra                                                                     v1.3.0                                       Apache License 2.0
    github.com/spf13/pflag                                                                     v1.0.5                                       3-clause BSD license
    github.com/stretchr/testify                                                                v1.7.0                                       MIT license
    github.com/xlab/treeprint                                                                  v1.1.0                                       MIT license
    go.starlark.net                                                                            v0.0.0-20220203230714-bb14e151c28f           3-clause BSD license
    golang.org/x/crypto                                                                        v0.0.0-20220131195533-30dcbda58838           3-clause BSD license
    golang.org/x/mod                                                                           v0.5.1                                       3-clause BSD license
    golang.org/x/net                                                                           v0.0.0-20220127200216-cd36cc0744dd           3-clause BSD license
    golang.org/x/oauth2                                                                        v0.0.0-20211104180415-d3ed0bb246c8           3-clause BSD license
    golang.org/x/sys                                                                           v0.0.0-20220128215802-99c3d69c2c27           3-clause BSD license
    golang.org/x/term                                                                          v0.0.0-20210927222741-03fcf44c2211           3-clause BSD license
    golang.org/x/text                                                                          v0.3.7                                       3-clause BSD license
    golang.org/x/time                                                                          v0.0.0-20211116232009-f0f3c7e86c11           3-clause BSD license
    golang.org/x/tools                                                                         v0.1.5                                       3-clause BSD license
    golang.org/x/xerrors                                                                       v0.0.0-20200804184101-5ec99f83aff1           3-clause BSD license
    google.golang.org/appengine                                                                v1.6.7                                       Apache License 2.0
    google.golang.org/genproto                                                                 v0.0.0-20220204002441-d6cc3cc0770e           Apache License 2.0
    google.golang.org/grpc                                                                     v1.44.0                                      Apache License 2.0
    google.golang.org/grpc/cmd/protoc-gen-go-grpc                                              v1.2.0                                       Apache License 2.0
    google.golang.org/protobuf                                                                 v1.27.1                                      3-clause BSD license
    gopkg.in/inf.v0                                                                            v0.9.1                                       3-clause BSD license
    gopkg.in/yaml.v2                                                                           v2.4.0                                       Apache License 2.0, MIT license
    gopkg.in/yaml.v3                                                                           v3.0.0-20210107192922-496545a6307b           Apache License 2.0, MIT license
    k8s.io/api                                                                                 v0.21.9                                      Apache License 2.0
    k8s.io/apiextensions-apiserver                                                             v0.21.9                                      Apache License 2.0
    k8s.io/apimachinery                                                                        v0.21.9                                      3-clause BSD license, Apache License 2.0
    k8s.io/apiserver                                                                           v0.21.9                                      Apache License 2.0
    k8s.io/cli-runtime                                                                         v0.21.9                                      Apache License 2.0
    k8s.io/client-go                                                                           v0.21.9                                      3-clause BSD license, Apache License 2.0
    github.com/emissary-ingress/code-generator (modified from k8s.io/code-generator)           v0.21.10-rc.0.0.20220204004229-4708b255a33a  Apache License 2.0
    k8s.io/component-base                                                                      v0.21.9                                      Apache License 2.0
    k8s.io/gengo                                                                               v0.0.0-20201214224949-b6c5ce23f027           Apache License 2.0
    k8s.io/klog/v2                                                                             v2.10.0                                      Apache License 2.0
    k8s.io/kube-openapi                                                                        v0.0.0-20211110012726-3cc51fd1e909           Apache License 2.0
    k8s.io/kubectl                                                                             v0.21.9                                      Apache License 2.0
    k8s.io/kubernetes                                                                          v1.21.9                                      Apache License 2.0
    k8s.io/metrics                                                                             v0.21.9                                      Apache License 2.0
    k8s.io/utils                                                                               v0.0.0-20210802155522-efc7438f0176           3-clause BSD license, Apache License 2.0
    sigs.k8s.io/controller-runtime                                                             v0.9.7                                       Apache License 2.0
    github.com/emissary-ingress/controller-tools (modified from sigs.k8s.io/controller-tools)  v0.6.3-0.20220204053320-db507acbb466         Apache License 2.0
    sigs.k8s.io/gateway-api                                                                    v0.2.0                                       Apache License 2.0
    sigs.k8s.io/kustomize/api                                                                  v0.8.8                                       Apache License 2.0
    sigs.k8s.io/kustomize/kyaml                                                                v0.10.17                                     Apache License 2.0, MIT license
    sigs.k8s.io/structured-merge-diff/v4                                                       v4.2.1                                       Apache License 2.0
    sigs.k8s.io/yaml                                                                           v1.3.0                                       3-clause BSD license, MIT license

The Emissary-ingress Python code makes use of the following Free and Open Source
libraries:

    Name                Version    License(s)
    ----                -------    ----------
    CacheControl        0.12.10    Apache License 2.0
    Cython              0.29.24    Apache License 2.0
    Flask               2.2.1      3-clause BSD license
    Jinja2              3.1.2      3-clause BSD license
    MarkupSafe          2.1.1      3-clause BSD license
    PyYAML              5.4.1      MIT license
    Werkzeug            2.2.1      3-clause BSD license
    appdirs             1.4.4      MIT license
    attrs               21.4.0     MIT license
    cachetools          5.0.0      MIT license
    certifi             2021.10.8  Mozilla Public License 2.0
    charset-normalizer  2.0.11     MIT license
    click               8.0.3      3-clause BSD license
    colorama            0.4.4      3-clause BSD license
    contextlib2         21.6.0     Python Software Foundation license
    distlib             0.3.3      Python Software Foundation license
    distro              1.6.0      Apache License 2.0
    dpath               2.0.6      MIT license
    durationpy          0.5        MIT license
    expiringdict        1.2.1      Apache License 2.0
    google-auth         2.6.0      Apache License 2.0
    gunicorn            20.1.0     MIT license
    html5lib            1.1        MIT license
    idna                3.3        3-clause BSD license
    importlib-metadata  4.12.0     Apache License 2.0
    itsdangerous        2.0.1      3-clause BSD license
    jsonpatch           1.32       3-clause BSD license
    jsonpointer         2.2        3-clause BSD license
    jsonschema          4.4.0      MIT license
    kubernetes          21.7.0     Apache License 2.0
    lockfile            0.12.2     MIT license
    msgpack             1.0.2      Apache License 2.0
    oauthlib            3.2.0      3-clause BSD license
    ordered-set         4.0.2      MIT license
    orjson              3.6.6      Apache License 2.0, MIT license
    packaging           20.9       2-clause BSD license, Apache License 2.0
    pep517              0.12.0     MIT license
    pip-tools           6.3.1      3-clause BSD license
    progress            1.6        ISC license
    prometheus-client   0.13.1     Apache License 2.0
    protobuf            3.19.4     3-clause BSD license
    pyasn1              0.4.8      2-clause BSD license
    pyasn1-modules      0.2.8      2-clause BSD license
    pyparsing           2.4.7      MIT license
    pyrsistent          0.18.1     MIT license
    python-dateutil     2.8.2      3-clause BSD license, Apache License 2.0
    python-json-logger  2.0.2      2-clause BSD license
    requests            2.27.1     Apache License 2.0
    requests-oauthlib   1.3.1      ISC license
    retrying            1.3.3      Apache License 2.0
    rsa                 4.8        Apache License 2.0
    semantic-version    2.8.5      2-clause BSD license
    six                 1.16.0     MIT license
    toml                0.10.2     MIT license
    tomli               1.2.2      MIT license
    urllib3             1.26.8     MIT license
    webencodings        0.5.1      3-clause BSD license
    websocket-client    1.2.3      Apache License 2.0
    zipp                3.8.1      MIT license<|MERGE_RESOLUTION|>--- conflicted
+++ resolved
@@ -3,11 +3,7 @@
 
     Name                                                                                       Version                                      License(s)
     ----                                                                                       -------                                      ----------
-<<<<<<< HEAD
-    the Go language standard library ("std")                                                   v1.19                                        3-clause BSD license
-=======
     the Go language standard library ("std")                                                   v1.19.2                                      3-clause BSD license
->>>>>>> a3a7d29d
     cloud.google.com/go/compute                                                                v1.2.0                                       Apache License 2.0
     github.com/Azure/go-ansiterm                                                               v0.0.0-20210617225240-d185dfc1b5a1           MIT license
     github.com/Azure/go-autorest                                                               v14.2.0+incompatible                         Apache License 2.0
