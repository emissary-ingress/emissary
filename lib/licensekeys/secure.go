package licensekeys

import (
	"bytes"
	"crypto/rsa"
	"encoding/json"
	"fmt"
	"math/big"
	"net/http"
	"os"

	"github.com/dgrijalva/jwt-go"
	"github.com/google/uuid"
	"github.com/pkg/errors"

	"github.com/datawire/apro/lib/jwtsupport"
)

type LicenseClaimsLatest = LicenseClaimsV2

type LicenseClaims interface {
	ToLatest() *LicenseClaimsLatest
	jwt.Claims
}

type LicenseClaimsV0 struct {
	ID interface{} `json:"id"`
	jwt.StandardClaims
}

func (v0 *LicenseClaimsV0) ToLatest() *LicenseClaimsLatest {
	v1 := &LicenseClaimsV1{
		LicenseKeyVersion: "v0",
		CustomerID:        fmt.Sprintf("%v", v0.ID),
		EnabledFeatures: []Feature{
			FeatureCertifiedEnvoy,
			FeatureFilter,
			FeatureRateLimit,
			FeatureTraffic,
		},
		StandardClaims: v0.StandardClaims,
	}
	return v1.ToLatest()
}

type LicenseClaimsV1 struct {
	LicenseKeyVersion string    `json:"license_key_version"`
	CustomerID        string    `json:"customer_id"`
	EnabledFeatures   []Feature `json:"enabled_features"`
	jwt.StandardClaims
}

func (v1 *LicenseClaimsV1) ToLatest() *LicenseClaimsLatest {
	v2 := &LicenseClaimsV2{
		LicenseKeyVersion: v1.LicenseKeyVersion,
		CustomerID:        v1.CustomerID,
		CustomerEmail:     "unknown",
		EnabledFeatures:   v1.EnabledFeatures,
		StandardClaims:    v1.StandardClaims,
	}
	return v2.ToLatest()
}

type LicenseClaimsV2 struct {
	LicenseKeyVersion string       `json:"license_key_version"`
	CustomerID        string       `json:"customer_id"`
	CustomerEmail     string       `json:"customer_email"`
	EnabledFeatures   []Feature    `json:"enabled_features"`
	EnforcedLimits    []LimitValue `json:"enforced_limits"`
	jwt.StandardClaims
}

type LimitValue struct {
	Name  Limit `json:"l"`
	Value int   `json:"v"`
}

func (v2 *LicenseClaimsV2) ToLatest() *LicenseClaimsLatest {
	return v2
}

func (limit LimitValue) String() string {
	return fmt.Sprintf("%v=%v", limit.Name, limit.Value)
}

type MetritonResponse struct {
	IsHardLimit bool `json:"hard_limit"`
}

func newBigIntFromBytes(bs []byte) *big.Int {
	ret := big.NewInt(0)
	ret.SetBytes(bs)
	return ret
}

func ParseKey(licenseKey string) (*LicenseClaimsLatest, error) {
	var mapClaims jwt.MapClaims
	_, _, err := jwtsupport.SanitizeParseUnverified(new(jwt.Parser).ParseUnverified(licenseKey, &mapClaims))
	if err != nil {
		return nil, err
	}

	// these details should match the details in apictl-key
	var licenseClaims LicenseClaims
	var signingMethod string
	var signingKey interface{}
	if version, versionOK := mapClaims["license_key_version"].(string); !versionOK {
		licenseClaims = &LicenseClaimsV0{}
		signingMethod = "HS256"
		signingKey = []byte("1234")
	} else {
		switch version {
		case "v1":
			licenseClaims = &LicenseClaimsV1{}
		case "v2":
			licenseClaims = &LicenseClaimsV2{}
		default:
			return nil, errors.Errorf("invalid license key: unrecognized license key version %q", version)
		}
		signingMethod = "PS512"
		// `signingKey` is from the output of `apictl-key pubkey`
		signingKey = &rsa.PublicKey{
			//nolint:dupl
			N: newBigIntFromBytes([]byte{0xa0, 0xb, 0x79, 0xac, 0xa4, 0x43, 0x23, 0xcd, 0x26, 0xaf, 0xa2, 0x85, 0x5e, 0xe7, 0xcb, 0x2e, 0xc8, 0x89, 0x7f, 0x68, 0x39, 0x72, 0xfe, 0x68, 0x6a, 0xef, 0x9a, 0x3f, 0x65, 0xf1, 0x49, 0x93, 0x80, 0xb8, 0xd6, 0xe2, 0x4a, 0x2a, 0x60, 0xfe, 0xfb, 0xc8, 0xea, 0xf9, 0x8, 0xe5, 0x51, 0x69, 0xf1, 0xba, 0x11, 0xe1, 0xe8, 0xec, 0xf7, 0xb9, 0xff, 0x20, 0x60, 0x6, 0xed, 0x27, 0xc4, 0x8e, 0xe7, 0x15, 0x6a, 0xd9, 0x3b, 0x1c, 0x56, 0x1e, 0x58, 0xd2, 0xe6, 0x2d, 0xf9, 0xb7, 0xa6, 0x2f, 0x1b, 0xa, 0xb, 0x4a, 0x5d, 0x34, 0xd9, 0x14, 0x9f, 0x1d, 0x58, 0xd4, 0x3d, 0xfb, 0xfd, 0x87, 0x0, 0xe3, 0xaa, 0xd8, 0x2, 0x95, 0x52, 0x29, 0xe3, 0x2, 0x50, 0x1c, 0xb7, 0xa7, 0xc8, 0xbb, 0xcb, 0x20, 0x80, 0x7e, 0xa5, 0x28, 0x3d, 0x83, 0x14, 0xe8, 0x3f, 0x5c, 0xe6, 0x6b, 0xfa, 0xa8, 0x60, 0xbd, 0xc3, 0x92, 0xb5, 0xf2, 0x57, 0x66, 0x55, 0xae, 0xa3, 0xad, 0xa7, 0xcb, 0x17, 0xd4, 0xc3, 0xee, 0x77, 0x9c, 0xb6, 0x68, 0xe1, 0x4d, 0x64, 0xec, 0x7c, 0x73, 0x34, 0x92, 0xfc, 0x63, 0xf8, 0x92, 0x39, 0x10, 0x54, 0xc4, 0x43, 0x1f, 0xd5, 0x85, 0x7f, 0x44, 0xa4, 0x18, 0x6c, 0xc6, 0x75, 0x8c, 0x11, 0x6e, 0xa1, 0xa, 0xbb, 0xe1, 0x42, 0x9d, 0x16, 0x12, 0x18, 0x9f, 0x81, 0x12, 0xb7, 0xab, 0x97, 0x3a, 0x27, 0xa6, 0x43, 0x2d, 0xb0, 0xf7, 0xa2, 0x6b, 0xeb, 0x56, 0xd1, 0x94, 0x55, 0x7e, 0x59, 0x6c, 0x48, 0xcb, 0x49, 0x66, 0xe2, 0x6e, 0x4f, 0xa, 0xa7, 0x94, 0x2e, 0x4a, 0xe, 0xee, 0x8e, 0x85, 0xfe, 0xb5, 0x17, 0x38, 0xe0, 0x95, 0x5, 0x9c, 0xc3, 0x4b, 0x4e, 0x5, 0x50, 0x6e, 0x44, 0x5d, 0xf8, 0xc0, 0x83, 0x7, 0xbe, 0xec, 0xd1, 0x78, 0xe8, 0xcc, 0xa8, 0x8b}),
			E: 65537,
		}
	}

	jwtParser := &jwt.Parser{ValidMethods: []string{signingMethod}}
	_, err = jwtsupport.SanitizeParse(jwtParser.ParseWithClaims(licenseKey, licenseClaims, func(token *jwt.Token) (interface{}, error) {
		return signingKey, nil
	}))
	if err != nil {
		return nil, err
	}
	return licenseClaims.ToLatest(), nil
}

func PhoneHome(claims *LicenseClaimsLatest, component, version string) error {
	if os.Getenv("SCOUT_DISABLE") != "" {
		// TODO: User has disabled phone-home through `SCOUT_DISABLE` var. Honor his will and enforce hard limits.
		return nil
	}

	customerID := ""
	if claims != nil {
		customerID = claims.CustomerID
	}
	namespace, err := uuid.Parse("a4b394d6-02f4-11e9-87ca-f8344185863f")
	if err != nil {
		panic(err)
	}

	// TODO: Populate licensed feature usage/limits
	featuresDataSet := []map[string]interface{}{
		//{
		//	"name":  "feature-x",
		//	"usage": 0,
		//	"limit": 5,
		//},
	}
	data := map[string]interface{}{
<<<<<<< HEAD
		"application": "aes",
		"install_id":  uuid.NewSHA1(space, []byte(customerID)).String(),
=======
		"application": "ambassador-pro",
		"install_id":  uuid.NewSHA1(namespace, []byte(customerID)).String(),
>>>>>>> 69a92456
		"version":     version,
		"metadata": map[string]interface{}{
			"id":        customerID,
			"component": component,
			"features":  featuresDataSet,
		},
	}
	body, err := json.MarshalIndent(data, "", "  ")
	if err != nil {
		panic(err)
	}
	metritonEndpoint := "https://kubernaut.io/scout" // THIS CAN'T BE AN ENVIRONMENT VARIABLE, OR METRITON MIGHT BE HIJACKED
	// metritonEndpoint := "http://18.234.80.179:31823/scout" // MY KUBERNAUT METRITON
	resp, err := http.Post(metritonEndpoint, "application/json", bytes.NewBuffer(body))
	if err != nil {
		return err
		// TODO: Phone-home was not a success... allow soft-limit and we'll try again later
	}
	defer resp.Body.Close()

	metritonResponse := MetritonResponse{}
	err = json.NewDecoder(resp.Body).Decode(&metritonResponse)
	if err != nil {
		return err
		// TODO: Phone-home's response body could not be read... allow soft-limit and we'll try again later
	}
	if metritonResponse.IsHardLimit {
		// TODO: Metriton is telling us to enforce hard limits
	}
	return nil
}<|MERGE_RESOLUTION|>--- conflicted
+++ resolved
@@ -160,13 +160,8 @@
 		//},
 	}
 	data := map[string]interface{}{
-<<<<<<< HEAD
 		"application": "aes",
-		"install_id":  uuid.NewSHA1(space, []byte(customerID)).String(),
-=======
-		"application": "ambassador-pro",
 		"install_id":  uuid.NewSHA1(namespace, []byte(customerID)).String(),
->>>>>>> 69a92456
 		"version":     version,
 		"metadata": map[string]interface{}{
 			"id":        customerID,
@@ -194,7 +189,8 @@
 		// TODO: Phone-home's response body could not be read... allow soft-limit and we'll try again later
 	}
 	if metritonResponse.IsHardLimit {
-		// TODO: Metriton is telling us to enforce hard limits
+		return nil
+		// TODO: Metriton is telling us to enforce hard limit
 	}
 	return nil
 }