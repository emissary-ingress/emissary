--- conflicted
+++ resolved
@@ -67,15 +67,9 @@
 
 Using the smart routing approach requires two Kubernetes Services to be created -- one for the stable version of the app e.g. "payment", and one for the canary version of the app e.g. "payment-canary"-- and associated Deployments can be created a configured as required (the Deployments are not involved with smart routing).
 
-<<<<<<< HEAD
-Ambassador Edge Stack itself is deployed as a Service, typically of type LoadBalancer (which by default uses the underlying platform implementation of a load balancer e.g. on AWS this is an ELB, on GCP a TCP/UDP Load Balancer etc). With the application Services and the Ambassador Edge Stack Service deployed all that is required to enable a canary release is the creation of appropriate Ambassador Edge Stack Mapping, which are defined as Kubernetes annotations attached to a Service.
+Ambassador Edge Stack itself is deployed as a Service, typically of type LoadBalancer (which by default uses the underlying platform implementation of a load balancer e.g. on AWS this is an ELB, on GCP a TCP/UDP Load Balancer etc). With the application Services and the Ambassador Edge Stack Service deployed all that is required to enable a canary release is the creation of appropriate Ambassador Edge Stack Mapping, which are defined as a Kubernetes custom resource definition (CRD).
 
-The example below defines the annotations on the Ambassador Edge Stack Service itself, but any Service can be used. Note the "weight: 1" property in the payment-canary mapping, which tells Ambassador Edge Stack to route 1% of traffic to this service for the /payment/ route. By default the remaining amount of traffic, 99% in this case, will be routed to the Mapping without a weight specified.
-=======
-Ambassador itself is deployed as a Service, typically of type LoadBalancer (which by default uses the underlying platform implementation of a load balancer e.g. on AWS this is an ELB, on GCP a TCP/UDP Load Balancer etc). With the application Services and the Ambassador Service deployed all that is required to enable a canary release is the creation of appropriate Ambassador Mapping, which are defined as a Kubernetes customer resource definition (CRD).
-
-The example below defines the CRDs. Note the "weight: 1" property in the payment-canary mapping, which tells Ambassador to route 1% of traffic to this service for the /payment/ route. By default the remaining amount of traffic, 99% in this case, will be routed to the Mapping without a weight specified.
->>>>>>> d0b5a3d6
+The example below defines the CRDs. Note the "weight: 1" property in the payment-canary mapping, which tells Ambassador Edge Stack to route 1% of traffic to this service for the /payment/ route. By default the remaining amount of traffic, 99% in this case, will be routed to the Mapping without a weight specified.
 
 Ambassador Edge Stack Service config:
 
