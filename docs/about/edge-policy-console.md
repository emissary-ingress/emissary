# Edge Policy Console

The Ambassador Edge Stack provides you with an easy-to-use interface that so you can create custom resource definitions, download YAML files, and visit the Developer Portal, all in one place.

After you [install the Ambassador Edge Stack](../../user-guide/install), you can log in to the Edge Policy Console (EPC) to manage your deployment.

## Available Pages

The EPC makes it easy to configure what you need for a successful deployment. However, you'll also be able to use the command line to complete any of your configurations.

* [Dashboard](#dashboard)
* [Hosts](#hosts)
* [Mappings](#mappings)
* [Filters](#filters)
* [Rate Limits](#rate-limits)
* [Plugins](#plugins)
* [Resolvers](#resolvers)
* [Debugging](#debugging)
* [YAML Download](#yaml-download)
* [APIs](#apis)
* [Documentation](#documentation)
* [Support](#support)

On most pages, you have the option to click `See YAML` which will provide you the raw YAML file for your CRD. For those that want YAML changes for Git source control, all of your configuration changes will be saved to the YAML Download" tab.

You can also browse the [Edge Control](../../reference/edge-control) for information on using the `edgectl` commands for additional actions.

### Dashboard

The landing page of the EPC is your dashboard, which shows metrics for:

* counts of Hosts, Mappings, and Plugins
* System status of Envoy and Redis
* System Service health, which you can click for more details

### Hosts

Hosts are domains that are managed by Ambassador Edge Stack. On this page, you can add and manage your hosts, which configures automatic HTTPS and TLS.

See [Hosts](../../reference/host-crd) for detailed information.

### Mappings

Mappings are associations between prefix URLs and target services.

On this page, you can add new mappings and manage any existing ones. You can sort your mappings by name, namespace, and prefix.

You can also see the Envoy route table, which includes URL, service IP, and weight in regards to load balancing.

See [Mappings](../../reference/mappings) for detailed information.

### Filters

Filters allow you to configure middleware for your requests. On this page, you can add a new filter or manage an existing filter. You can sort filters by name and namespace.

See [Filters](../../reference/filter-reference) for detailed information.

### Rate Limits

Rate limits allow you to control traffic for different request classes.

On this page, you can add a new rate limit or manage existing ones. You can sort rate limits by name and namespace.

See [rate limits](../../reference/rate-limits) for more information.

### Plugins

Special plugin services enhance the functionality of Ambassador Edge Stack. These plugin services are called when Ambassador handles requests.

On this page, you can add a new plugin or manage existing plugins.

See [Plugins](../../reference/services/services) for detailed information.

### Resolvers

This page shows all of the current Resolvers that are in use to discover your services. See [Resolvers](../../reference/core/resolvers) for more information.

### Debugging

The Debugging page provides an overview of everything that is happening on your deployment of the Ambassador Edge Stack.

The **system info** box shows information such as IDs, system statuses, and other high-level details.

The **logging level** box has two buttons, `set log level to debug` and `set log level to info` which controls how verbose your logging is.

To see the logs, follow [these instructions](../../reference/debugging/#review-ambassador-logs).

The **Ambassador Configuration** box shows an immediate status along with details about the status. For example, if the status is `has issues`, it will specify some information about those issues.

The **Configuration Errors** box provides further information about any configuration errors.

 See [Debugging](../../reference/debugging) for more information.

Also take a look at the [Diagnostics](../../reference/diagnostics) resource.

### YAML Download

The YAML Download page stores all of the configuration changes you make across the EPC in one place for you to conveniently download. If you need to push files to Git, these contain the most up-to-date information.

### APIs

The APIs page shows you all of the existing APIs with documentation that you configured from the Developer Portal.

See the [Developer Portal](../../reference/dev-portal) documentation for more information.

### Documentation

The Documentation page provides you direct links to the Ambassador Edge Stack documentation (these very pages!), available resources and case studies, as well as the Ambassador blog.

<<<<<<< HEAD
=======
### Disabling the Edge Policy Console

If necessary, you can disable external access to the Edge Policy Console using the [Ambassador module](../../reference/core/ambassador).

>>>>>>> 36918072
### Support

Need help? Check in here to ask for help on Slack, file an issue, or contact us. See [Support](../support) for additional information.<|MERGE_RESOLUTION|>--- conflicted
+++ resolved
@@ -107,13 +107,10 @@
 
 The Documentation page provides you direct links to the Ambassador Edge Stack documentation (these very pages!), available resources and case studies, as well as the Ambassador blog.
 
-<<<<<<< HEAD
-=======
 ### Disabling the Edge Policy Console
 
 If necessary, you can disable external access to the Edge Policy Console using the [Ambassador module](../../reference/core/ambassador).
 
->>>>>>> 36918072
 ### Support
 
 Need help? Check in here to ask for help on Slack, file an issue, or contact us. See [Support](../support) for additional information.