--- conflicted
+++ resolved
@@ -39,96 +39,6 @@
     return (
     <div className="QS-grid">
 
-<<<<<<< HEAD
-      <div className="QS-os">
-          <span id="QS-showMac" data-os="mac"><img className="QS-osLogo" src="../../images/apple.png" /></span>
-
-          <span id="QS-showLinux" data-os="linux"><img className="QS-osLogo" src="../../images/linux.png" /></span>
-
-          <span id="QS-showWindows" data-os="windows"><img className="QS-osLogo" src="../../images/windows.png" /></span>
-        </div>
-
-      <div className="QS-aside QS-aside1">
-        <ul id="QS-asideBullets">
-          <div id="QS-showMacAside1" data-os="mac" className="QS-asideText">
-        
-          <li>New user? Get Edgectl, the Ambassador CLI.</li>
-          <div className="styles-module--CodeBlock--1UB4s">
-            <div className="QS-codeblockInstall">
-            <span className="QS-copyButton"><CopyButton content="sudo curl -fL https://metriton.datawire.io/downloads/darwin/edgectl -o /usr/local/bin/edgectl && sudo chmod a+x /usr/local/bin/edgectl">Copy</CopyButton></span>
-              <div className="token-line">
-                <span className="token plain">sudo</span>
-                <span className="token plain"> </span>
-                <span className="token-plain">curl</span>
-                <span className="token plain"> -fL https://metriton.datawire.io/downloads/darwin/edgectl <br/>   -o /usr/local/bin/edgectl </span>
-                <span className="token plain">&&</span><br/>
-                <span className="token plain">  </span>
-                <span className="token plain">sudo</span>
-                <span className="token plain"> </span>
-                <span className="token plain">chmod</span>
-                <span className="token plain"> a+x /usr/local/bin/edgectl</span>
-              </div>
-            </div>
-          </div>
-        </div>
-       
-
-        <div id="QS-showLinuxAside1" data-os="linux" className="
-        QS-asideText">
-          <li>New user? Get Edgectl, the Ambassador CLI.</li>
-          <div className="styles-module--CodeBlock--1UB4s">
-            <div className="QS-codeblockInstall">
-              <span className="QS-copyButton"><CopyButton content="sudo curl -fL https://metriton.datawire.io/downloads/linux/edgectl -o /usr/local/bin/edgectl && sudo chmod a+x /usr/local/bin/edgectl">Copy</CopyButton></span>
-              <div className="token-line">
-                <span className="token plain">sudo</span>
-                <span className="token plain"> </span>
-                <span className="token plain">curl</span>
-                <span className="token plain"> -fL https://metriton.datawire.io/downloads/linux/edgectl <br/>   -o /usr/local/bin/edgectl </span>
-                <span className="token plain">&&</span><br/>
-                <span className="token plain">  </span>
-                <span className="token plain">sudo</span>
-                <span className="token plain"> </span>
-                <span className="token plain">chmod</span>
-                <span className="token plain"> a+x /usr/local/bin/edgectl</span>
-              </div>
-            </div>
-          </div>
-        </div>
-
-        <div id="QS-showWindowsAside1" data-os="windows" className="QS-asideText">
-          <li>New user? Get Edgectl, the Ambassador CLI.</li>
-          <div className="styles-module--CodeBlock--1UB4s">
-              <div className="QS-codeblockInstall">
-                <button><a className="windowsDownloadButton" href="https://metriton.datawire.io/downloads/windows/edgectl.exe" rel="nofollow noopener noreferrer">Download edgectl.exe</a></button><span>&nbsp;</span>
-                <div className="token-line">
-                  <span className="token function"></span>
-                </div>
-              </div>
-          </div>
-        </div>
-
-
-        <div className="QS-asideText">
-          <li className="QS-asideNoBullets">Install Ambassador Edge Stack:</li>
-            <div className="styles-module--CodeBlock--1UB4s">
-              <div className="QS-codeblockInstall">
-              <div className="QS-copyButton"><CopyButton content="edgectl install">Copy</CopyButton></div>
-                <div className="token-line">
-                  <span className="token plain">edgectl</span>
-                  <span className="token plain"> </span>
-                  <span className="token plain">install</span>
-                </div>
-              </div>
-            </div>
-        </div>
-        </ul>
-      </div>
-
-
-
-
-=======
->>>>>>> 616e2ba5
         <span className="QS-k8"><img className="QS-osLogo" src="../../images/kubernetes.png"/></span>
 
       <div className="QS-aside QS-aside2">
