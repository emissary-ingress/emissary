# -*- fill-column: 100 -*-

# This file should be placed in the folder for the version of the
# product that's meant to be documented. A `/release-notes` page will
# be automatically generated and populated at build time.
#
# Note that an entry needs to be added to the `doc-links.yml` file in
# order to surface the release notes in the table of contents.
#
# The YAML in this file should contain:
#
# changelog: An (optional) URL to the CHANGELOG for the product.
# items: An array of releases with the following attributes:
#     - version: The (optional) version number of the release, if applicable.
#     - date: The date of the release in the format YYYY-MM-DD.
#     - notes: An array of noteworthy changes included in the release, each having the following attributes:
#         - type: The type of change, one of `bugfix`, `feature`, `security` or `change`.
#         - title: A short title of the noteworthy change.
#         - body: >-
#             Two or three sentences describing the change and why it
#             is noteworthy.  This is HTML, not plain text or
#             markdown.  It is handy to use YAML's ">-" feature to
#             allow line-wrapping.
#         - image: >-
#             The URL of an image that visually represents the
#             noteworthy change.  This path is relative to the
#             `release-notes` directory; if this file is
#             `FOO/releaseNotes.yml`, then the image paths are
#             relative to `FOO/release-notes/`.
#         - docs: The path to the documentation page where additional information can be found.
#         - href: A path from the root to a resource on the getambassador website, takes precedence over a docs link.

changelog: https://github.com/emissary-ingress/emissary/blob/$branch$/CHANGELOG.md
items:
  - version: 3.2.0
    prevVersion: 3.1.0
    date: 'TBD'
    notes:
      - title: Envoy upgraded to 1.23
        type: change
        body: >-
          The envoy version included in $productName$ has been upgraded from 1.22 to the latest patch
          release of 1.23. This provides $productName$ with the latest security patches, performances enhancments,
          and features offered by the envoy proxy.
        docs: https://www.envoyproxy.io/docs/envoy/latest/version_history/v1.23/v1.23.0
      - title: Fixed <code>mappingSelector</code> associating <code>Hosts</code> with <code>Mappings</code>
        type: change
        body: >-
          Changes to label matching will change how <code>Hosts</code> are associated with <code>Mappings</code>. There was a bug with label
          selectors that was causing <code>Hosts</code> to be incorrectly being associated with more <code>Mappings</code> than intended.
          If any single label from the selector was matched then the <code>Host</code> would be associated with the <code>Mapping</code>.
          Now it has been updated to correctly only associate a <code>Host</code> with a <code>Mapping</code> if <b>all</b> labels required by
          the selector are present. This brings the <code>mappingSelector</code> field in-line with how label selectors are used
          in Kubernetes. To avoid unexpected behaviour after the upgrade, add all labels that Hosts have in their
          <code>mappingSelector</code> to <code>Mappings</code> you want to associate with the <code>Host</code>. You can opt-out of the new behaviour
          by setting the environment variable <code>DISABLE_STRICT_LABEL_SELECTORS</code> to <code>"true"</code> (default: <code>"false"</code>).
          (Thanks to <a href="https://github.com/f-herceg">Filip Herceg</a> and <a href="https://github.com/dynajoe">Joe Andaverde</a>!).
      - title: Add support for Host resources using secrets from different namespaces
        type: feature
        body: >-
          Previously the <code>Host</code> resource could only use secrets that are in the namespace as the
          Host. The <code>tlsSecret</code> field in the Host has a new subfield <code>namespace</code> that will allow
          the use of secrets from different namespaces.
      - title: Allow bypassing of EDS for manual endpoint insertion
        type: change
        body: >-
          Set `AMBASSADOR_EDS_BYPASS` to `true` to bypass EDS handling of endpoints and have endpoints be
          inserted to clusters manually. This can help resolve with `503 UH` caused by certification rotation relating to
          a delay between EDS + CDS. The default is `false`.
      - title: Correctly manage cluster names when service names are very long
        type: bugfix
        body: >-
          Distinct services with names that are the same in the first forty characters
          will no longer be incorrectly mapped to the same cluster.
        github:
        - title: "#4354"
          link: https://github.com/emissary-ingress/emissary/issues/4354
      - title: Add failure_mode_deny option to the RateLimitService
        type: feature
        body: >-
          By default, when Envoy is unable to communicate with the configured
          RateLimitService then it will allow traffic through. The
          <code>RateLimitService</code> resource now exposes the
          <a href="https://www.envoyproxy.io/docs/envoy/v1.23.0/configuration/http/http_filters/rate_limit_filter">failure_mode_deny</a>
          option. Set <code>failure_mode_deny: true</code>, then Envoy will
          deny traffic when it is unable to communicate to the RateLimitService
          returning a 500.
        docs: https://www.getambassador.io/docs/emissary/latest/topics/running/services/rate-limit-service/
<<<<<<< HEAD
      - title: Add environment variables to configure healthcheck server's bind address, port and IP family.
        type: feature
        body: >-
          The healthcheck server's bind address, bind port and IP family can now be configured using environment variables.
          The main advantage of this is that it allows the healthcheck server to be configured for IPv6-only k8s environments.
          <code>AMBASSADOR_HEALTHCHECK_BIND_ADDRESS</code> - The address to bind the healthcheck server to.
          <code>AMBASSADOR_HEALTHCHECK_BIND_PORT</code> - The port to bind the healthcheck server to.
          <code>AMBASSADOR_HEALTHCHECK_IP_FAMILY</code> - The IP family to use for the healthcheck server.
=======
      - title: Properly populate alt_state_name for Tracing, Auth and RateLimit Services
        type: bugfix
        body: >-
          Previously, setting the <code>stats_name</code> for the <code>TracingService</code>, <code>RateLimitService</code>
          or the <code>AuthService</code> would have no affect because it was not being properly passed to the Envoy cluster
          config. This has been fixed and the <code>alt_stats_name</code> field in the cluster config is now set correctly.
          (Thanks to <a href="https://github.com/psalaberria002">Paul</a>!)
      - title: Add support for config change batch window before reconfiguring Envoy
        type: feature
        body: >-
          The <code>AMBASSADOR_RECONFIG_MAX_DELAY</code> env var can be optionally set to batch changes for the specified
          non-negative window period in seconds before doing an Envoy reconfiguration. Default is "1" if not set.
>>>>>>> 6178e0a7

  - version: 3.1.1
    prevVersion: 3.1.0
    date: 'TBD'
    notes: []

  - version: 3.0.1
    prevVersion: 3.0.0
    date: 'TBD'
    notes:
      - title: Fix regression in the agent for the metrics transfer.
        type: bugfix
        body: >-
          A regression was introduced in 2.3.0 causing the agent to miss some of the metrics coming from
          emissary ingress before sending them to Ambassador cloud. This issue has been resolved to ensure
          that all the nodes composing the emissary ingress cluster are reporting properly.
      - title: Update Golang to 1.17.12
        type: security
        body: >-
          Updated Golang to 1.17.12 to address the CVEs: CVE-2022-23806, CVE-2022-28327, CVE-2022-24675,
          CVE-2022-24921, CVE-2022-23772.
      - title: Update Curl to 7.80.0-r2
        type: security
        body: >-
          Updated Curl to 7.80.0-r2 to address the CVEs: CVE-2022-32207, CVE-2022-27782, CVE-2022-27781,
          CVE-2022-27780.
      - title: Update openSSL-dev to 1.1.1q-r0
        type: security
        body: >-
          Updated openSSL-dev to 1.1.1q-r0 to address CVE-2022-2097.
      - title: Update ncurses to 1.1.1q-r0
        type: security
        body: >-
          Updated ncurses to 1.1.1q-r0 to address CVE-2022-29458
  - version: 3.1.0
    date: '2022-08-01'
    notes:
      - title: Add support for OpenAPI 2 contracts
        type: feature
        body: >-
          The agent is now able to parse api contracts using swagger 2, and to convert them to OpenAPI 3, making them
          available for use in the dev portal.
      - title: Add new secrets sync directive to the Agent
        type: feature
        body: >-
          Adds a new command to the agent directive service to manage secrets. This allows
          a third party product to manage CRDs that depend upon a secret.
      - title: Add additional pprof endpoints
        type: feature
        body: >-
          Add additional pprof endpoints to allow for profiling $productName$:
            - CPU profiles (/debug/pprof/profile)
            - tracing (/debug/pprof/trace)
            - command line running (/debug/pprof/cmdline)
            - program counters (/debug/pprof/symbol)
      - title: Default YAML enables the diagnostics interface from non-local clients on the admin service port
        type: change
        body: >-
          In the standard published <code>.yaml</code> files, the <code>Module</code> resource enables serving
          remote client requests to the <code>:8877/ambassador/v0/diag/</code> endpoint.
          The associated Helm chart release also now enables it by default.
      - title: fix regression in the agent for the metrics transfer.
        type: bugfix
        body: >-
          A regression was introduced in 2.3.0 causing the agent to miss some of the metrics coming from
          emissary ingress before sending them to Ambassador cloud. This issue has been resolved to ensure
          that all the nodes composing the emissary ingress cluster are reporting properly.
      - title: Update Golang to 1.17.12
        type: security
        body: >-
          Updated Golang to 1.17.12 to address the CVEs: CVE-2022-23806, CVE-2022-28327, CVE-2022-24675,
          CVE-2022-24921, CVE-2022-23772.
      - title: Update Curl to 7.80.0-r2
        type: security
        body: >-
          Updated Curl to 7.80.0-r2 to address the CVEs: CVE-2022-32207, CVE-2022-27782, CVE-2022-27781,
          CVE-2022-27780.
      - title: Update openSSL-dev to 1.1.1q-r0
        type: security
        body: >-
          Updated openSSL-dev to 1.1.1q-r0 to address CVE-2022-2097.
      - title: Update ncurses to 1.1.1q-r0
        type: security
        body: >-
          Updated ncurses to 1.1.1q-r0 to address CVE-2022-29458

  - version: 3.0.0
    prevVersion: 2.3.1
    date: '2022-06-27'
    notes:
      - title: Envoy upgraded to 1.22
        type: change
        body: >-
          The envoy version included in $productName$ has been upgraded from 1.17 to the latest patch
          release of 1.22. This provides $productName$ with the latest security patches, performances enhancments,
          and features offered by the envoy proxy. One notable change that will effect users is the removal
          of support for V2 tranport protocol. See below for more information.
        docs: https://www.envoyproxy.io/docs/envoy/latest/version_history/v1.22/v1.22.0
      - title: Envoy xDS v2 API removal, removal of ECMAScript regexes
        type: change
        body: >-
          $productName$ can no longer be made to configure Envoy using the v2 xDS configuration API;
          it now always uses the v3 xDS API to configure Envoy.  This change should be mostly
          invisible to users, with one notable exception: It removes support for <code>regex_type:
          unsafe</code>.

          The <code>regex_type</code> field will is removed from the <code>ambassador</code>
          <code>Module</code>, meaning that it is not be possible to instruct Envoy to use the <a
          href="https://en.cppreference.com/w/cpp/regex/ecmascript">ECMAScript Regex</a> engine
          rather than the default <a href="https://github.com/google/re2">RE2</a> engine.

          Users who rely on the specific ECMAScript Regex syntax will need to rewrite their regular
          expressions with RE2 syntax before upgrading to $productName$ 3.0.0.

          As the xDS version is no longer configurable and the range of supported Zipkin protocols
          is reduced (see below), the AMBASSADOR_ENVOY_API_VERSION environment variable has been removed.
      - title: Support for protocol_version v2 is removed
        type: change
        body: >-
          With the ugprade to Envoy 1.22, $productName$ no longer supports the V2 transport protocol.
          The <code>AuthService</code>, <code>LogService</code> and the <code>RateLimitService</code>
          will only support the v3 protocol_version. If protocol_version is not specified, the default
          value of <code>v2</code> will cause an error to be posted. Therefore, you will need to set it
          to <code>protocol_version: "v3"</code>. If upgrading from a previous version you will want
          to set it to "v3" and ensure it is working before upgrading to $productName$ 3.Y.
      - title: Support for Zipkin HTTP_JSON_V1 protocol is removed
        type: change
        body: >-
          With the upgrade to Envoy 1.22, the <code>zipkin</code> driver for the <code>TraceService</code>
          no longer supports setting the <code>collector_endpoint_version: HTTP_JSON_V1</code>. This was removed
          in Envoy 1.20 - <a href="https://github.com/envoyproxy/envoy/commit/db74e313b3651588e59c671af45077714ac32cef" />.
          The new default will be <code>collector_endpoint_version: HTTP_JSON</code>, regardless of the
          <code>AMBASSADOR_ENVOY_API_VERSION</code> environment variable.
      - title: Default YAML disables the diagnostics interface
        type: change
        body: >-
          In the standard published <code>.yaml</code> files, now included is a <code>Module</code>
          resource that disables the <code>/ambassador/v0/</code> → <code>127.0.0.1:8878</code>
          synthetic mapping.  We have long recommended to turn this off for production use; it is
          now off in the standard YAML.  The associated Helm chart release also now disables it by
          default.  A later apiVersion (<code>getambassador.io/v3alpha2</code> or later) will likely
          change the <code>Module</code> CRD so that it is disabled if unspecified; but in the
          mean-time, the default install procedure will now specify it to be disabled.
      - title: No longer publish obsolete YAML manifest files
        type: change
        body: >-
          This release does not include the publishing of
          <code>emissary-emissaryns-agent.yaml</code>, <code>emissary-defaultns-agent.yaml</code>,
          <code>emissary-emissaryns-migration.yaml</code>, or
          <code>emissary-defaultns-migration.yaml</code> files.  All four of these files existed
          solely as part of the migration process from 1;y, but since 2.2.0 the
          <code>*-migration.yaml</code> files have not been part of the migration instructions, and
          while the <code>*-agent.yaml</code> files remained part of the instructions they were
          actually unnescessary.
      - title: Metric naming change for grpc_stats
        type: change
        body: >-
          The previous version of $productName$ was based on Envoy 1.17 and when using grpc_stats
          with <code>all_methods</code> or <code>services</code> set, it would output metrics in
          the following format <code>envoy_cluster_grpc_{ServiceName}_{statname}</code>. When
          neither of these fields are set it would be aggregated to <code>envoy_cluster_grpc_{statname}</code>.

          The new behavior since Envoy 1.18 will produce metrics in the following format
          <code>envoy_cluster_grpc_{MethodName}_statsname</code> and <code>envoy_cluster_grpc_statsname</code>.

          After further investigation we found that Envoy doesn't properly parse service
          names such as <code>cncf.telepresence.Manager/Status</code>. In the future, we will work
          upstream Envoy to get this parsing logic fixed to ensure consistent metric naming.
      - title: Default behavior for empty grpc_stats changed
        type: bugfix
        body: >-
          Previously setting <code>grpc_stats</code> in the <code>ambassador</code> <code>Module</code>
          without setting either <code>grpc_stats.services</code> or <code>grpc_stats.all_methods</code>
          would result in crashing. Now it behaves as if <code>grpc_stats.all_methods=false</code>.
      - title: Downstream HTTP/3 support
        type: feature
        body: >-
          With the ugprade to Envoy 1.22, $productName$ can now be configured to listen for HTTP/3
          connections using QUIC and the UDP network protocol. It currently only supports for connections
          between downstream clients and $productName$.

  - version: 2.5.0
    date: 'TBD'
    prevVersion: 2.4.0
    notes:
      - title: Fixed <code>mappingSelector</code> associating <code>Hosts</code> with <code>Mappings</code>
        type: change
        body: >-
          Changes to label matching will change how <code>Hosts</code> are associated with <code>Mappings</code>. There was a bug with label
          selectors that was causing <code>Hosts</code> to be incorrectly being associated with more <code>Mappings</code> than intended.
          If any single label from the selector was matched then the <code>Host</code> would be associated with the <code>Mapping</code>.
          Now it has been updated to correctly only associate a <code>Host</code> with a <code>Mapping</code> if <b>all</b> labels required by
          the selector are present. This brings the <code>mappingSelector</code> field in-line with how label selectors are used
          in Kubernetes. To avoid unexpected behaviour after the upgrade, add all labels that Hosts have in their
          <code>mappingSelector</code> to <code>Mappings</code> you want to associate with the <code>Host</code>. You can opt-out of the new behaviour
          by setting the environment variable <code>DISABLE_STRICT_LABEL_SELECTORS</code> to <code>"true"</code> (default: <code>"false"</code>).
          (Thanks to <a href="https://github.com/f-herceg">Filip Herceg</a> and <a href="https://github.com/dynajoe">Joe Andaverde</a>!).

  - version: 2.4.0
    date: '2022-09-19'
    prevVersion: 2.3.2
    notes:
      - title: Add support for Host resources using secrets from different namespaces
        type: feature
        body: >-
          Previously the <code>Host</code> resource could only use secrets that are in the namespace as the
          Host. The <code>tlsSecret</code> field in the Host has a new subfield <code>namespace</code> that will allow
          the use of secrets from different namespaces.

      - title: Allow bypassing of EDS for manual endpoint insertion
        type: change
        body: >-
          Set `AMBASSADOR_EDS_BYPASS` to `true` to bypass EDS handling of endpoints and have endpoints be
          inserted to clusters manually. This can help resolve with `503 UH` caused by certification rotation relating to
          a delay between EDS + CDS. The default is `false`.

      - title: Properly populate alt_state_name for Tracing, Auth and RateLimit Services
        type: bugfix
        body: >-
          Previously, setting the <code>stats_name</code> for the <code>TracingService</code>, <code>RateLimitService</code>
          or the <code>AuthService</code> would have no affect because it was not being properly passed to the Envoy cluster
          config. This has been fixed and the <code>alt_stats_name</code> field in the cluster config is now set correctly.
          (Thanks to <a href="https://github.com/psalaberria002">Paul</a>!)

      - title: Add support for config change batch window before reconfiguring Envoy
        type: feature
        body: >-
          The <code>AMBASSADOR_RECONFIG_MAX_DELAY</code> env var can be optionally set to batch changes for the specified
          non-negative window period in seconds before doing an Envoy reconfiguration. Default is "1" if not set.

  - version: 1.14.5
    date: 'TBD'
    notes:
      - title: When using gzip, upstreams will no longer receive encoded data
        type: bugfix
        body: >-
          When using gzip compression, upstream services will no longer receive compressed
          data. This bug was introduced in 1.14.0. The fix restores the default behavior of
          not sending compressed data to upstream services.
        github:
        - title: 3818
          link: https://github.com/emissary-ingress/emissary/issues/3818
        docs: https://github.com/emissary-ingress/emissary/issues/3818

  - version: 2.3.2
    date: '2022-08-01'
    prevVersion: 2.3.1
    notes:
      - title: Fix regression in the agent for the metrics transfer.
        type: bugfix
        body: >-
          A regression was introduced in 2.3.0 causing the agent to miss some of the metrics coming from
          emissary ingress before sending them to Ambassador cloud. This issue has been resolved to ensure
          that all the nodes composing the emissary ingress cluster are reporting properly.
      - title: Update Golang to 1.17.12
        type: security
        body: >-
          Updated Golang to 1.17.12 to address the CVEs: CVE-2022-23806, CVE-2022-28327, CVE-2022-24675,
          CVE-2022-24921, CVE-2022-23772.
      - title: Update Curl to 7.80.0-r2
        type: security
        body: >-
          Updated Curl to 7.80.0-r2 to address the CVEs: CVE-2022-32207, CVE-2022-27782, CVE-2022-27781,
          CVE-2022-27780.
      - title: Update openSSL-dev to 1.1.1q-r0
        type: security
        body: >-
          Updated openSSL-dev to 1.1.1q-r0 to address CVE-2022-2097.
      - title: Update ncurses to 1.1.1q-r0
        type: security
        body: >-
          Updated ncurses to 1.1.1q-r0 to address CVE-2022-29458

  - version: 1.14.4
    date: '2022-06-13'
    notes:
      - title: Envoy security updates
        type: security
        body: >-
          We have backported patches from the Envoy 1.19.5 security update to $productName$'s
          1.17-based Envoy, addressing CVE-2022-29224 and CVE-2022-29225.  $productName$ is not
          affected by CVE-2022-29226, CVE-2022-29227, or CVE-2022-29228; as it <a
          href="https://github.com/emissary-ingress/emissary/issues/2846">does not support internal
          redirects</a>, and does not use Envoy's built-in OAuth2 filter.
        docs: https://groups.google.com/g/envoy-announce/c/8nP3Kn4jV7k

  - version: 2.3.1
    date: '2022-06-09'
    notes:
      - title: fix regression in tracing service config
        type: bugfix
        body: >-
          A regression was introduced in 2.3.0 that leaked zipkin default config fields into the configuration
          for the other drivers (lightstep, etc...). This caused $productName$ to crash on startup. This issue has been resolved
          to ensure that the defaults are only applied when driver is <code>zipkin</code>
        github:
        - title: "#4267"
          link: https://github.com/emissary-ingress/emissary/issues/4267
      - title: Envoy security updates
        type: security
        body: >-
          We have backported patches from the Envoy 1.19.5 security update to $productName$'s
          1.17-based Envoy, addressing CVE-2022-29224 and CVE-2022-29225.  $productName$ is not
          affected by CVE-2022-29226, CVE-2022-29227, or CVE-2022-29228; as it <a
          href="https://github.com/emissary-ingress/emissary/issues/2846">does not support internal
          redirects</a>, and does not use Envoy's built-in OAuth2 filter.
        docs: https://groups.google.com/g/envoy-announce/c/8nP3Kn4jV7k
  - version: 2.3.0
    date: '2022-06-06'
    notes:
      - title: Remove unused packages
        type: security
        body: >-
          Completely remove gdbm, pip, smtplib, and sqlite packages, as they are unused.
      - title: Allow setting propagation modes for Lightstep tracing
        type: feature
        body: >-
          It is now possible to set <code>propagation_modes</code> in the
          <code>TracingService</code> config when using lightstep as the driver.
          (Thanks to <a href="https://github.com/psalaberria002">Paul</a>!)
        github:
        - title: "#4179"
          link: https://github.com/emissary-ingress/emissary/pull/4179
      - title: Added support for TLS certificate revocation list
        type: feature
        body: >-
          It is now possible to set `crl_secret` in `Host` and `TLSContext` resources
          to check peer certificates against a certificate revocation list.
        github:
        - title: "#1743"
          link: https://github.com/emissary-ingress/emissary/issues/1743
      - title: Added support for the LogService v3 transport protocol
        type: feature
        body: >-
          Previously, a <code>LogService</code> would always have $productName$ communicate with the
          external log service using the <code>envoy.service.accesslog.v2.AccessLogService</code>
          API. It is now possible for the <code>LogService</code> to specify
          <code>protocol_version: v3</code> to use the newer
          <code>envoy.service.accesslog.v3.AccessLogService</code> API instead.  This functionality
          is not available if you set the <code>AMBASSADOR_ENVOY_API_VERSION=V2</code> environment
          variable.
      - title: CORS now happens before auth
        type: bugfix
        body: >-
          When CORS is specified (either in a <code>Mapping</code> or in the <code>Ambassador</code>
          <code>Module</code>), CORS processing will happen before authentication. This corrects a
          problem where XHR to authenticated endpoints would fail.
      - title: Correctly handle caching of Mappings with the same name in different namespaces
        type: bugfix
        body: >-
          In 2.x releases of $productName$ when there are multiple <code>Mapping</code>s that have the same
          <code>metadata.name</code> across multiple namespaces, their old config would not properly be removed
          from the cache when their config was updated. This resulted in an inability to update configuration
          for groups of <code>Mapping</code>s that share the same name until the $productName$ pods restarted.
      - title: Fix support for Zipkin API-v1 with Envoy xDS-v3
        type: bugfix
        body: >-
          It is now possible for a <code>TracingService</code> to specify
          <code>collector_endpoint_version: HTTP_JSON_V1</code> when using xDS v3 to configure Envoy
          (which has been the default since $productName$ 1.14.0).  The <code>HTTP_JSON_V1</code>
          value configures Envoy to speak to Zipkin using Zipkin's old API-v1, while the
          <code>HTTP_JSON</code> value configures Envoy to speak to Zipkin using Zipkin's new
          API-v2. In previous versions of $productName$ it was only possible to use
          <code>HTTP_JSON_V1</code> when explicitly setting the
          <code>AMBASSADOR_ENVOY_API_VERSION=V2</code> environment variable to force use of xDS v2
          to configure Envoy.

  - version: 2.2.2
    date: '2022-02-25'
    prevVersion: 2.2.1
    notes:
      - title: TLS Secret validation is now opt-in
        type: change
        body: >-
          You may now choose to enable TLS Secret validation by setting the
          <code>AMBASSADOR_FORCE_SECRET_VALIDATION=true</code> environment variable. The default configuration does not
          enforce secret validation.

      - title: Correctly validate EC (Elliptic Curve) Private Keys
        type: bugfix
        body: >-
          Kubernetes Secrets that should contain an EC (Elliptic Curve) TLS Private Key are now properly validated.
        github:
        - title: 4134
          link: https://github.com/emissary-ingress/emissary/issues/4134
        docs: https://github.com/emissary-ingress/emissary/issues/4134

      - title: Decrease metric sync frequency
        type: change
        body: >-
          The new delay between two metrics syncs is now 30s.
        github:
        - title: "#4122"
          link: https://github.com/emissary-ingress/emissary/pull/4122

  - version: 1.14.3
    date: '2022-02-25'
    notes:
      - title: Envoy security updates
        type: security
        body: >-
          Upgraded Envoy to address security vulnerabilities CVE-2021-43824, CVE-2021-43825, CVE-2021-43826,
          CVE-2022-21654, and CVE-2022-21655.
        docs: https://groups.google.com/g/envoy-announce/c/bIUgEDKHl4g

  - version: 2.2.1
    date: '2022-02-22'
    notes:
      - title: Envoy V2 API deprecation
        type: change
        body: >-
          Support for the Envoy V2 API is deprecated as of $productName$ v2.1, and will be removed in $productName$
          v3.0. The <code>AMBASSADOR_ENVOY_API_VERSION</code> environment variable will be removed at the same
          time. Only the Envoy V3 API will be supported (this has been the default since $productName$ v1.14.0).

      - title: Correctly support canceling rollouts
        type: bugfix
        body: >-
          The Ambassador Agent now correctly supports requests to cancel a rollout.
        docs: ../../../argo/latest/howtos/manage-rollouts-using-cloud

  - version: 2.2.0
    date: '2022-02-10'
    notes:
      - title: Envoy V2 API deprecation
        type: change
        body: >-
          Support for the Envoy V2 API is deprecated as of $productName$ v2.1, and will be removed in $productName$
          v3.0. The <code>AMBASSADOR_ENVOY_API_VERSION</code> environment variable will be removed at the same
          time. Only the Envoy V3 API will be supported (this has been the default since $productName$ v1.14.0).

      - title: Emissary-ingress will watch for Cloud Connect Tokens
        type: change
        body: >-
          $productName$ will now watch for ConfigMap or Secret resources specified by the
          <code>AGENT_CONFIG_RESOURCE_NAME</code> environment variable in order to allow all
          components (and not only the Ambassador Agent) to authenticate requests to
          Ambassador Cloud.
        image: ./v2.2.0-cloud.png

      - title: Update Alpine and libraries
        type: security
        body: >-
          $productName$ has updated Alpine to 3.15, and Python and Go dependencies
          to their latest compatible versions, to incorporate numerous security patches.

      - title: Support a log-level metric
        type: feature
        body: >-
          $productName$ now supports the metric <code>ambassador_log_level{label="debug"}</code>
          which will be set to 1 if debug logging is enabled for the running Emissary
          instance, or to 0 if not. This can help to be sure that a running production
          instance was not actually left doing debugging logging, for example.
          (Thanks to <a href="https://github.com/jfrabaute">Fabrice</a>!)
        github:
        - title: "#3906"
          link: https://github.com/emissary-ingress/emissary/issues/3906
        docs: topics/running/statistics/8877-metrics/

      - title: Envoy configuration % escaping
        type: feature
        body: >-
          $productName$ is now leveraging a new Envoy Proxy patch that allows Envoy to accept escaped
          '%' characters in its configuration. This means that error_response_overrides and other
          custom user content can now contain '%' symbols escaped as '%%'.
        docs: topics/running/custom-error-responses
        github:
        - title: "DW Envoy: 74"
          link: https://github.com/datawire/envoy/pull/74
        - title: "Upstream Envoy: 19383"
          link: https://github.com/envoyproxy/envoy/pull/19383
        image: ./v2.2.0-percent-escape.png

      - title: Stream metrics from Envoy to Ambassador Cloud
        type: feature
        body: >-
          Support for streaming Envoy metrics about the clusters to Ambassador Cloud.
        github:
        - title: "#4053"
          link: https://github.com/emissary-ingress/emissary/pull/4053
        docs: https://github.com/emissary-ingress/emissary/pull/4053

      - title: Support received commands to pause, continue and abort a Rollout via Agent directives
        type: feature
        body: >-
          The Ambassador agent now receives commands to manipulate Rollouts (pause, continue, and
          abort are currently supported) via directives and executes them in the cluster. A report
          is sent to Ambassador Cloud including the command ID, whether it ran successfully, and
          an error message in case there was any.
        github:
        - title: "#4040"
          link: https://github.com/emissary-ingress/emissary/pull/4040
        docs: https://github.com/emissary-ingress/emissary/pull/4040

      - title: Validate certificates in TLS Secrets
        type: bugfix
        body: >-
          Kubernetes Secrets that should contain TLS certificates are now validated before being
          accepted for configuration. A Secret that contains an invalid TLS certificate will be logged
          as an invalid resource.
        github:
        - title: "#3821"
          link: https://github.com/emissary-ingress/emissary/issues/3821
        docs: ../topics/running/tls
        image: ./v2.2.0-tls-cert-validation.png

    edgeStackNotes:
      - title: Devportal support for using API server definitions from OpenAPI docs
        type: feature
        body: >-
          You can now set <code>preserve_servers</code> in Ambassador Edge Stack's
          <code>DevPortal</code> resource to configure the DevPortal to use server definitions from
          the OpenAPI document when displaying connection information for services in the DevPortal.

  - version: 2.1.2
    prevVersion: 2.1.0
    date: '2022-01-25'
    notes:
      - title: Envoy V2 API deprecation
        type: change
        body: >-
          Support for the Envoy V2 API is deprecated as of $productName$ v2.1, and will be removed in $productName$
          v3.0. The <code>AMBASSADOR_ENVOY_API_VERSION</code> environment variable will be removed at the same
          time. Only the Envoy V3 API will be supported (this has been the default since $productName$ v1.14.0).

      - title: Docker BuildKit always used for builds
        type: change
        body: >-
          Docker BuildKit is enabled for all Emissary builds. Additionally, the Go
          build cache is fully enabled when building images, speeding up repeated builds.
        docs: https://github.com/moby/buildkit/blob/master/frontend/dockerfile/docs/syntax.md

      - title: Fix support for for v2 Mappings with CORS
        type: bugfix
        body: >-
          Emissary-ingress 2.1.0 generated invalid Envoy configuration for
          <code>getambassador.io/v2</code> <code>Mappings</code> that set
          <code>spec.cors.origins</code> to a string rather than a list of strings; this has been
          fixed, and these <code>Mappings</code> should once again function correctly.
        docs: topics/using/cors/#the-cors-attribute
        image: ./v2.1.2-mapping-cors.png

      - title: Correctly handle canary Mapping weights when reconfiguring
        type: bugfix
        body: >-
          Changes to the <code>weight</code> of <code>Mapping</code> in a canary group
          will now always be correctly managed during reconfiguration; such changes could
          have been missed in earlier releases.
        docs: topics/using/canary/#the-weight-attribute

      - title: Correctly handle solitary Mappings with explicit weights
        type: bugfix
        body: >-
          A <code>Mapping</code> that is not part of a canary group, but that has a
          <code>weight</code> less than 100, will be correctly configured to receive all
          traffic as if the <code>weight</code> were 100.
        docs: topics/using/canary/#the-weight-attribute
        image: ./v2.1.2-mapping-less-weighted.png

      - title: Correctly handle empty rewrite in a Mapping
        type: bugfix
        body: >-
          Using <code>rewrite: ""</code> in a <code>Mapping</code> is correctly handled
          to mean "do not rewrite the path at all".
        docs: topics/using/rewrites
        image: ./v2.1.2-mapping-no-rewrite.png

      - title: Correctly use Mappings with host redirects
        type: bugfix
        body: >-
          Any <code>Mapping</code> that uses the <code>host_redirect</code> field is now properly discovered and used. Thanks
          to <a href="https://github.com/gferon">Gabriel Féron</a> for contributing this bugfix!
        github:
        - title: "#3709"
          link: https://github.com/emissary-ingress/emissary/issues/3709
        docs: https://github.com/emissary-ingress/emissary/issues/3709

      - title: Correctly handle DNS wildcards when associating Hosts and Mappings
        type: bugfix
        body: >-
          <code>Mapping</code>s with DNS wildcard <code>hostname</code> will now be correctly
          matched with <code>Host</code>s. Previously, the case where both the <code>Host</code>
          and the <code>Mapping</code> use DNS wildcards for their hostnames could sometimes
          not correctly match when they should have.
        docs: howtos/configure-communications/
        image: ./v2.1.2-host-mapping-matching.png

      - title: Fix overriding global settings for adding or removing headers
        type: bugfix
        body: >-
          If the <code>ambassador</code> <code>Module</code> sets a global default for
          <code>add_request_headers</code>, <code>add_response_headers</code>,
          <code>remove_request_headers</code>, or <code>remove_response_headers</code>, it is often
          desirable to be able to turn off that setting locally for a specific <code>Mapping</code>.
          For several releases this has not been possible for <code>Mappings</code> that are native
          Kubernetes resources (as opposed to annotations), as an empty value ("mask the global
          default") was erroneously considered to be equivalent to unset ("inherit the global
          default").  This is now fixed.
        docs: topics/using/defaults/

      - title: Fix empty error_response_override bodies
        type: bugfix
        body: >-
          It is now possible to set a <code>Mapping</code>
          <code>spec.error_response_overrides</code> <code>body.text_format</code> to an empty
          string or <code>body.json_format</code> to an empty dict.  Previously, this was possible
          for annotations but not for native Kubernetes resources.
        docs: topics/running/custom-error-responses/

      - title: Annotation conversion and validation
        type: bugfix
        body: >-
          Resources that exist as <code>getambassador.io/config</code> annotations rather than as
          native Kubernetes resources are now validated and internally converted to v3alpha1 and,
          the same as native Kubernetes resources.
        image: ./v2.1.2-annotations.png

      - title: Validation error reporting
        type: bugfix
        body: >-
          Resource validation errors are now reported more consistently; it was the case that in
          some situations a validation error would not be reported.

  - version: 2.1.1
    date: 'N/A'
    notes:
      - title: Never issued
        type: change
        isHeadline: true
        body: >-
          <i>Emissary-ingress 2.1.1 was not issued; Ambassador Edge Stack 2.1.1 uses
          Emissary-ingress 2.1.0.</i>

  - version: 2.1.0
    date: '2021-12-16'
    notes:
      - title: Not recommended; upgrade to 2.1.2 instead
        type: change
        isHeadline: true
        body: >-
          <i>Emissary-ingress 2.1.0 is not recommended; upgrade to 2.1.2 instead.</i>

      - title: Envoy V2 API deprecation
        type: change
        body: >-
          Support for the Envoy V2 API is deprecated as of $productName$ v2.1, and will be removed in $productName$
          v3.0. The <code>AMBASSADOR_ENVOY_API_VERSION</code> environment variable will be removed at the same
          time. Only the Envoy V3 API will be supported (this has been the default since $productName$ v1.14.0).

      - title: Smoother migrations with support for getambassador.io/v2 CRDs
        type: feature
        body: >-
          $productName$ supports <code>getambassador.io/v2</code> CRDs, to simplify migration from $productName$
          1.X. <b>Note:</b> it is important to read the <a href="../topics/install/migration-matrix">migration
          documentation</a> before starting migration.
        docs: topics/install/migration-matrix
        image: ./v2.1.0-smoother-migration.png

      - title: Correctly handle all changing canary configurations
        type: bugfix
        body: >-
          The incremental reconfiguration cache could miss some updates when multiple
          <code>Mapping</code>s had the same <code>prefix</code> ("canary"ing multiple
          <code>Mapping</code>s together). This has been corrected, so that all such
          updates correctly take effect.
        github:
        - title: "#3945"
          link: https://github.com/emissary-ingress/emissary/issues/3945
        docs: https://github.com/emissary-ingress/emissary/issues/3945
        image: ./v2.1.0-canary.png

      - title: Secrets used for ACME private keys will not log errors
        type: bugfix
        body: >-
          When using Kubernetes Secrets to store ACME private keys (as the Edge Stack
          ACME client does), an error would always be logged about the Secret not being
          present, even though it was present, and everything was working correctly.
          This error is no longer logged.

      - title: When using gzip, upstreams will no longer receive encoded data
        type: bugfix
        body: >-
          When using gzip compression, upstream services will no longer receive compressed
          data. This bug was introduced in 1.14.0. The fix restores the default behavior of
          not sending compressed data to upstream services.
        github:
        - title: "#3818"
          link: https://github.com/emissary-ingress/emissary/issues/3818
        docs: https://github.com/emissary-ingress/emissary/issues/3818
        image: ./v2.1.0-gzip-enabled.png

      - title: Update to busybox 1.34.1
        type: security
        body: >-
          Update to busybox 1.34.1 to resolve CVE-2021-28831, CVE-2021-42378,
          CVE-2021-42379, CVE-2021-42380, CVE-2021-42381, CVE-2021-42382, CVE-2021-42383,
          CVE-2021-42384, CVE-2021-42385, and CVE-2021-42386.

      - title: Update Python dependencies
        type: security
        body: >-
          Update Python dependencies to resolve CVE-2020-28493 (jinja2), CVE-2021-28363
          (urllib3), and CVE-2021-33503 (urllib3).

      - title: Remove test-only code from the built image
        type: security
        body: >-
          Previous built images included some Python packages used only for test. These
          have now been removed, resolving CVE-2020-29651.

  - version: 2.0.5
    date: '2021-11-08'
    notes:
      - title: AuthService circuit breakers
        type: feature
        body: >-
          It is now possible to set the <code>circuit_breakers</code> for <code>AuthServices</code>,
          exactly the same as for <code>Mappings</code> and <code>TCPMappings</code>. This makes it
          possible to configure your <code>AuthService</code> to be able to handle more than 1024
          concurrent requests.
        docs: topics/running/services/auth-service/
        image: ./v2.0.5-auth-circuit-breaker.png

      - title: Improved validity checking for error response overrides
        type: bugfix
        body: >-
          Any token delimited by '%' is now validated agains a whitelist of valid
          Envoy command operators. Any mapping containing an <code>error_response_overrides</code>
          section with invalid command operators will be discarded.
        docs: topics/running/custom-error-responses

      - title: mappingSelector is now correctly supported in the Host CRD
        type: bugfix
        body: >-
          The <code>Host</code> CRD now correctly supports the <code>mappingSelector</code>
          element, as documented. As a transition aid, <code>selector</code> is a synonym for
          <code>mappingSelector</code>; a future version of $productName$ will remove the
          <code>selector</code> element.
        github:
        - title: "#3902"
          link: https://github.com/emissary-ingress/emissary/issues/3902
        docs: https://github.com/emissary-ingress/emissary/issues/3902
        image: ./v2.0.5-mappingselector.png

  - version: 2.0.4
    date: '2021-10-19'
    notes:
      - title: General availability!
        type: feature
        body: >-
          We're pleased to introduce $productName$ 2.0.4 for general availability! The
          2.X family introduces a number of changes to allow $productName$ to more
          gracefully handle larger installations, reduce global configuration to better
          handle multitenant or multiorganizational installations, reduce memory footprint, and
          improve performance. We welcome feedback!! Join us on
          <a href="https://a8r.io/slack">Slack</a> and let us know what you think.
        isHeadline: true
        docs: about/changes-2.x
        image: ./emissary-ga.png

      - title: API version getambassador.io/v3alpha1
        type: change
        body: >-
          The <code>x.getambassador.io/v3alpha1</code> API version has become the
          <code>getambassador.io/v3alpha1</code> API version.  The <code>Ambassador-</code> prefixes
          from <code>x.getambassador.io/v3alpha1</code> resource kind names
          (e.g. <code>AmbassadorHost</code>) have been removed for ease of migration from
          $productName$ 1.x.  As with previous 2.0.x releases, you <b>must</b> supply a
          <code>Host</code> (<code>AmbassadorHost</code> in previous 2.0.x releases) resource to
          terminate TLS: unlike in 1.x it is no longer sufficient to define a
          <code>TLSContext</code> (although <code>TLSContext</code>s are still the best way to
          define TLS configuration information to be shared across multiple <code>Host</code>s).
          <b>Note that <code>getambassador.io/v3alpha1</code> is the only supported API version for
          2.0.4</b> &mdash; full support for <code>getambassador.io/v2</code> will arrive soon in a
          later 2.X version.
        docs: about/changes-2.x
        image: ./v2.0.4-v3alpha1.png

      - title: Support for Kubernetes 1.22
        type: feature
        body: >-
          The <code>getambassador.io/v3alpha1</code> API version and the published chart
          and manifests have been updated to support Kubernetes 1.22. Thanks to
          <a href="https://github.com/imoisharma">Mohit Sharma</a> for contributions to
          this feature!
        docs: about/changes-2.x
        image: ./v2.0.4-k8s-1.22.png

      - title: Mappings support configuring strict or logical DNS
        type: feature
        body: >-
          You can now set <code>dns_type</code> between <code>strict_dns</code> and
          <code>logical_dns</code> in a <code>Mapping</code> to configure the Service
          Discovery Type.
        docs: topics/using/mappings/#dns-configuration-for-mappings
        image: ./v2.0.4-mapping-dns-type.png

      - title: Mappings support controlling DNS refresh with DNS TTL
        type: feature
        body: >-
          You can now set <code>respect_dns_ttl</code> to <code>true</code> to force the
          DNS refresh rate for a <code>Mapping</code> to be set to the record's TTL
          obtained from DNS resolution.
        docs: topics/using/mappings/#dns-configuration-for-mappings

      - title: Support configuring upstream buffer sizes
        type: feature
        body: >-
          You can now set <code>buffer_limit_bytes</code> in the <code>ambassador</code>
          <code>Module</code> to to change the size of the upstream read and write buffers.
          The default is 1MiB.
        docs: topics/running/ambassador/#modify-default-buffer-size

      - title: Version number reported correctly
        type: bugfix
        body: >-
          The release now shows its actual released version number, rather than
          the internal development version number.
        github:
        - title: "#3854"
          link: https://github.com/emissary-ingress/emissary/issues/3854
        docs: https://github.com/emissary-ingress/emissary/issues/3854
        image: ./v2.0.4-version.png

      - title: Large configurations work correctly with Ambassador Cloud
        type: bugfix
        body: >-
          Large configurations no longer cause $productName$ to be unable
          to communicate with Ambassador Cloud.
        github:
        - title: "#3593"
          link: https://github.com/emissary-ingress/emissary/issues/3593
        docs: https://github.com/emissary-ingress/emissary/issues/3593

      - title: Listeners correctly support l7Depth
        type: bugfix
        body: >-
          The <code>l7Depth</code> element of the <code>Listener</code> CRD is
          properly supported.
        docs: topics/running/listener#l7depth
        image: ./v2.0.4-l7depth.png

  - version: 2.0.3-ea
    date: '2021-09-16'
    notes:
      - title: Developer Preview!
        body: We're pleased to introduce $productName$ 2.0.3 as a <b>developer preview</b>. The 2.X family introduces a number of changes to allow $productName$ to more gracefully handle larger installations, reduce global configuration to better handle multitenant or multiorganizational installations, reduce memory footprint, and improve performance. We welcome feedback!! Join us on <a href="https://a8r.io/slack">Slack</a> and let us know what you think.
        type: change
        isHeadline: true
        docs: about/changes-2.x

      - title: AES_LOG_LEVEL more widely effective
        body: The environment variable <code>AES_LOG_LEVEL</code> now also sets the log level for the <code>diagd</code> logger.
        type: feature
        docs: topics/running/running/
        github:
        - title: "#3686"
          link: https://github.com/emissary-ingress/emissary/issues/3686
        - title: "#3666"
          link: https://github.com/emissary-ingress/emissary/issues/3666

      - title: AmbassadorMapping supports setting the DNS type
        body: You can now set <code>dns_type</code> in the <code>AmbassadorMapping</code> to configure how Envoy will use the DNS for the service.
        type: feature
        docs: topics/using/mappings/#using-dns_type

      - title: Building Emissary no longer requires setting DOCKER_BUILDKIT
        body: It is no longer necessary to set <code>DOCKER_BUILDKIT=0</code> when building Emissary. A future change will fully support BuildKit.
        type: bugfix
        docs: https://github.com/emissary-ingress/emissary/issues/3707
        github:
        - title: "#3707"
          link: https://github.com/emissary-ingress/emissary/issues/3707

  - version: 2.0.2-ea
    date: '2021-08-24'
    notes:
      - title: Developer Preview!
        body: We're pleased to introduce $productName$ 2.0.2 as a <b>developer preview</b>. The 2.X family introduces a number of changes to allow $productName$ to more gracefully handle larger installations, reduce global configuration to better handle multitenant or multiorganizational installations, reduce memory footprint, and improve performance. We welcome feedback!! Join us on <a href="https://a8r.io/slack">Slack</a> and let us know what you think.
        type: change
        isHeadline: true
        docs: about/changes-2.x

      - title: Envoy security updates
        type: bugfix
        body: "Upgraded envoy to 1.17.4 to address security vulnerabilities CVE-2021-32777, CVE-2021-32778, CVE-2021-32779, and CVE-2021-32781."
        docs: https://groups.google.com/g/envoy-announce/c/5xBpsEZZDfE?pli=1

      - title: Expose Envoy's allow_chunked_length HTTPProtocolOption
        type: feature
        body: "You can now set <code>allow_chunked_length</code> in the Ambassador Module to configure the same value in Envoy."
        docs: topics/running/ambassador/#content-length-headers

      - title: Envoy-configuration snapshots saved
        type: change
        body: Envoy-configuration snapshots get saved (as <code>ambex-#.json</code>) in <code>/ambassador/snapshots</code>. The number of snapshots is controlled by the <code>AMBASSADOR_AMBEX_SNAPSHOT_COUNT</code> environment variable; set it to 0 to disable. The default is 30.
        docs: topics/running/running/

  - version: 2.0.1-ea
    date: '2021-08-12'
    notes:
      - title: Developer Preview!
        body: We're pleased to introduce $productName$ 2.0.1 as a <b>developer preview</b>. The 2.X family introduces a number of changes to allow $productName$ to more gracefully handle larger installations, reduce global configuration to better handle multitenant or multiorganizational installations, reduce memory footprint, and improve performance. We welcome feedback!! Join us on <a href="https://a8r.io/slack">Slack</a> and let us know what you think.
        type: change
        isHeadline: true
        docs: about/changes-2.x

      - title: Improved Ambassador Cloud visibility
        type: feature
        body: Ambassador Agent reports sidecar process information and <code>AmbassadorMapping</code> OpenAPI documentation to Ambassador Cloud to provide more visibility into services and clusters.
        docs: /docs/cloud/latest/service-catalog/quick-start/

      - title: Configurable per-AmbassadorListener statistics prefix
        body: The optional <code>stats_prefix</code> element of the <code>AmbassadorListener</code> CRD now determines the prefix of HTTP statistics emitted for a specific <code>AmbassadorListener</code>.
        type: feature
        docs: topics/running/listener

      - title: Configurable statistics names
        body: The optional <code>stats_name</code> element of <code>AmbassadorMapping</code>, <code>AmbassadorTCPMapping</code>, <code>AuthService</code>, <code>LogService</code>, <code>RateLimitService</code>, and <code>TracingService</code> now sets the name under which cluster statistics will be logged. The default is the <code>service</code>, with non-alphanumeric characters replaced by underscores.
        type: feature
        docs: topics/running/statistics

      - title: Updated klog to reduce log noise
        type: bugfix
        body: We have updated to <code>k8s.io/klog/v2</code> to track upstream and to quiet unnecessary log output.
        docs: https://github.com/emissary-ingress/emissary/issues/3603

      - title: Subsecond time resolution in logs
        type: change
        body: Logs now include subsecond time resolutions, rather than just seconds.
        docs: https://github.com/emissary-ingress/emissary/pull/3650

      - title: Configurable Envoy-configuration rate limiting
        type: change
        body: Set <code>AMBASSADOR_AMBEX_NO_RATELIMIT</code> to <code>true</code> to completely disable ratelimiting Envoy reconfiguration under memory pressure. This can help performance with the endpoint or Consul resolvers, but could make OOMkills more likely with large configurations. The default is <code>false</code>, meaning that the rate limiter is active.
        docs: topics/concepts/rate-limiting-at-the-edge/

  - version: 2.0.0-ea
    date: '2021-06-24'
    notes:
      - title: Developer Preview!
        body: We're pleased to introduce $productName$ 2.0.0 as a <b>developer preview</b>. The 2.X family introduces a number of changes to allow $productName$ to more gracefully handle larger installations, reduce global configuration to better handle multitenant or multiorganizational installations, reduce memory footprint, and improve performance. We welcome feedback!! Join us on <a href="https://a8r.io/slack">Slack</a> and let us know what you think.
        type: change
        docs: about/changes-2.x
        isHeadline: true

      - title: Configuration API v3alpha1
        body: >-
          $productName$ 2.0.0 introduces API version <code>x.getambassador.io/v3alpha1</code> for
          configuration changes that are not backwards compatible with the 1.X family.  API versions
          <code>getambassador.io/v0</code>, <code>getambassador.io/v1</code>, and
          <code>getambassador.io/v2</code> are deprecated.  Further details are available in the <a
          href="../about/changes-2.x/#1-configuration-api-version-getambassadoriov3alpha1">Major Changes
          in 2.X</a> document.
        type: feature
        docs: about/changes-2.x/#1-configuration-api-version-getambassadoriov3alpha1
        image: ./edge-stack-2.0.0-v3alpha1.png

      - title: The AmbassadorListener Resource
        body: The new <code>AmbassadorListener</code> CRD defines where and how to listen for requests from the network, and which <code>AmbassadorHost</code> definitions should be used to process those requests. Note that the <code>AmbassadorListener</code> CRD is <b>mandatory</b> and consolidates <i>all</i> port configuration; see the <a href="../topics/running/listener"><code>AmbassadorListener</code> documentation</a> for more details.
        type: feature
        docs: topics/running/listener
        image: ./edge-stack-2.0.0-listener.png

      - title: AmbassadorMapping hostname DNS glob support
        body: >-
          Where <code>AmbassadorMapping</code>'s <code>host</code> field is either an exact match or (with <code>host_regex</code> set) a regex,
          the new <code>hostname</code> element is always a DNS glob. Use <code>hostname</code> instead of <code>host</code> for best results.
        docs: about/changes-2.x/#ambassadorhost-and-ambassadormapping-association
        type: feature

      - title: Memory usage improvements for installations with many AmbassadorHosts
        body: The behavior of the Ambassador module <code>prune_unreachable_routes</code> field is now automatic, which should reduce Envoy memory requirements for installations with many <code>AmbassadorHost</code>s
        docs: topics/running/ambassador/#prune-unreachable-routes
        image: ./edge-stack-2.0.0-prune_routes.png
        type: feature

      - title: Independent Host actions supported
        body: Each <code>AmbassadorHost</code> can specify its <code>requestPolicy.insecure.action</code> independently of any other <code>AmbassadorHost</code>, allowing for HTTP routing as flexible as HTTPS routing.
        docs: topics/running/host-crd/#secure-and-insecure-requests
        github:
        - title: "#2888"
          link: https://github.com/datawire/ambassador/issues/2888
        image: ./edge-stack-2.0.0-insecure_action_hosts.png
        type: bugfix

      - title: Correctly set Ingress resource status in all cases
        body: $productName$ 2.0.0 fixes a regression in detecting the Ambassador Kubernetes service that could cause the wrong IP or hostname to be used in Ingress statuses -- thanks, <a href="https://github.com/impl">Noah Fontes</a>!
        docs: topics/running/ingress-controller
        type: bugfix
        image: ./edge-stack-2.0.0-ingressstatus.png

      - title: Stricter mTLS enforcement
        body: $productName$ 2.0.0 fixes a bug where mTLS could use the wrong configuration when SNI and the <code>:authority</code> header didn't match
        type: bugfix

      - title: Port configuration outside AmbassadorListener has been moved to AmbassadorListener
        body: The <code>TLSContext</code> <code>redirect_cleartext_from</code> and <code>AmbassadorHost</code> <code>requestPolicy.insecure.additionalPort</code> elements are no longer supported. Use a <code>AmbassadorListener</code> for this functionality instead.
        type: change
        docs: about/changes-2.x/#tlscontext-redirect_cleartext_from-and-host-insecureadditionalport

      - title: PROXY protocol configuration has been moved to AmbassadorListener
        body: The <code>use_proxy_protocol</code> element of the Ambassador <code>Module</code> is no longer supported, as it is now part of the <code>AmbassadorListener</code> resource (and can be set per-<code>AmbassadorListener</code> rather than globally).
        type: change
        docs: about/changes-2.x/#proxy-protocol-configuration

      - title: Stricter rules for AmbassadorHost/AmbassadorMapping association
        body: An <code>AmbassadorMapping</code> will only be matched with an <code>AmbassadorHost</code> if the <code>AmbassadorMapping</code>'s <code>host</code> or the <code>AmbassadorHost</code>'s <code>selector</code> (or both) are explicitly set, and match. This change can significantly improve $productName$'s memory footprint when many <code>AmbassadorHost</code>s are involved. Further details are available in the <a href="../about/changes-2.x/#host-and-mapping-association">Major Changes in 2.X</a> document.
        docs: about/changes-2.x/#host-and-mapping-association
        type: change

      - title: AmbassadorHost or Ingress now required for TLS termination
        body: An <code>AmbassadorHost</code> or <code>Ingress</code> resource is now required when terminating TLS -- simply creating a <code>TLSContext</code> is not sufficient. Further details are available in the <a href="../about/changes-2.x/#host-tlscontext-and-tls-termination"><code>AmbassadorHost</code> CRD documentation.</a>
        docs: about/changes-2.x/#host-tlscontext-and-tls-termination
        type: change
        image: ./edge-stack-2.0.0-host_crd.png

      - title: Envoy V3 APIs
        body: By default, $productName$ will configure Envoy using the V3 Envoy API. This change is mostly transparent to users, but note that Envoy V3 does not support unsafe regular expressions or, e.g., Zipkin's V1 collector protocol. Further details are available in the <a href="../about/changes-2.x">Major Changes in 2.X</a> document.
        type: change
        docs: about/changes-2.x/#envoy-v3-api-by-default

      - title: Module-based TLS no longer supported
        body: The <code>tls</code> module and the <code>tls</code> field in the Ambassador module are no longer supported. Please use <code>TLSContext</code> resources instead.
        docs: about/changes-2.x/#tls-the-ambassador-module-and-the-tls-module
        image: ./edge-stack-2.0.0-tlscontext.png
        type: change

      - title: Higher performance while generating Envoy configuration now enabled by default
        body: The environment variable <code>AMBASSADOR_FAST_RECONFIGURE</code> is now set by default, enabling the higher-performance implementation of the code that $productName$ uses to generate and validate Envoy configurations.
        docs: topics/running/scaling/#ambassador_fast_reconfigure-and-ambassador_legacy_mode-flags
        type: change

      - title: Service Preview no longer supported
        body: >-
          Service Preview and the <code>AGENT_SERVICE</code> environment variable are no longer supported.
          The Telepresence product replaces this functionality.
        docs: https://www.getambassador.io/docs/telepresence/
        type: change

      - title: edgectl no longer supported
        body: The <code>edgectl</code> CLI tool has been deprecated; please use the <code>emissary-ingress</code> helm chart instead.
        docs: topics/install/helm/
        type: change

  - version: 1.14.2
    date: '2021-09-29'
    notes:
      - title: Mappings support controlling DNS refresh with DNS TTL
        type: feature
        body: >-
          You can now set <code>respect_dns_ttl</code> in Ambassador Mappings. When true it
          configures that upstream's refresh rate to be set to resource record’s TTL
        docs: topics/using/mappings/#dns-configuration-for-mappings

      - title: Mappings support configuring strict or logical DNS
        type: feature
        body: >-
          You can now set <code>dns_type</code> in Ambassador Mappings to use Envoy's
          <code>logical_dns</code> resolution instead of the default <code>strict_dns</code>.
        docs: topics/using/mappings/#dns-configuration-for-mappings

      - title: Support configuring upstream buffer size
        type: feature
        body: >-
          You can now set <code>buffer_limit_bytes</code> in the <code>ambassador</code>
          <code>Module</code> to to change the size of the upstream read and write buffers.
          The default is 1MiB.
        docs: topics/running/ambassador/#modify-default-buffer-size

  - version: 1.14.1
    date: '2021-08-24'
    notes:
      - title: Envoy security updates
        type: change
        body: >-
          Upgraded Envoy to 1.17.4 to address security vulnerabilities CVE-2021-32777,
          CVE-2021-32778, CVE-2021-32779, and CVE-2021-32781.
        docs: https://groups.google.com/g/envoy-announce/c/5xBpsEZZDfE

  - version: 1.14.0
    date: '2021-08-19'
    notes:
      - title: Envoy upgraded to 1.17.3!
        type: change
        body: >-
          Update from Envoy 1.15 to 1.17.3
        docs: https://www.envoyproxy.io/docs/envoy/latest/version_history/version_history

      - title: Expose Envoy's allow_chunked_length HTTPProtocolOption
        type: feature
        body: >-
          You can now set <code>allow_chunked_length</code> in the Ambassador Module to configure
          the same value in Envoy.
        docs: topics/running/ambassador/#content-length-headers

      - title: Default Envoy API version is now V3
        type: change
        body: >-
          <code>AMBASSADOR_ENVOY_API_VERSION</code> now defaults to <code>V3</code>
        docs: topics/running/running/#ambassador_envoy_api_version

      - title: Subsecond time resolution in logs
        type: change
        body: Logs now include subsecond time resolutions, rather than just seconds.
        docs: https://github.com/emissary-ingress/emissary/pull/3650

  - version: 1.13.10
    date: '2021-07-28'
    notes:
      - title: Fix for CORS origins configuration on the Mapping resource
        type: bugfix
        body: >-
          Fixed a regression when specifying a comma separated string for <code>cors.origins</code>
          on the <code>Mapping</code> resource.
          ([#3609](https://github.com/emissary-ingress/emissary/issues/3609))
        docs: topics/using/cors
        image: ../images/emissary-1.13.10-cors-origin.png

      - title: New Envoy-configuration snapshots for debugging
        body: "Envoy-configuration snapshots get saved (as <code>ambex-#.json</code>) in <code>/ambassador/snapshots</code>. The number of snapshots is controlled by the <code>AMBASSADOR_AMBEX_SNAPSHOT_COUNT</code> environment variable; set it to 0 to disable. The default is 30."
        type: change
        docs: topics/running/environment/

      - title: Optionally remove ratelimiting for Envoy reconfiguration
        body: >-
          Set <code>AMBASSADOR_AMBEX_NO_RATELIMIT</code> to <code>true</code> to completely disable
          ratelimiting Envoy reconfiguration under memory pressure. This can help performance with
          the endpoint or Consul resolvers, but could make OOMkills more likely with large
          configurations. The default is <code>false</code>, meaning that the rate limiter is
          active.
        type: change
        docs: topics/running/environment/

    edgeStackNotes:
      - title: Mappings support configuring the DevPortal fetch timeout
        type: bugfix
        body: >-
          The <code>Mapping</code> resource can now specify <code>docs.timeout_ms</code> to set the
          timeout when the Dev Portal is fetching API specifications.
        docs: topics/using/dev-portal
        image: ../images/edge-stack-1.13.10-docs-timeout.png

      - title: Dev Portal will strip HTML tags when displaying results
        type: bugfix
        body: >-
          The Dev Portal will now strip HTML tags when displaying search results, showing just the
          actual content of the search result.
        docs: topics/using/dev-portal

      - title: Consul certificate rotation logs more information
        type: change
        body: >-
          Consul certificate-rotation logging now includes the fingerprints and validity timestamps
          of certificates being rotated.
        docs: howtos/consul/
        image: ../images/edge-stack-1.13.10-consul-cert-log.png

  - version: 1.13.9
    date: '2021-06-30'
    notes:
      - title: Fix for TCPMappings
        body: >-
          Configuring multiple TCPMappings with the same ports (but different hosts) no longer
          generates invalid Envoy configuration.
        type: bugfix
        docs: topics/using/tcpmappings/

  - version: 1.13.8
    date: '2021-06-08'
    notes:
      - title: Fix Ambassador Cloud Service Details
        body: >-
          Ambassador Agent now accurately reports up-to-date Endpoint information to Ambassador
          Cloud
        type: bugfix
        docs: tutorials/getting-started/#3-connect-your-cluster-to-ambassador-cloud
        image: ../images/edge-stack-1.13.8-cloud-bugfix.png

      - title: Improved Argo Rollouts Experience with Ambassador Cloud
        body: >-
          Ambassador Agent reports ConfigMaps and Deployments to Ambassador Cloud to provide a
          better Argo Rollouts experience. See [Argo+Ambassador
          documentation](https://www.getambassador.io/docs/argo) for more info.
        type: feature
        docs: https://www.getambassador.io/docs/argo

  - version: 1.13.7
    date: '2021-06-03'
    notes:
      - title: JSON logging support
        body: >-
          Add AMBASSADOR_JSON_LOGGING to enable JSON for most of the Ambassador control plane. Some
          (but few) logs from gunicorn and the Kubernetes client-go package still log text.
        image: ../images/edge-stack-1.13.7-json-logging.png
        docs: topics/running/running/#log-format
        type: feature

      - title: Consul resolver bugfix with TCPMappings
        body: >-
          Fixed a bug where the Consul resolver would not actually use Consul endpoints with
          TCPMappings.
        image: ../images/edge-stack-1.13.7-tcpmapping-consul.png
        docs: topics/running/resolvers/#the-consul-resolver
        type: bugfix

      - title: Memory usage calculation improvements
        body: >-
          Ambassador now calculates its own memory usage in a way that is more similar to how the
          kernel OOMKiller tracks memory.
        image: ../images/edge-stack-1.13.7-memory.png
        docs: topics/running/scaling/#inspecting-ambassador-performance
        type: change

  - version: 1.13.6
    date: '2021-05-24'
    notes:
      - title: Quieter logs in legacy mode
        type: bugfix
        body: >-
          Fixed a regression where Ambassador snapshot data was logged at the INFO label
          when using <code>AMBASSADOR_LEGACY_MODE=true</code>.

  - version: 1.13.5
    date: '2021-05-13'
    notes:
      - title: Correctly support proper_case and preserve_external_request_id
        type: bugfix
        body: >-
          Fix a regression from 1.8.0 that prevented <code>ambassador</code> <code>Module</code>
          config keys <code>proper_case</code> and <code>preserve_external_request_id</code>
          from working correctly.
        docs: topics/running/ambassador/#header-case

      - title: Correctly support Ingress statuses in all cases
        type: bugfix
        body: >-
          Fixed a regression in detecting the Ambassador Kubernetes service that could cause the
          wrong IP or hostname to be used in Ingress statuses (thanks, [Noah
          Fontes](https://github.com/impl)!
        docs: topics/running/ingress-controller

  - version: 1.13.4
    date: '2021-05-11'
    notes:
      - title: Envoy 1.15.5
        body: >-
          Incorporate the Envoy 1.15.5 security update by adding the
          <code>reject_requests_with_escaped_slashes</code> option to the Ambassador module.
        image: ../images/edge-stack-1.13.4.png
        docs: topics/running/ambassador/#rejecting-client-requests-with-escaped-slashes
        type: security

# Don't go any further back than 1.13.4.<|MERGE_RESOLUTION|>--- conflicted
+++ resolved
@@ -86,7 +86,6 @@
           deny traffic when it is unable to communicate to the RateLimitService
           returning a 500.
         docs: https://www.getambassador.io/docs/emissary/latest/topics/running/services/rate-limit-service/
-<<<<<<< HEAD
       - title: Add environment variables to configure healthcheck server's bind address, port and IP family.
         type: feature
         body: >-
@@ -95,7 +94,6 @@
           <code>AMBASSADOR_HEALTHCHECK_BIND_ADDRESS</code> - The address to bind the healthcheck server to.
           <code>AMBASSADOR_HEALTHCHECK_BIND_PORT</code> - The port to bind the healthcheck server to.
           <code>AMBASSADOR_HEALTHCHECK_IP_FAMILY</code> - The IP family to use for the healthcheck server.
-=======
       - title: Properly populate alt_state_name for Tracing, Auth and RateLimit Services
         type: bugfix
         body: >-
@@ -108,7 +106,6 @@
         body: >-
           The <code>AMBASSADOR_RECONFIG_MAX_DELAY</code> env var can be optionally set to batch changes for the specified
           non-negative window period in seconds before doing an Envoy reconfiguration. Default is "1" if not set.
->>>>>>> 6178e0a7
 
   - version: 3.1.1
     prevVersion: 3.1.0
