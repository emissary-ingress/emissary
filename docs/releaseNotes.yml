--- conflicted
+++ resolved
@@ -34,15 +34,6 @@
   - version: 2.2.0
     date: 'TBD'
     notes:
-<<<<<<< HEAD
-      - title: Pass Emissary hostname through to Envoy config
-        type: feature
-        body: >-
-          Emissary hostname is now passed as `node.id` to the Envoy configuration.
-          The `node.id` tag in trace spans will now contain the hostname instead of the hardcoded
-          `test-id` string (thanks, <a href="https://github.com/psalaberria002">Paul Salaberria</a>!).
-
-=======
       - title: Support a log-level metric
         type: feature
         body: >-
@@ -56,7 +47,13 @@
           link: https://github.com/emissary-ingress/emissary/issues/3906
         docs: https://www.getambassador.io/docs/edge-stack/latest/topics/running/statistics/8877-metrics/
  
->>>>>>> 9dce45d9
+      - title: Pass Emissary hostname through to Envoy config
+        type: feature
+        body: >-
+          Emissary hostname is now passed as `node.id` to the Envoy configuration.
+          The `node.id` tag in trace spans will now contain the hostname instead of the hardcoded
+          `test-id` string (thanks, <a href="https://github.com/psalaberria002">Paul Salaberria</a>!).
+
   - version: 2.1.0
     date: '2021-12-16'
     notes:
