# -*- fill-column: 100 -*-

# This file should be placed in the folder for the version of the
# product that's meant to be documented. A `/release-notes` page will
# be automatically generated and populated at build time.
#
# Note that an entry needs to be added to the `doc-links.yml` file in
# order to surface the release notes in the table of contents.
#
# The YAML in this file should contain:
#
# changelog: An (optional) URL to the CHANGELOG for the product.
# items: An array of releases with the following attributes:
#     - version: The (optional) version number of the release, if applicable.
#     - date: The date of the release in the format YYYY-MM-DD.
#     - notes: An array of noteworthy changes included in the release, each having the following attributes:
#         - type: The type of change, one of `bugfix`, `feature`, `security` or `change`.
#         - title: A short title of the noteworthy change.
#         - body: >-
#             Two or three sentences describing the change and why it
#             is noteworthy.  This is HTML, not plain text or
#             markdown.  It is handy to use YAML's ">-" feature to
#             allow line-wrapping.
#         - image: >-
#             The URL of an image that visually represents the
#             noteworthy change.  This path is relative to the
#             `release-notes` directory; if this file is
#             `FOO/releaseNotes.yml`, then the image paths are
#             relative to `FOO/release-notes/`.
#         - docs: The path to the documentation page where additional information can be found.

changelog: https://github.com/emissary-ingress/emissary/blob/$branch$/CHANGELOG.md
items:
  - version: 2.0.5
    date: '2021-11-08'
    notes:
      - title: AuthService circuit breakers
        type: feature
        body: >-
          It is now possible to set the <code>circuit_breakers</code> for <code>AuthServices</code>,
          exactly the same as for <code>Mappings</code> and <code>TCPMappings</code>. This makes it
          possible to configure your <code>AuthService</code> to be able to handle more than 1024
          concurrent requests.
        docs: topics/running/services/auth-service/
        image: ./v2.0.5-auth-circuit-breaker.png

      - title: Improved validity checking for error response overrides
        type: bugfix
        body: >-
          Any token delimited by '%' is now validated agains a whitelist of valid
          Envoy command operators. Any mapping containing an <code>error_response_overrides</code>
          section with invalid command operators will be discarded.
        docs: topics/running/custom-error-responses

      - title: mappingSelector is now correctly supported in the Host CRD
        type: bugfix
        body: >-
          The <code>Host</code> CRD now correctly supports the <code>mappingSelector</code>
          element, as documented. As a transition aid, <code>selector</code> is a synonym for
          <code>mappingSelector</code>; a future version of $productName$ will remove the
          <code>selector</code> element.
        github:
        - title: 3902
          link: https://github.com/emissary-ingress/emissary/issues/3902
        docs: https://github.com/emissary-ingress/emissary/issues/3902
        image: ./v2.0.5-mappingselector.png

  - version: 2.0.4
    date: '2021-10-19'
    notes:
      - title: General availability!
        type: feature
        body: >-
          We're pleased to introduce $productName$ 2.0.4 for general availability! The
          2.X family introduces a number of changes to allow $productName$ to more
          gracefully handle larger installations, reduce global configuration to better
          handle multitenant or multiorganizational installations, reduce memory footprint, and
          improve performance. We welcome feedback!! Join us on
          <a href="https://a8r.io/slack">Slack</a> and let us know what you think.
        isHeadline: true
        docs: about/changes-2.0.0
        image: ./emissary-ga.png

<<<<<<< HEAD
      - title: Increase diagd timeout
        type: bugfix
        body: >-
          Set the diagd tcp idle timeout (i.e. keepalive timeout) to 300s, up from the gunicorn default of 2s.
          This should help eliminate race-conditions where probing `/ambassador/v0/check_alive` may intermittently
          fail. (Thanks, <a href="https://github.com/neufeldtech">Jordan Neufeld</a>!)

      - type: bugfix
        title: Version number reported correctly
=======
      - title: API version getambassador.io/v3alpha1
        type: change
        body: >-
          The <code>x.getambassador.io/v3alpha1</code> API version has become the
          <code>getambassador.io/v3alpha1</code> API version. The <code>Ambassador-</code>
          prefixes from <code>x.getambassador.io/v3alpha1</code> resources have been
          removed for ease of migration. <b>Note that <code>getambassador.io/v3alpha1</code>
          is the only supported API version for 2.0.4</b> &mdash; full support for
          <code>getambassador.io/v2</code> will arrive soon in a later 2.X version.
        docs: about/changes-2.0.0
        image: ./v2.0.4-v3alpha1.png

      - title: Support for Kubernetes 1.22
        type: feature
        body: >-
          The <code>getambassador.io/v3alpha1</code> API version and the published chart
          and manifests have been updated to support Kubernetes 1.22. Thanks to
          <a href="https://github.com/imoisharma">Mohit Sharma</a> for contributions to
          this feature!
        docs: about/changes-2.0.0
        image: ./v2.0.4-k8s-1.22.png

      - title: Mappings support configuring strict or logical DNS
        type: feature
        body: >-
          You can now set <code>dns_type</code> between <code>strict_dns</code> and
          <code>logical_dns</code> in a <code>Mapping</code> to configure the Service
          Discovery Type.
        docs: topics/using/mappings/#dns-configuration-for-mappings
        image: ./v2.0.4-mapping-dns-type.png

      - title: Mappings support controlling DNS refresh with DNS TTL
        type: feature
        body: >-
          You can now set <code>respect_dns_ttl</code> to <code>true</code> to force the
          DNS refresh rate for a <code>Mapping</code> to be set to the record's TTL
          obtained from DNS resolution.
        docs: topics/using/mappings/#dns-configuration-for-mappings

      - title: Support configuring upstream buffer sizes
        type: feature
        body: >-
          You can now set <code>buffer_limit_bytes</code> in the <code>ambassador</code>
          <code>Module</code> to to change the size of the upstream read and write buffers.
          The default is 1MiB.
        docs: topics/running/ambassador/#modify-default-buffer-size

      - title: Version number reported correctly
        type: bugfix
>>>>>>> 9f524dd7
        body: >-
          The release now shows its actual released version number, rather than
          the internal development version number.
        github:
        - title: "#3854"
          link: https://github.com/emissary-ingress/emissary/issues/3854
        docs: https://github.com/emissary-ingress/emissary/issues/3854
        image: ./v2.0.4-version.png

      - title: Large configurations work correctly with Ambassador Cloud
        type: bugfix
        body: >-
          Large configurations no longer cause $productName$ to be unable
          to communicate with Ambassador Cloud.
        github:
        - title: "#3593"
          link: https://github.com/emissary-ingress/emissary/issues/3593
        docs: https://github.com/emissary-ingress/emissary/issues/3593

      - title: Listeners correctly support l7Depth
        type: bugfix
        body: >-
          The <code>l7Depth</code> element of the <code>Listener</code> CRD is
          properly supported.
        docs: topics/running/listener#l7depth
        image: ./v2.0.4-l7depth.png

  - version: 2.0.3-ea
    date: '2021-09-16'
    notes:
      - title: Developer Preview!
        body: We're pleased to introduce $productName$ 2.0.3 as a <b>developer preview</b>. The 2.X family introduces a number of changes to allow $productName$ to more gracefully handle larger installations, reduce global configuration to better handle multitenant or multiorganizational installations, reduce memory footprint, and improve performance. We welcome feedback!! Join us on <a href="https://a8r.io/slack">Slack</a> and let us know what you think.
        type: change
        isHeadline: true
        docs: about/changes-2.0.0

      - title: AES_LOG_LEVEL more widely effective
        body: The environment variable <code>AES_LOG_LEVEL</code> now also sets the log level for the <code>diagd</code> logger.
        type: feature
        docs: topics/running/running/
        github:
        - title: "#3686"
          link: https://github.com/emissary-ingress/emissary/issues/3686
        - title: "#3666"
          link: https://github.com/emissary-ingress/emissary/issues/3666

      - title: AmbassadorMapping supports setting the DNS type
        body: You can now set <code>dns_type</code> in the <code>AmbassadorMapping</code> to configure how Envoy will use the DNS for the service.
        type: feature
        docs: topics/using/mappings/#using-dns_type

      - title: Building Emissary no longer requires setting DOCKER_BUILDKIT
        body: It is no longer necessary to set <code>DOCKER_BUILDKIT=0</code> when building Emissary. A future change will fully support BuildKit.
        type: bugfix
        docs: https://github.com/emissary-ingress/emissary/issues/3707
        github:
        - title: "#3707"
          link: https://github.com/emissary-ingress/emissary/issues/3707

  - version: 2.0.2-ea
    date: '2021-08-24'
    notes:
      - title: Developer Preview!
        body: We're pleased to introduce $productName$ 2.0.2 as a <b>developer preview</b>. The 2.X family introduces a number of changes to allow $productName$ to more gracefully handle larger installations, reduce global configuration to better handle multitenant or multiorganizational installations, reduce memory footprint, and improve performance. We welcome feedback!! Join us on <a href="https://a8r.io/slack">Slack</a> and let us know what you think.
        type: change
        isHeadline: true
        docs: about/changes-2.0.0

      - title: Envoy security updates
        type: bugfix
        body: "Upgraded envoy to 1.17.4 to address security vulnerabilities CVE-2021-32777, CVE-2021-32778, CVE-2021-32779, and CVE-2021-32781."
        docs: https://groups.google.com/g/envoy-announce/c/5xBpsEZZDfE?pli=1

      - title: Expose Envoy's allow_chunked_length HTTPProtocolOption
        type: feature
        body: "You can now set <code>allow_chunked_length</code> in the Ambassador Module to configure the same value in Envoy."
        docs: topics/running/ambassador/#content-length-headers

      - title: Envoy-configuration snapshots saved
        type: change
        body: Envoy-configuration snapshots get saved (as <code>ambex-#.json</code>) in <code>/ambassador/snapshots</code>. The number of snapshots is controlled by the <code>AMBASSADOR_AMBEX_SNAPSHOT_COUNT</code> environment variable; set it to 0 to disable. The default is 30.
        docs: topics/running/running/

  - version: 2.0.1-ea
    date: "2021-08-12"
    notes:
      - title: Developer Preview!
        body: We're pleased to introduce $productName$ 2.0.1 as a <b>developer preview</b>. The 2.X family introduces a number of changes to allow $productName$ to more gracefully handle larger installations, reduce global configuration to better handle multitenant or multiorganizational installations, reduce memory footprint, and improve performance. We welcome feedback!! Join us on <a href="https://a8r.io/slack">Slack</a> and let us know what you think.
        type: change
        isHeadline: true
        docs: about/changes-2.0.0

      - title: Improved Ambassador Cloud visibility
        type: feature
        body: Ambassador Agent reports sidecar process information and <code>AmbassadorMapping</code> OpenAPI documentation to Ambassador Cloud to provide more visibility into services and clusters.
        docs: ../../cloud/latest/service-catalog/quick-start/

      - title: Configurable per-AmbassadorListener statistics prefix
        body: The optional <code>stats_prefix</code> element of the <code>AmbassadorListener</code> CRD now determines the prefix of HTTP statistics emitted for a specific <code>AmbassadorListener</code>.
        type: feature
        docs: topics/running/listener

      - title: Configurable statistics names
        body: The optional <code>stats_name</code> element of <code>AmbassadorMapping</code>, <code>AmbassadorTCPMapping</code>, <code>AuthService</code>, <code>LogService</code>, <code>RateLimitService</code>, and <code>TracingService</code> now sets the name under which cluster statistics will be logged. The default is the <code>service</code>, with non-alphanumeric characters replaced by underscores.
        type: feature
        docs: topics/running/statistics

      - title: Updated klog to reduce log noise
        type: bugfix
        body: We have updated to <code>k8s.io/klog/v2</code> to track upstream and to quiet unnecessary log output.
        docs: https://github.com/emissary-ingress/emissary/issues/3603

      - title: Subsecond time resolution in logs
        type: change
        body: Logs now include subsecond time resolutions, rather than just seconds.
        docs: https://github.com/emissary-ingress/emissary/pull/3650

      - title: Configurable Envoy-configuration rate limiting
        type: change
        body: Set <code>AMBASSADOR_AMBEX_NO_RATELIMIT</code> to <code>true</code> to completely disable ratelimiting Envoy reconfiguration under memory pressure. This can help performance with the endpoint or Consul resolvers, but could make OOMkills more likely with large configurations. The default is <code>false</code>, meaning that the rate limiter is active.
        docs: topics/concepts/rate-limiting-at-the-edge/

  - version: 2.0.0-ea
    date: "2021-06-24"
    notes:
      - title: Developer Preview!
        body: We're pleased to introduce $productName$ 2.0.0 as a <b>developer preview</b>. The 2.X family introduces a number of changes to allow $productName$ to more gracefully handle larger installations, reduce global configuration to better handle multitenant or multiorganizational installations, reduce memory footprint, and improve performance. We welcome feedback!! Join us on <a href="https://a8r.io/slack">Slack</a> and let us know what you think.
        type: change
        docs: about/changes-2.0.0
        isHeadline: true

      - title: Configuration API v3alpha1
        body: >-
          $productName$ 2.0.0 introduces API version <code>x.getambassador.io/v3alpha1</code> for
          configuration changes that are not backwards compatible with the 1.X family.  API versions
          <code>getambassador.io/v0</code>, <code>getambassador.io/v1</code>, and
          <code>getambassador.io/v2</code> are deprecated.  Further details are available in the <a
          href="../about/changes-2.0.0/#1-configuration-api-version-xgetambassadoriov3alpha1">2.0.0
          Changes</a> document.
        type: feature
        docs: about/changes-2.0.0/#1-configuration-api-version-getambassadoriov3alpha1
        image: ./edge-stack-2.0.0-v3alpha1.png

      - title: The AmbassadorListener Resource
        body: The new <code>AmbassadorListener</code> CRD defines where and how to listen for requests from the network, and which <code>AmbassadorHost</code> definitions should be used to process those requests. Note that the <code>AmbassadorListener</code> CRD is <b>mandatory</b> and consolidates <i>all</i> port configuration; see the <a href="../topics/running/listener"><code>AmbassadorListener</code> documentation</a> for more details.
        type: feature
        docs: topics/running/listener
        image: ./edge-stack-2.0.0-listener.png

      - title: AmbassadorMapping hostname DNS glob support
        body: >-
          Where <code>AmbassadorMapping</code>'s <code>host</code> field is either an exact match or (with <code>host_regex</code> set) a regex,
          the new <code>hostname</code> element is always a DNS glob. Use <code>hostname</code> instead of <code>host</code> for best results.
        docs: about/changes-2.0.0/#ambassadorhost-and-ambassadormapping-association
        type: feature

      - title: Memory usage improvements for installations with many AmbassadorHosts
        body: The behavior of the Ambassador module <code>prune_unreachable_routes</code> field is now automatic, which should reduce Envoy memory requirements for installations with many <code>AmbassadorHost</code>s
        docs: topics/running/ambassador/#prune-unreachable-routes
        image: ./edge-stack-2.0.0-prune_routes.png
        type: feature

      - title: Independent Host actions supported
        body: Each <code>AmbassadorHost</code> can specify its <code>requestPolicy.insecure.action</code> independently of any other <code>AmbassadorHost</code>, allowing for HTTP routing as flexible as HTTPS routing.
        docs: topics/running/host-crd/#secure-and-insecure-requests
        github:
        - title: "#2888"
          link: https://github.com/datawire/ambassador/issues/2888
        image: ./edge-stack-2.0.0-insecure_action_hosts.png
        type: bugfix

      - title: Correctly set Ingress resource status in all cases
        body: $productName$ 2.0.0 fixes a regression in detecting the Ambassador Kubernetes service that could cause the wrong IP or hostname to be used in Ingress statuses -- thanks, <a href="https://github.com/impl">Noah Fontes</a>!
        docs: topics/running/ingress-controller
        type: bugfix
        image: ./edge-stack-2.0.0-ingressstatus.png

      - title: Stricter mTLS enforcement
        body: $productName$ 2.0.0 fixes a bug where mTLS could use the wrong configuration when SNI and the <code>:authority</code> header didn't match
        type: bugfix

      - title: Port configuration outside AmbassadorListener has been moved to AmbassadorListener
        body: The <code>TLSContext</code> <code>redirect_cleartext_from</code> and <code>AmbassadorHost</code> <code>requestPolicy.insecure.additionalPort</code> elements are no longer supported. Use a <code>AmbassadorListener</code> for this functionality instead.
        type: change
        docs: about/changes-2.0.0/#tlscontext-redirect_cleartext_from-and-host-insecureadditionalport

      - title: PROXY protocol configuration has been moved to AmbassadorListener
        body: The <code>use_proxy_protocol</code> element of the Ambassador <code>Module</code> is no longer supported, as it is now part of the <code>AmbassadorListener</code> resource (and can be set per-<code>AmbassadorListener</code> rather than globally).
        type: change
        docs: about/changes-2.0.0/#proxy-protocol-configuration

      - title: Stricter rules for AmbassadorHost/AmbassadorMapping association
        body: An <code>AmbassadorMapping</code> will only be matched with an <code>AmbassadorHost</code> if the <code>AmbassadorMapping</code>'s <code>host</code> or the <code>AmbassadorHost</code>'s <code>selector</code> (or both) are explicitly set, and match. This change can significantly improve $productName$'s memory footprint when many <code>AmbassadorHost</code>s are involved. Further details are available in the <a href="../about/changes-2.0.0/#host-and-mapping-association">2.0.0 Changes</a> document.
        docs: about/changes-2.0.0/#host-and-mapping-association
        type: change

      - title: AmbassadorHost or Ingress now required for TLS termination
        body: An <code>AmbassadorHost</code> or <code>Ingress</code> resource is now required when terminating TLS -- simply creating a <code>TLSContext</code> is not sufficient. Further details are available in the <a href="../about/changes-2.0.0/#host-tlscontext-and-tls-termination"><code>AmbassadorHost</code> CRD documentation.</a>
        docs: about/changes-2.0.0/#host-tlscontext-and-tls-termination
        type: change
        image: ./edge-stack-2.0.0-host_crd.png

      - title: Envoy V3 APIs
        body: By default, $productName$ will configure Envoy using the V3 Envoy API. This change is mostly transparent to users, but note that Envoy V3 does not support unsafe regular expressions or, e.g., Zipkin's V1 collector protocol. Further details are available in the <a href="../about/changes-2.0.0">2.0.0 Changes</a> document.
        type: change
        docs: about/changes-2.0.0/#envoy-v3-api-by-default

      - title: Module-based TLS no longer supported
        body: The <code>tls</code> module and the <code>tls</code> field in the Ambassador module are no longer supported. Please use <code>TLSContext</code> resources instead.
        docs: about/changes-2.0.0/#tls-the-ambassador-module-and-the-tls-module
        image: ./edge-stack-2.0.0-tlscontext.png
        type: change

      - title: Higher performance while generating Envoy configuration now enabled by default
        body: The environment variable <code>AMBASSADOR_FAST_RECONFIGURE</code> is now set by default, enabling the higher-performance implementation of the code that $productName$ uses to generate and validate Envoy configurations.
        docs: topics/running/scaling/#ambassador_fast_reconfigure-and-ambassador_legacy_mode-flags
        type: change

      - title: Service Preview no longer supported
        body: >-
          Service Preview and the <code>AGENT_SERVICE</code> environment variable are no longer supported.
          The Telepresence product replaces this functionality.
        docs: https://www.getambassador.io/docs/telepresence/
        type: change

      - title: edgectl no longer supported
        body: The <code>edgectl</code> CLI tool has been deprecated; please use the <code>emissary-ingress</code> helm chart instead.
        docs: topics/install/helm/
        type: change

  - version: 1.14.2
    date: '2021-09-29'
    notes:
      - title: Mappings support controlling DNS refresh with DNS TTL
        type: feature
        body: >-
          You can now set <code>respect_dns_ttl</code> in Ambassador Mappings. When true it
          configures that upstream's refresh rate to be set to resource record’s TTL
        docs: topics/using/mappings/#dns-configuration-for-mappings

      - title: Mappings support configuring strict or logical DNS
        type: feature
        body: >-
          You can now set <code>dns_type</code> in Ambassador Mappings to use Envoy's
          <code>logical_dns</code> resolution instead of the default <code>strict_dns</code>.
        docs: topics/using/mappings/#dns-configuration-for-mappings

      - title: Support configuring upstream buffer size
        type: feature
        body: >-
          You can now set <code>buffer_limit_bytes</code> in the <code>ambassador</code>
          <code>Module</code> to to change the size of the upstream read and write buffers.
          The default is 1MiB.
        docs: topics/running/ambassador/#modify-default-buffer-size

    edgeStackNotes:
      - type: feature
        body: >-
          You can now set <code>preserve_servers</code> in Ambassador Edge Stack's
          <code>DevPortal</code> resource to configure the DevPortal to use server definitions from
          the OpenAPI document when displaying connection information for services in the DevPortal.

  - version: 1.14.1
    date: '2021-08-24'
    notes:
      - title: Envoy security updates
        type: change
        body: >-
          Upgraded Envoy to 1.17.4 to address security vulnerabilities CVE-2021-32777,
          CVE-2021-32778, CVE-2021-32779, and CVE-2021-32781.
        docs: https://groups.google.com/g/envoy-announce/c/5xBpsEZZDfE

  - version: 1.14.0
    date: "2021-08-19"
    notes:
      - title: Envoy upgraded to 1.17.3!
        type: change
        body: >-
          Update from Envoy 1.15 to 1.17.3
        docs: https://www.envoyproxy.io/docs/envoy/latest/version_history/version_history

      - title: Expose Envoy's allow_chunked_length HTTPProtocolOption
        type: feature
        body: >-
          You can now set <code>allow_chunked_length</code> in the Ambassador Module to configure
          the same value in Envoy.
        docs: topics/running/ambassador/#content-length-headers

      - title: Default Envoy API version is now V3
        type: change
        body: >-
          <code>AMBASSADOR_ENVOY_API_VERSION</code> now defaults to <code>V3</code>
        docs: https://www.getambassador.io/docs/edge-stack/latest/topics/running/running/#ambassador_envoy_api_version

      - title: Subsecond time resolution in logs
        type: change
        body: Logs now include subsecond time resolutions, rather than just seconds.
        docs: https://github.com/emissary-ingress/emissary/pull/3650

  - version: 1.13.10
    date: '2021-07-28'
    notes:
      - title: Fix for CORS origins configuration on the Mapping resource
        type: bugfix
        body: >-
          Fixed a regression when specifying a comma separated string for <code>cors.origins</code>
          on the <code>Mapping</code> resource.
          ([#3609](https://github.com/emissary-ingress/emissary/issues/3609))
        docs: topics/using/cors
        image: ../images/emissary-1.13.10-cors-origin.png

      - title: New Envoy-configuration snapshots for debugging
        body: "Envoy-configuration snapshots get saved (as <code>ambex-#.json</code>) in <code>/ambassador/snapshots</code>. The number of snapshots is controlled by the <code>AMBASSADOR_AMBEX_SNAPSHOT_COUNT</code> environment variable; set it to 0 to disable. The default is 30."
        type: change
        docs: topics/running/environment/

      - title: Optionally remove ratelimiting for Envoy reconfiguration
        body: >-
          Set <code>AMBASSADOR_AMBEX_NO_RATELIMIT</code> to <code>true</code> to completely disable
          ratelimiting Envoy reconfiguration under memory pressure. This can help performance with
          the endpoint or Consul resolvers, but could make OOMkills more likely with large
          configurations. The default is <code>false</code>, meaning that the rate limiter is
          active.
        type: change
        docs: topics/running/environment/

    edgeStackNotes:
      - type: bugfix
        body: >-
          The <code>Mapping</code> resource can now specify <code>docs.timeout_ms</code> to set the
          timeout when the Dev Portal is fetching API specifications.
      - type: bugfix
        body: >-
          The Dev Portal will now strip HTML tags when displaying search results, showing just the
          actual content of the search result.
      - type: change
        body: >-
          Consul certificate-rotation logging now includes the fingerprints and validity timestamps
          of certificates being rotated.

  - version: 1.13.9
    date: '2021-06-30'
    notes:
      - title: Fix for TCPMappings
        body: >-
          Configuring multiple TCPMappings with the same ports (but different hosts) no longer
          generates invalid Envoy configuration.
        type: bugfix
        docs: topics/using/tcpmappings/

  - version: 1.13.8
    date: '2021-06-08'
    notes:
      - title: Fix Ambassador Cloud Service Details
        body: >-
          Ambassador Agent now accurately reports up-to-date Endpoint information to Ambassador
          Cloud
        type: bugfix
        docs: tutorials/getting-started/#3-connect-your-cluster-to-ambassador-cloud
        image: ../images/edge-stack-1.13.8-cloud-bugfix.png

      - title: Improved Argo Rollouts Experience with Ambassador Cloud
        body: >-
          Ambassador Agent reports ConfigMaps and Deployments to Ambassador Cloud to provide a
          better Argo Rollouts experience. See [Argo+Ambassador
          documentation](https://www.getambassador.io/docs/argo) for more info.
        type: feature
        docs: https://www.getambassador.io/docs/argo

  - version: 1.13.7
    date: '2021-06-03'
    notes:
      - title: JSON logging support
        body: >-
          Add AMBASSADOR_JSON_LOGGING to enable JSON for most of the Ambassador control plane. Some
          (but few) logs from gunicorn and the Kubernetes client-go package still log text.
        image: ../images/edge-stack-1.13.7-json-logging.png
        docs: topics/running/running/#log-format
        type: feature

      - title: Consul resolver bugfix with TCPMappings
        body: >-
          Fixed a bug where the Consul resolver would not actually use Consul endpoints with
          TCPMappings.
        image: ../images/edge-stack-1.13.7-tcpmapping-consul.png
        docs: topics/running/resolvers/#the-consul-resolver
        type: bugfix

      - title: Memory usage calculation improvements
        body: >-
          Ambassador now calculates its own memory usage in a way that is more similar to how the
          kernel OOMKiller tracks memory.
        image: ../images/edge-stack-1.13.7-memory.png
        docs: topics/running/scaling/#inspecting-ambassador-performance
        type: change

  - version: 1.13.6
    date: '2021-05-24'
    notes:
      - title: Quieter logs in legacy mode
        type: bugfix
        body: >-
          Fixed a regression where Ambassador snapshot data was logged at the INFO label
          when using <code>AMBASSADOR_LEGACY_MODE=true</code>.

  - version: 1.13.5
    date: '2021-05-13'
    notes:
      - title: Correctly support proper_case and preserve_external_request_id
        type: bugfix
        body: >-
          Fix a regression from 1.8.0 that prevented <code>ambassador</code> <code>Module</code>
          config keys <code>proper_case</code> and <code>preserve_external_request_id</code>
          from working correctly.
        docs: topics/running/ambassador/#header-case

      - title: Correctly support Ingress statuses in all cases
        type: bugfix
        body: >-
          Fixed a regression in detecting the Ambassador Kubernetes service that could cause the
          wrong IP or hostname to be used in Ingress statuses (thanks, [Noah
          Fontes](https://github.com/impl)!
        docs: topics/running/ingress-controller

  - version: 1.13.4
    date: '2021-05-11'
    notes:
      - title: Envoy 1.15.5
        body: >-
          Incorporate the Envoy 1.15.5 security update by adding the
          <code>reject_requests_with_escaped_slashes</code> option to the Ambassador module.
        image: ../images/edge-stack-1.13.4.png
        docs: topics/running/ambassador/#rejecting-client-requests-with-escaped-slashes
        type: security

# Don't go any further back than 1.13.4.<|MERGE_RESOLUTION|>--- conflicted
+++ resolved
@@ -31,6 +31,16 @@
 
 changelog: https://github.com/emissary-ingress/emissary/blob/$branch$/CHANGELOG.md
 items:
+  - version: 2.0.6
+    date: 'TBD'
+    notes:
+      - title: Increase diagd timeout
+        type: bugfix
+        body: >-
+          Set the diagd tcp idle timeout (i.e. keepalive timeout) to 300s, up from the gunicorn default of 2s.
+          This should help eliminate race-conditions where probing `/ambassador/v0/check_alive` may intermittently
+          fail. (Thanks, <a href="https://github.com/neufeldtech">Jordan Neufeld</a>!)
+
   - version: 2.0.5
     date: '2021-11-08'
     notes:
@@ -81,17 +91,6 @@
         docs: about/changes-2.0.0
         image: ./emissary-ga.png
 
-<<<<<<< HEAD
-      - title: Increase diagd timeout
-        type: bugfix
-        body: >-
-          Set the diagd tcp idle timeout (i.e. keepalive timeout) to 300s, up from the gunicorn default of 2s.
-          This should help eliminate race-conditions where probing `/ambassador/v0/check_alive` may intermittently
-          fail. (Thanks, <a href="https://github.com/neufeldtech">Jordan Neufeld</a>!)
-
-      - type: bugfix
-        title: Version number reported correctly
-=======
       - title: API version getambassador.io/v3alpha1
         type: change
         body: >-
@@ -141,7 +140,6 @@
 
       - title: Version number reported correctly
         type: bugfix
->>>>>>> 9f524dd7
         body: >-
           The release now shows its actual released version number, rather than
           the internal development version number.
