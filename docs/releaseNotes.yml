--- conflicted
+++ resolved
@@ -68,18 +68,6 @@
 
       - title: Correctly handle DNS wildcards when associating Hosts and Mappings
         type: bugfix
-<<<<<<< HEAD
-        body: >-
-          <code>Mapping</code>s with DNS wildcard <code>hostname</code> will now be correctly
-          matched with <code>Host</code>s. Previously, the case where both the <code>Host</code>
-          and the <code>Mapping</code> use DNS wildcards for their hostnames could sometimes 
-          not correctly match when they should have.
-        docs: howtos/configure-communications/
-
-      - title: Docker BuildKit always used for builds
-        type: change
-=======
->>>>>>> b1ffe472
         body: >-
           <code>Mapping</code>s with DNS wildcard <code>hostname</code> will now be correctly
           matched with <code>Host</code>s. Previously, the case where both the <code>Host</code>
