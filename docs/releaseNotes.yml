# -*- fill-column: 100 -*-

# This file should be placed in the folder for the version of the
# product that's meant to be documented. A `/release-notes` page will
# be automatically generated and populated at build time.
#
# Note that an entry needs to be added to the `doc-links.yml` file in
# order to surface the release notes in the table of contents.
#
# The YAML in this file should contain:
#
# changelog: An (optional) URL to the CHANGELOG for the product.
# items: An array of releases with the following attributes:
#     - version: The (optional) version number of the release, if applicable.
#     - date: The date of the release in the format YYYY-MM-DD.
#     - notes: An array of noteworthy changes included in the release, each having the following attributes:
#         - type: The type of change, one of `bugfix`, `feature`, `security` or `change`.
#         - title: A short title of the noteworthy change.
#         - body: >-
#             Two or three sentences describing the change and why it
#             is noteworthy.  This is HTML, not plain text or
#             markdown.  It is handy to use YAML's ">-" feature to
#             allow line-wrapping.
#         - image: >-
#             The URL of an image that visually represents the
#             noteworthy change.  This path is relative to the
#             `release-notes` directory; if this file is
#             `FOO/releaseNotes.yml`, then the image paths are
#             relative to `FOO/release-notes/`.
#         - docs: The path to the documentation page where additional information can be found.

changelog: https://github.com/emissary-ingress/emissary/blob/$branch$/CHANGELOG.md
items:
  - version: 2.0.5
    date: 'TBD'
    notes:
<<<<<<< HEAD
      - title: Error_response_overrides validation
        type: feature
        body: >-
          Any token delimited by '%' is now validated agains a whitelist of valid
          Envoy command operators. Any mapping containing an error_response_overrides
          section with invalid command operators will be discarded.
=======
      - title: mappingSelector is now correctly supported in the Host CRD
        type: bugfix
        body: >-
          The <code>Host</code> CRD now correctly supports the <code>mappingSelector</code>
          element, as documented. As a transition aid, <code>selector</code> is a synonym for
          <code>mappingSelector</code>; a future version of $productName$ will remove the
          <code>selector</code> element.
        github:
        - title: 3902
          link: https://github.com/emissary-ingress/emissary/issues/3902
        docs: https://github.com/emissary-ingress/emissary/issues/3902
>>>>>>> 570d5300

  - version: 2.0.4
    date: '2021-10-19'
    notes:
      - title: General availability!
        type: feature
        body: >-
          We're pleased to introduce $productName$ 2.0.4 for general availability! The
          2.X family introduces a number of changes to allow $productName$ to more
          gracefully handle larger installations, reduce global configuration to better
          handle multitenant or multiorganizational installations, reduce memory footprint, and
          improve performance. We welcome feedback!! Join us on
          <a href="https://a8r.io/slack">Slack</a> and let us know what you think.
        isHeadline: true
        docs: about/changes-2.0.0
        image: ./emissary-ga.png

      - title: API version getambassador.io/v3alpha1
        type: change
        body: >-
          The <code>x.getambassador.io/v3alpha1</code> API version has become the
          <code>getambassador.io/v3alpha1</code> API version. The <code>Ambassador-</code>
          prefixes from <code>x.getambassador.io/v3alpha1</code> resources have been
          removed for ease of migration. <b>Note that <code>getambassador.io/v3alpha1</code>
          is the only supported API version for 2.0.4</b> &mdash; full support for
          <code>getambassador.io/v2</code> will arrive soon in a later 2.X version.
        docs: about/changes-2.0.0
        image: ./v2.0.4-v3alpha1.png

      - title: Support for Kubernetes 1.22
        type: feature
        body: >-
          The <code>getambassador.io/v3alpha1</code> API version and the published chart
          and manifests have been updated to support Kubernetes 1.22.
        docs: about/changes-2.0.0
        image: ./v2.0.4-k8s-1.22.png

      - title: Mappings support configuring strict or logical DNS
        type: feature
        body: >-
          You can now set <code>dns_type</code> between <code>strict_dns</code> and
          <code>logical_dns</code> in a <code>Mapping</code> to configure the Service
          Discovery Type.
        docs: topics/using/mappings/#dns-configuration-for-mappings
        image: ./v2.0.4-mapping-dns-type.png

      - title: Mappings support controlling DNS refresh with DNS TTL
        type: feature
        body: >-
          You can now set <code>respect_dns_ttl</code> to <code>true</code> to force the
          DNS refresh rate for a <code>Mapping</code> to be set to the record's TTL
          obtained from DNS resolution.
        docs: topics/using/mappings/#dns-configuration-for-mappings

      - title: Support configuring upstream buffer sizes
        type: feature
        body: >-
          You can now set <code>buffer_limit_bytes</code> in the <code>ambassador</code>
          <code>Module</code> to to change the size of the upstream read and write buffers.
          The default is 1MiB.
        docs: topics/running/ambassador/#modify-default-buffer-size

      - title: Version number reported correctly
        type: bugfix
        body: >-
          The release now shows its actual released version number, rather than
          the internal development version number.
        github:
        - title: "#3854"
          link: https://github.com/emissary-ingress/emissary/issues/3854
        docs: https://github.com/emissary-ingress/emissary/issues/3854
        image: ./v2.0.4-version.png

      - title: Large configurations work correctly with Ambassador Cloud
        type: bugfix
        body: >-
          Large configurations no longer cause $productName$ to be unable
          to communicate with Ambassador Cloud.
        github:
        - title: "#3593"
          link: https://github.com/emissary-ingress/emissary/issues/3593
        docs: https://github.com/emissary-ingress/emissary/issues/3593

      - title: Listeners correctly support l7Depth
        type: bugfix
        body: >-
          The <code>l7Depth</code> element of the <code>Listener</code> CRD is 
          properly supported.
        docs: topics/running/listener#l7depth
        image: ./v2.0.4-l7depth.png

  - version: 2.0.3-ea
    date: '2021-09-16'
    notes:
      - title: Developer Preview!
        body: We're pleased to introduce $productName$ 2.0.3 as a <b>developer preview</b>. The 2.X family introduces a number of changes to allow $productName$ to more gracefully handle larger installations, reduce global configuration to better handle multitenant or multiorganizational installations, reduce memory footprint, and improve performance. We welcome feedback!! Join us on <a href="https://a8r.io/slack">Slack</a> and let us know what you think.
        type: change
        isHeadline: true
        docs: about/changes-2.0.0

      - title: AES_LOG_LEVEL more widely effective
        body: The environment variable <code>AES_LOG_LEVEL</code> now also sets the log level for the <code>diagd</code> logger.
        type: feature
        docs: topics/running/running/
        github:
        - title: "#3686"
          link: https://github.com/emissary-ingress/emissary/issues/3686
        - title: "#3666"
          link: https://github.com/emissary-ingress/emissary/issues/3666

      - title: AmbassadorMapping supports setting the DNS type
        body: You can now set <code>dns_type</code> in the <code>AmbassadorMapping</code> to configure how Envoy will use the DNS for the service.
        type: feature
        docs: topics/using/mappings/#using-dns_type

      - title: Building Emissary no longer requires setting DOCKER_BUILDKIT
        body: It is no longer necessary to set <code>DOCKER_BUILDKIT=0</code> when building Emissary. A future change will fully support BuildKit.
        type: bugfix
        docs: https://github.com/emissary-ingress/emissary/issues/3707
        github:
        - title: "#3707"
          link: https://github.com/emissary-ingress/emissary/issues/3707

  - version: 2.0.2-ea
    date: '2021-08-24'
    notes:
      - title: Developer Preview!
        body: We're pleased to introduce $productName$ 2.0.2 as a <b>developer preview</b>. The 2.X family introduces a number of changes to allow $productName$ to more gracefully handle larger installations, reduce global configuration to better handle multitenant or multiorganizational installations, reduce memory footprint, and improve performance. We welcome feedback!! Join us on <a href="https://a8r.io/slack">Slack</a> and let us know what you think.
        type: change
        isHeadline: true
        docs: about/changes-2.0.0

      - title: Envoy security updates
        type: bugfix
        body: "Upgraded envoy to 1.17.4 to address security vulnerabilities CVE-2021-32777, CVE-2021-32778, CVE-2021-32779, and CVE-2021-32781."
        docs: https://groups.google.com/g/envoy-announce/c/5xBpsEZZDfE?pli=1

      - title: Expose Envoy's allow_chunked_length HTTPProtocolOption
        type: feature
        body: "You can now set <code>allow_chunked_length</code> in the Ambassador Module to configure the same value in Envoy."
        docs: topics/running/ambassador/#content-length-headers

      - title: Envoy-configuration snapshots saved
        type: change
        body: Envoy-configuration snapshots get saved (as <code>ambex-#.json</code>) in <code>/ambassador/snapshots</code>. The number of snapshots is controlled by the <code>AMBASSADOR_AMBEX_SNAPSHOT_COUNT</code> environment variable; set it to 0 to disable. The default is 30.
        docs: topics/running/running/

  - version: 2.0.1-ea
    date: "2021-08-12"
    notes:
      - title: Developer Preview!
        body: We're pleased to introduce $productName$ 2.0.1 as a <b>developer preview</b>. The 2.X family introduces a number of changes to allow $productName$ to more gracefully handle larger installations, reduce global configuration to better handle multitenant or multiorganizational installations, reduce memory footprint, and improve performance. We welcome feedback!! Join us on <a href="https://a8r.io/slack">Slack</a> and let us know what you think.
        type: change
        isHeadline: true
        docs: about/changes-2.0.0

      - title: Improved Ambassador Cloud visibility
        type: feature
        body: Ambassador Agent reports sidecar process information and <code>AmbassadorMapping</code> OpenAPI documentation to Ambassador Cloud to provide more visibility into services and clusters.
        docs: ../../cloud/latest/service-catalog/quick-start/

      - title: Configurable per-AmbassadorListener statistics prefix
        body: The optional <code>stats_prefix</code> element of the <code>AmbassadorListener</code> CRD now determines the prefix of HTTP statistics emitted for a specific <code>AmbassadorListener</code>.
        type: feature
        docs: topics/running/ambassadorlistener

      - title: Configurable statistics names
        body: The optional <code>stats_name</code> element of <code>AmbassadorMapping</code>, <code>AmbassadorTCPMapping</code>, <code>AuthService</code>, <code>LogService</code>, <code>RateLimitService</code>, and <code>TracingService</code> now sets the name under which cluster statistics will be logged. The default is the <code>service</code>, with non-alphanumeric characters replaced by underscores.
        type: feature
        docs: topics/running/statistics

      - title: Updated klog to reduce log noise
        type: bugfix
        body: We have updated to <code>k8s.io/klog/v2</code> to track upstream and to quiet unnecessary log output.
        docs: https://github.com/emissary-ingress/emissary/issues/3603

      - title: Subsecond time resolution in logs
        type: change
        body: Logs now include subsecond time resolutions, rather than just seconds.
        docs: https://github.com/emissary-ingress/emissary/pull/3650

      - title: Configurable Envoy-configuration rate limiting
        type: change
        body: Set <code>AMBASSADOR_AMBEX_NO_RATELIMIT</code> to <code>true</code> to completely disable ratelimiting Envoy reconfiguration under memory pressure. This can help performance with the endpoint or Consul resolvers, but could make OOMkills more likely with large configurations. The default is <code>false</code>, meaning that the rate limiter is active.
        docs: topics/concepts/rate-limiting-at-the-edge/

  - version: 2.0.0-ea
    date: "2021-06-24"
    notes:
      - title: Developer Preview!
        body: We're pleased to introduce $productName$ 2.0.0 as a <b>developer preview</b>. The 2.X family introduces a number of changes to allow $productName$ to more gracefully handle larger installations, reduce global configuration to better handle multitenant or multiorganizational installations, reduce memory footprint, and improve performance. We welcome feedback!! Join us on <a href="https://a8r.io/slack">Slack</a> and let us know what you think.
        type: change
        docs: about/changes-2.0.0
        isHeadline: true

      - title: Configuration API v3alpha1
        body: >-
          $productName$ 2.0.0 introduces API version <code>x.getambassador.io/v3alpha1</code> for
          configuration changes that are not backwards compatible with the 1.X family.  API versions
          <code>getambassador.io/v0</code>, <code>getambassador.io/v1</code>, and
          <code>getambassador.io/v2</code> are deprecated.  Further details are available in the <a
          href="about/changes-2.0.0/#1-configuration-api-version-xgetambassadoriov3alpha1">2.0.0
          Changes</a> document.
        type: feature
        docs: about/changes-2.0.0/#1-configuration-api-version-getambassadoriov3alpha1
        image: ./edge-stack-2.0.0-v3alpha1.png

      - title: The AmbassadorListener Resource
        body: The new <code>AmbassadorListener</code> CRD defines where and how to listen for requests from the network, and which <code>AmbassadorHost</code> definitions should be used to process those requests. Note that the <code>AmbassadorListener</code> CRD is <b>mandatory</b> and consolidates <i>all</i> port configuration; see the <a href="topics/running/ambassadorlistener"><code>AmbassadorListener</code> documentation</a> for more details.
        type: feature
        docs: topics/running/ambassadorlistener
        image: ./edge-stack-2.0.0-listener.png

      - title: AmbassadorMapping hostname DNS glob support
        body: >-
          Where <code>AmbassadorMapping</code>'s <code>host</code> field is either an exact match or (with <code>host_regex</code> set) a regex,
          the new <code>hostname</code> element is always a DNS glob. Use <code>hostname</code> instead of <code>host</code> for best results.
        docs: about/changes-2.0.0/#ambassadorhost-and-ambassadormapping-association
        type: feature

      - title: Memory usage improvements for installations with many AmbassadorHosts
        body: The behavior of the Ambassador module <code>prune_unreachable_routes</code> field is now automatic, which should reduce Envoy memory requirements for installations with many <code>AmbassadorHost</code>s
        docs: topics/running/ambassador/#prune-unreachable-routes
        image: ./edge-stack-2.0.0-prune_routes.png
        type: feature

      - title: Independent Host actions supported
        body: Each <code>AmbassadorHost</code> can specify its <code>requestPolicy.insecure.action</code> independently of any other <code>AmbassadorHost</code>, allowing for HTTP routing as flexible as HTTPS routing.
        docs: topics/running/host-crd/#secure-and-insecure-requests
        github:
        - title: "#2888"
          link: https://github.com/datawire/ambassador/issues/2888
        image: ./edge-stack-2.0.0-insecure_action_hosts.png
        type: bugfix

      - title: Correctly set Ingress resource status in all cases
        body: $productName$ 2.0.0 fixes a regression in detecting the Ambassador Kubernetes service that could cause the wrong IP or hostname to be used in Ingress statuses -- thanks, <a href="https://github.com/impl">Noah Fontes</a>!
        docs: topics/running/ingress-controller
        type: bugfix
        image: ./edge-stack-2.0.0-ingressstatus.png

      - title: Stricter mTLS enforcement
        body: $productName$ 2.0.0 fixes a bug where mTLS could use the wrong configuration when SNI and the <code>:authority</code> header didn't match
        type: bugfix

      - title: Port configuration outside AmbassadorListener has been moved to AmbassadorListener
        body: The <code>TLSContext</code> <code>redirect_cleartext_from</code> and <code>AmbassadorHost</code> <code>requestPolicy.insecure.additionalPort</code> elements are no longer supported. Use a <code>AmbassadorListener</code> for this functionality instead.
        type: change
        docs: about/changes-2.0.0/#tlscontext-redirect_cleartext_from-and-host-insecureadditionalport

      - title: PROXY protocol configuration has been moved to AmbassadorListener
        body: The <code>use_proxy_protocol</code> element of the Ambassador <code>Module</code> is no longer supported, as it is now part of the <code>AmbassadorListener</code> resource (and can be set per-<code>AmbassadorListener</code> rather than globally).
        type: change
        docs: about/changes-2.0.0/#proxy-protocol-configuration

      - title: Stricter rules for AmbassadorHost/AmbassadorMapping association
        body: An <code>AmbassadorMapping</code> will only be matched with an <code>AmbassadorHost</code> if the <code>AmbassadorMapping</code>'s <code>host</code> or the <code>AmbassadorHost</code>'s <code>selector</code> (or both) are explicitly set, and match. This change can significantly improve $productName$'s memory footprint when many <code>AmbassadorHost</code>s are involved. Further details are available in the <a href="about/changes-2.0.0/#host-and-mapping-association">2.0.0 Changes</a> document.
        docs: about/changes-2.0.0/#host-and-mapping-association
        type: change

      - title: AmbassadorHost or Ingress now required for TLS termination
        body: An <code>AmbassadorHost</code> or <code>Ingress</code> resource is now required when terminating TLS -- simply creating a <code>TLSContext</code> is not sufficient. Further details are available in the <a href="about/changes-2.0.0/#host-tlscontext-and-tls-termination"><code>AmbassadorHost</code> CRD documentation.</a>
        docs: about/changes-2.0.0/#host-tlscontext-and-tls-termination
        type: change
        image: ./edge-stack-2.0.0-host_crd.png

      - title: Envoy V3 APIs
        body: By default, $productName$ will configure Envoy using the V3 Envoy API. This change is mostly transparent to users, but note that Envoy V3 does not support unsafe regular expressions or, e.g., Zipkin's V1 collector protocol. Further details are available in the <a href="about/changes-2.0.0">2.0.0 Changes</a> document.
        type: change
        docs: about/changes-2.0.0/#envoy-v3-api-by-default

      - title: Module-based TLS no longer supported
        body: The <code>tls</code> module and the <code>tls</code> field in the Ambassador module are no longer supported. Please use <code>TLSContext</code> resources instead.
        docs: about/changes-2.0.0/#tls-the-ambassador-module-and-the-tls-module
        image: ./edge-stack-2.0.0-tlscontext.png
        type: change

      - title: Higher performance while generating Envoy configuration now enabled by default
        body: The environment variable <code>AMBASSADOR_FAST_RECONFIGURE</code> is now set by default, enabling the higher-performance implementation of the code that $productName$ uses to generate and validate Envoy configurations.
        docs: topics/running/scaling/#ambassador_fast_reconfigure-and-ambassador_legacy_mode-flags
        type: change

      - title: Service Preview no longer supported
        body: >-
          Service Preview and the <code>AGENT_SERVICE</code> environment variable are no longer supported.
          The Telepresence product replaces this functionality.
        docs: https://www.getambassador.io/docs/telepresence/
        type: change

      - title: edgectl no longer supported
        body: The <code>edgectl</code> CLI tool has been deprecated; please use the <code>emissary-ingress</code> helm chart instead.
        docs: topics/install/helm/
        type: change

  - version: 1.14.2
    date: '2021-09-29'
    notes:
      - title: Mappings support controlling DNS refresh with DNS TTL
        type: feature
        body: >-
          You can now set <code>respect_dns_ttl</code> in Ambassador Mappings. When true it
          configures that upstream's refresh rate to be set to resource record’s TTL
        docs: topics/using/mappings/#dns-configuration-for-mappings

      - title: Mappings support configuring strict or logical DNS
        type: feature
        body: >-
          You can now set <code>dns_type</code> in Ambassador Mappings to use Envoy's
          <code>logical_dns</code> resolution instead of the default <code>strict_dns</code>.
        docs: topics/using/mappings/#dns-configuration-for-mappings

      - title: Support configuring upstream buffer size
        type: feature
        body: >-
          You can now set <code>buffer_limit_bytes</code> in the <code>ambassador</code>
          <code>Module</code> to to change the size of the upstream read and write buffers.
          The default is 1MiB.
        docs: topics/running/ambassador/#modify-default-buffer-size

    edgeStackNotes:
      - type: feature
        body: >-
          You can now set <code>preserve_servers</code> in Ambassador Edge Stack's
          <code>DevPortal</code> resource to configure the DevPortal to use server definitions from
          the OpenAPI document when displaying connection information for services in the DevPortal.

  - version: 1.14.1
    date: '2021-08-24'
    notes:
      - title: Envoy security updates
        type: change
        body: >-
          Upgraded Envoy to 1.17.4 to address security vulnerabilities CVE-2021-32777,
          CVE-2021-32778, CVE-2021-32779, and CVE-2021-32781.
        docs: https://groups.google.com/g/envoy-announce/c/5xBpsEZZDfE

  - version: 1.14.0
    date: "2021-08-19"
    notes:
      - title: Envoy upgraded to 1.17.3!
        type: change
        body: >-
          Update from Envoy 1.15 to 1.17.3
        docs: https://www.envoyproxy.io/docs/envoy/latest/version_history/version_history

      - title: Expose Envoy's allow_chunked_length HTTPProtocolOption
        type: feature
        body: >-
          You can now set <code>allow_chunked_length</code> in the Ambassador Module to configure
          the same value in Envoy.
        docs: topics/running/ambassador/#content-length-headers

      - title: Default Envoy API version is now V3
        type: change
        body: >-
          <code>AMBASSADOR_ENVOY_API_VERSION</code> now defaults to <code>V3</code>
        docs: https://www.getambassador.io/docs/edge-stack/latest/topics/running/running/#ambassador_envoy_api_version

      - title: Subsecond time resolution in logs
        type: change
        body: Logs now include subsecond time resolutions, rather than just seconds.
        docs: https://github.com/emissary-ingress/emissary/pull/3650

  - version: 1.13.10
    date: '2021-07-28'
    notes:
      - title: Fix for CORS origins configuration on the Mapping resource
        type: bugfix
        body: >-
          Fixed a regression when specifying a comma separated string for <code>cors.origins</code>
          on the <code>Mapping</code> resource.
          ([#3609](https://github.com/emissary-ingress/emissary/issues/3609))
        docs: topics/using/cors
        image: ../images/emissary-1.13.10-cors-origin.png

      - title: New Envoy-configuration snapshots for debugging
        body: "Envoy-configuration snapshots get saved (as <code>ambex-#.json</code>) in <code>/ambassador/snapshots</code>. The number of snapshots is controlled by the <code>AMBASSADOR_AMBEX_SNAPSHOT_COUNT</code> environment variable; set it to 0 to disable. The default is 30."
        type: change
        docs: topics/running/environment/

      - title: Optionally remove ratelimiting for Envoy reconfiguration
        body: >-
          Set <code>AMBASSADOR_AMBEX_NO_RATELIMIT</code> to <code>true</code> to completely disable
          ratelimiting Envoy reconfiguration under memory pressure. This can help performance with
          the endpoint or Consul resolvers, but could make OOMkills more likely with large
          configurations. The default is <code>false</code>, meaning that the rate limiter is
          active.
        type: change
        docs: topics/running/environment/

    edgeStackNotes:
      - type: bugfix
        body: >-
          The <code>Mapping</code> resource can now specify <code>docs.timeout_ms</code> to set the
          timeout when the Dev Portal is fetching API specifications.
      - type: bugfix
        body: >-
          The Dev Portal will now strip HTML tags when displaying search results, showing just the
          actual content of the search result.
      - type: change
        body: >-
          Consul certificate-rotation logging now includes the fingerprints and validity timestamps
          of certificates being rotated.

  - version: 1.13.9
    date: '2021-06-30'
    notes:
      - title: Fix for TCPMappings
        body: >-
          Configuring multiple TCPMappings with the same ports (but different hosts) no longer
          generates invalid Envoy configuration.
        type: bugfix
        docs: topics/using/tcpmappings/

  - version: 1.13.8
    date: '2021-06-08'
    notes:
      - title: Fix Ambassador Cloud Service Details
        body: >-
          Ambassador Agent now accurately reports up-to-date Endpoint information to Ambassador
          Cloud
        type: bugfix
        docs: tutorials/getting-started/#3-connect-your-cluster-to-ambassador-cloud
        image: ../images/edge-stack-1.13.8-cloud-bugfix.png

      - title: Improved Argo Rollouts Experience with Ambassador Cloud
        body: >-
          Ambassador Agent reports ConfigMaps and Deployments to Ambassador Cloud to provide a
          better Argo Rollouts experience. See [Argo+Ambassador
          documentation](https://www.getambassador.io/docs/argo) for more info.
        type: feature
        docs: https://www.getambassador.io/docs/argo

  - version: 1.13.7
    date: '2021-06-03'
    notes:
      - title: JSON logging support
        body: >-
          Add AMBASSADOR_JSON_LOGGING to enable JSON for most of the Ambassador control plane. Some
          (but few) logs from gunicorn and the Kubernetes client-go package still log text.
        image: ../images/edge-stack-1.13.7-json-logging.png
        docs: topics/running/running/#log-format
        type: feature

      - title: Consul resolver bugfix with TCPMappings
        body: >-
          Fixed a bug where the Consul resolver would not actually use Consul endpoints with
          TCPMappings.
        image: ../images/edge-stack-1.13.7-tcpmapping-consul.png
        docs: topics/running/resolvers/#the-consul-resolver
        type: bugfix

      - title: Memory usage calculation improvements
        body: >-
          Ambassador now calculates its own memory usage in a way that is more similar to how the
          kernel OOMKiller tracks memory.
        image: ../images/edge-stack-1.13.7-memory.png
        docs: topics/running/scaling/#inspecting-ambassador-performance
        type: change

  - version: 1.13.6
    date: '2021-05-24'
    notes:
      - title: Quieter logs in legacy mode
        type: bugfix
        body: >-
          Fixed a regression where Ambassador snapshot data was logged at the INFO label
          when using <code>AMBASSADOR_LEGACY_MODE=true</code>.

  - version: 1.13.5
    date: '2021-05-13'
    notes:
      - title: Correctly support proper_case and preserve_external_request_id
        type: bugfix
        body: >-
          Fix a regression from 1.8.0 that prevented <code>ambassador</code> <code>Module</code>
          config keys <code>proper_case</code> and <code>preserve_external_request_id</code>
          from working correctly.
        docs: topics/running/ambassador/#header-case

      - title: Correctly support Ingress statuses in all cases
        type: bugfix
        body: >-
          Fixed a regression in detecting the Ambassador Kubernetes service that could cause the
          wrong IP or hostname to be used in Ingress statuses (thanks, [Noah
          Fontes](https://github.com/impl)!
        docs: topics/running/ingress-controller

  - version: 1.13.4
    date: '2021-05-11'
    notes:
      - title: Envoy 1.15.5
        body: >-
          Incorporate the Envoy 1.15.5 security update by adding the
          <code>reject_requests_with_escaped_slashes</code> option to the Ambassador module.
        image: ../images/edge-stack-1.13.4.png
        docs: topics/running/ambassador/#rejecting-client-requests-with-escaped-slashes
        type: bugfix

# Don't go any further back than 1.13.4.<|MERGE_RESOLUTION|>--- conflicted
+++ resolved
@@ -34,14 +34,13 @@
   - version: 2.0.5
     date: 'TBD'
     notes:
-<<<<<<< HEAD
       - title: Error_response_overrides validation
         type: feature
         body: >-
           Any token delimited by '%' is now validated agains a whitelist of valid
           Envoy command operators. Any mapping containing an error_response_overrides
           section with invalid command operators will be discarded.
-=======
+          
       - title: mappingSelector is now correctly supported in the Host CRD
         type: bugfix
         body: >-
@@ -53,7 +52,6 @@
         - title: 3902
           link: https://github.com/emissary-ingress/emissary/issues/3902
         docs: https://github.com/emissary-ingress/emissary/issues/3902
->>>>>>> 570d5300
 
   - version: 2.0.4
     date: '2021-10-19'
