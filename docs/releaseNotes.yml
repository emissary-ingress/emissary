--- conflicted
+++ resolved
@@ -32,7 +32,10 @@
 
 changelog: https://github.com/emissary-ingress/emissary/blob/$branch$/CHANGELOG.md
 items:
-<<<<<<< HEAD
+  - version: 2.3.0
+    date: 'TBD'
+    notes: []
+
   - version: 2.2.1
     date: '2022-02-22'
     notes:
@@ -48,15 +51,6 @@
         body: >-
           The Ambassador Agent now correctly supports requests to cancel a rollout.
         docs: ../../../argo/latest/howtos/manage-rollouts-using-cloud
-=======
-  - version: 2.3.0
-    date: 'TBD'
-    notes:
-      - title: Fix Rollout Aborts
-        type: bugfix
-        body: >-
-          The Ambassador Agent now correctly supports requests to abort a rollout.
->>>>>>> 39a33c10
 
   - version: 2.2.0
     date: '2022-02-10'
