--- conflicted
+++ resolved
@@ -131,11 +131,7 @@
       serviceAccountName: ambassador-agent
       containers:
       - name: agent
-<<<<<<< HEAD
-        image: docker.io/datawire/aes:1.13.8
-=======
-        image: docker.io/datawire/ambassador:1.13.7
->>>>>>> d6d6d85a
+        image: docker.io/datawire/ambassador:1.13.8
         imagePullPolicy: IfNotPresent
         command: [agent]
         env:
