# The Ambassador Container

## Container Images

To give you flexibility and independence from a hosting platform's uptime, you can pull the `ambassador` and `aes` images from any of the following registries:
- `docker.io/datawire/`
- `quay.io/datawire/`
- `gcr.io/datawire/`

For an even more robust installation, consider using a [local registry as a pull through cache](https://docs.docker.com/registry/recipes/mirror/) or configure a [publicly accessible mirror](https://cloud.google.com/container-registry/docs/using-dockerhub-mirroring).

## Environment Variables

Use the following variables for the environment of your Ambassador container:

| Purpose                           | Variable                                    | Default value                                       | Value type                                                                    |
|-----------------------------------|---------------------------------------------|-----------------------------------------------------|-------------------------------------------------------------------------------|
| Ambassador                        | `AMBASSADOR_ID`                             | `default`                                           | Plain string                                                                  |
| Ambassador                        | `AMBASSADOR_NAMESPACE`                      | `default` ([^1])                                    | Kubernetes namespace                                                          |
| Ambassador                        | `AMBASSADOR_SINGLE_NAMESPACE`               | Empty                                               | Boolean; non-empty=true, empty=false                                          |
| Ambassador                        | `AMBASSADOR_ENVOY_BASE_ID`                  | `0`                                                 | Integer                                                                       |
| Ambassador                        | `AMBASSADOR_FAST_VALIDATION`                | Empty                                               | EXPERIMENTAL -- Boolean; non-empty=true, empty=false                          |
| Ambassador                        | `AMBASSADOR_UPDATE_MAPPING_STATUS`          | `false`                                             | Boolean; `true`=true, any other value=false                                   |
| Ambassador Edge Stack             | `AES_LOG_LEVEL`                             | `info`                                              | Log level (see below)                                                         |
| Primary Redis (L4)                | `REDIS_SOCKET_TYPE`                         | None, must be set explicitly                        | Go network such as `tcp` or `unix`; see [Go `net.Dial`][]                     |
| Primary Redis (L4)                | `REDIS_URL`                                 | None, must be set explicitly                        | Go network address; for TCP this is a `host:port` pair; see [Go `net.Dial`][] |
| Primary Redis (L4)                | `REDIS_TLS_ENABLED`                         | `false`                                             | Boolean; [Go `strconv.ParseBool`][]                                           |
| Primary Redis (L4)                | `REDIS_TLS_INSECURE`                        | `false`                                             | Boolean; [Go `strconv.ParseBool`][]                                           |
| Primary Redis (auth)              | `REDIS_USERNAME`                            | Empty                                               | Plain string                                                                  |
| Primary Redis (auth)              | `REDIS_PASSWORD`                            | Empty                                               | Plain string                                                                  |
| Primary Redis (tune)              | `REDIS_POOL_SIZE`                           | `10`                                                | Integer                                                                       |
| Primary Redis (tune)              | `REDIS_PING_INTERVAL`                       | `10s`                                               | Duration; [Go `time.ParseDuration`][]                                         |
| Primary Redis (tune)              | `REDIS_TIMEOUT`                             | `0s`                                                | Duration; [Go `time.ParseDuration`][]                                         |
| Primary Redis (tune)              | `REDIS_SURGE_LIMIT_INTERVAL`                | `0s`                                                | Duration; [Go `time.ParseDuration`][]                                         |
| Primary Redis (tune)              | `REDIS_SURGE_LIMIT_AFTER`                   | The value of `REDIS_POOL_SIZE``                     | Integer                                                                       |
| Primary Redis (tune)              | `REDIS_SURGE_POOL_SIZE`                     | `0`                                                 | Integer                                                                       |
| Primary Redis (tune)              | `REDIS_SURGE_POOL_DRAIN_INTERVAL`           | `1m`                                                | Duration; [Go `time.ParseDuration`][]                                         |
| Per-Second RateLimit Redis        | `REDIS_PERSECOND`                           | `false`                                             | Boolean; [Go `strconv.ParseBool`][]                                           |
| Per-Second RateLimit Redis (L4)   | `REDIS_PERSECOND_SOCKET_TYPE`               | None, must be set explicitly (if `REDIS_PERSECOND`) | Go network such as `tcp` or `unix`; see [Go `net.Dial`][]                     |
| Per-Second RateLimit Redis (L4)   | `REDIS_PERSECOND_URL`                       | None, must be set explicitly (if `REDIS_PERSECOND`) | Go network address; for TCP this is a `host:port` pair; see [Go `net.Dial`][] |
| Per-Second RateLimit Redis (L4)   | `REDIS_PERSECOND_TLS_ENABLED`               | `false`                                             | Boolean; [Go `strconv.ParseBool`][]                                           |
| Per-Second RateLimit Redis (L4)   | `REDIS_PERSECOND_TLS_INSECURE`              | `false`                                             | Boolean; [Go `strconv.ParseBool`][]                                           |
| Per-Second RateLimit Redis (auth) | `REDIS_PERSECOND_USERNAME`                  | Empty                                               | Plain string                                                                  |
| Per-Second RateLimit Redis (auth) | `REDIS_PERSECOND_PASSWORD`                  | Empty                                               | Plain string                                                                  |
| Per-Second RateLimit Redis (tune) | `REDIS_PERSECOND_POOL_SIZE`                 | `10`                                                | Integer                                                                       |
| Per-Second RateLimit Redis (tune) | `REDIS_PERSECOND_PING_INTERVAL`             | `10s`                                               | Duration; [Go `time.ParseDuration`][]                                         |
| Per-Second RateLimit Redis (tune) | `REDIS_PERSECOND_TIMEOUT`                   | `0s`                                                | Duration; [Go `time.ParseDuration`][]                                         |
| Per-Second RateLimit Redis (tune) | `REDIS_PERSECOND_SURGE_LIMIT_INTERVAL`      | `0s`                                                | Duration; [Go `time.ParseDuration`][]                                         |
| Per-Second RateLimit Redis (tune) | `REDIS_PERSECOND_SURGE_LIMIT_AFTER`         | The value of `REDIS_PERSECOND_POOL_SIZE`            | Integer                                                                       |
| Per-Second RateLimit Redis (tune) | `REDIS_PERSECOND_SURGE_POOL_SIZE`           | `0`                                                 | Integer                                                                       |
| Per-Second RateLimit Redis (tune) | `REDIS_PERSECOND_SURGE_POOL_DRAIN_INTERVAL` | `1m`                                                | Duration; [Go `time.ParseDuration`][]                                         |
| RateLimit                         | `EXPIRATION_JITTER_MAX_SECONDS`             | `300`                                               | Integer                                                                       |
| RateLimit                         | `USE_STATSD`                                | `false`                                             | Boolean; [Go `strconv.ParseBool`][]                                           |
| RateLimit                         | `STATSD_HOST`                               | `localhost`                                         | Hostname                                                                      |
| RateLimit                         | `STATSD_PORT`                               | `8125`                                              | Integer                                                                       |
| RateLimit                         | `GOSTATS_FLUSH_INTERVAL_SECONDS`            | `5`                                                 | Integer                                                                       |
| Developer Portal                  | `AMBASSADOR_URL`                            | `https://api.example.com`                           | URL                                                                           |
| Developer Portal                  | `DEVPORTAL_CONTENT_URL`                     | `https://github.com/datawire/devportal-content`     | git-remote URL                                                                |
| Developer Portal                  | `DEVPORTAL_CONTENT_DIR`                     | `/`                                                 | Rooted Git directory                                                          |
| Developer Portal                  | `DEVPORTAL_CONTENT_BRANCH`                  | `master`                                            | Git branch name                                                               |
| Developer Portal                  | `POLL_EVERY_SECS`                           | `60`                                                | Integer                                                                       |

Log level names are case-insensitive.  From least verbose to most
verbose, valid log levels are `error`, `warn`/`warning`, `info`,
`debug`, and `trace`.

### Redis

The Ambassador Edge Stack make use of Redis for several purposes.  By
default, all components of the Ambassador Edge Stack share a Redis
connection pool.  If `REDIS_PERSECOND` is true, a second Redis
connection pool is created (to a potentially different Redis instance)
that is only used for per-second RateLimits; this second connection
pool is configured by the `REDIS_PERSECOND_*` variables rather than
the usual `REDIS_*` variables.

#### Redis layer 4 connectivity (L4)

- `SOCKET_TYPE` and `URL` are the Go network name and Go network
  address to dial to talk to Redis; see [Go `net.Dial`][].  Note that
  when using a port name instead of a port number, the name refers a
  well-known port name in the container's `/etc/services`, and **not**
  to a Kubernetes port name.
- `TLS_ENABLED` (new in 1.5.0) specifies whether to use TLS when
  talking to Redis.
- `TLS_INSECURE` (new in 1.5.0) specifies whether to skip certificate
  verification when using TLS to talk to Redis.  Alternatively,
  consider [installing Redis' self-signed certificate in to the
  Ambassador Edge Stack
  container](../../using/filters/#installing-self-signed-certificates)
  in order to leave certificate verification on.

#### Redis authentication (auth)

- If `PASSWORD` (new in 1.5.0) is non-empty, then it is used to `AUTH`
  to Redis immediately after the connection is established.
- If `USERNAME` (new in 1.5.0) is set, then that username is used with
  the password to log in as that user in the [Redis 6 ACL][].  It is
  invalid to set a username without setting a password.  It is invalid
  to set a username with Redis 5 or lower.

#### Redis performance tuning (tune)

- `POOL_SIZE` is the number of connections to keep around when idle.
  The total number of connections may go lower than this if there are
  errors.  The total number of connections may go higher than this
  during a load surge.
<<<<<<< HEAD
- `PING_INTERVAL` (new in 1.6.0; changed in 1.7.0) Of the idle
  connections in the normal pool (not extra connections created for a
  load surge), Ambassador will `PING` one of them every
  `PING_INTERVAL÷POOL_SIZE`; each connection will on average be
  `PING`ed every `PING_INTERVAL`.  (Backward incompatibility: in 1.6.x
  Ambassador did not divide by `POOL_SIZE`; which itself was
  backward-incompatible from the pre-1.6.0 behavior of using
  `10s÷POOL_SIZE`; 1.7.0 defaults to the pre-1.6.0 behavior.)
  (Backward incompatibility: in 1.7.0 this changed from an integer
  number of seconds to a duration-string; enabling sub-second values.)
- `TIMEOUT` (new in 1.6.0; changed in 1.7.0) sets 4 different timeouts:

   1. `(*net.Dialer).Timeout` for establishing connections
   2. `(*redis.Client).ReadTimeout` for reading a single complete response
   3. `(*redis.Client).WriteTimeout` for writing a single complete request
   4. The timeout when waiting for a connection to become available
      from the pool (not including the dial time, which is timed out
      separately) (since 1.7.0)

  A value of "0" means "no timeout".

  (Backward incompatibility: in 1.7.0 this was renamed from
  `IO_TIMEOUT` to `TIMEOUT`; changed from an integer number of seconds
  to a duration-string, enabling sub-second values; and the default
  value changed from "10s" to "0", defaulting to the pre-1.6.0
  behavior.)

- `SURGE_LIMIT_INTERVAL` (new in 1.7.0) During a load surge, the
  creation of new connections is limited to one new connection per
  `SURGE_LIMIT_INTERVAL`.  A value of "0" (the default) means "allow
  new connections to be created as fast as necessary.  (Backward
  incompatibility: in 1.6.x this was hard-coded as "1s"; in 1.7.0 the
  default value is "0", defaulting to the pre-1.6.0 behavior.)
  
- `SURGE_LIMIT_AFTER` (new in 1.7.0) is how many connections *after*
  the normal pool is depleted can be created before
  `SURGE_LIMIT_INTERVAL` kicks in; the first
  `POOL_SIZE+SURGE_LIMIT_AFTER` connections are allowed to be created
  as fast as necessary.  This setting has no effect if
  `SURGE_LIMIT_INTERVAL` is 0.

- `SURGE_POOL_SIZE` (new in 1.6.0; changed in 1.7.0) Normally during a
  surge, excess connections beyond `POOL_SIZE` are closed immediately
  after they are done being used, instead of being returned to a pool.
  `SURGE_POOL_SIZE` configures a "reserve" pool of size
  `SURGE_POOL_SIZE` for excess connections created during a surge.
  Excess connections beyond `POOL_SIZE+SURGE_POOL_SIZE` will still be
  closed immediately after use.  (Backward incompatibility: in 1.7.0
  this was renamed from `POOL_MAX_SIZE` to `SURGE_POOL_SIZE`; and the
  default value was changed from "20" to "0", now defaulting to the
  pre-1.6.0 behavior.)

- `SURGE_POOL_DRAIN_INTERVAL` (new in 1.7.0) is how quickly to drain
  connections from the surge pool after a surge is over; connections
  are closed at a rate of one connection per
  `SURGE_POOL_DRAIN_INTERVAL`.  This setting has no effect if
  `SURGE_POOL_SIZE` is 0.
=======
- `PING_INTERVAL` (new in 1.6.0) Of the idle connections in the normal
  pool (not extra connections created for a load surge), Ambassador
  will `PING` one of them every `PING_INTERVAL` seconds; each
  connection will on average be `PING`ed every
  `PING_INTERVAL×POOL_SIZE` seconds; increasing `POOL_SIZE` without
  reducing `PING_INTERVAL` will increase the amount of time between
  `PING`s on a given connection.  (Backward incompatibility: prior to
  the introduction of this setting in 1.6.0 this was non-configurable
  and Ambassador would `PING` a connection every `10÷POOL_SIZE`
  seconds, as if `PING_INTERVAL=10÷POOL_SIZE`.)
- `IO_TIMEOUT` (new in 1.6.0) sets 3 different timeouts:
   1. `(*net.Dialer).Timeout` for establishing connections
   2. `(*redis.Client).ReadTimeout` for reading a single complete response
   3. `(*redis.Client).WriteTimeout` for writing a single complete request

During a load surge, if the pool is depleted, then Ambassador allows
new connections to be created as fast as necessary for the first
`POOL_SIZE` connections; once the number of connections reaches
`2×POOL_SIZE` Ambassador limits creation of new connections to once
per second.  (Backward incompatibility: prior to 1.6.0 the creation of
new connections was never limited during a surge.)  The total number
of connections that Ambassador can surge to is unbounded.

- `POOL_MAX_SIZE` (new in 1.6.0) During a load surge, instead of
  closing connections immediately after use, they are placed in to a
  "reserve" pool of size `POOL_MAX_SIZE`.  (Backward incompatibility:
  prior to 1.6.0 there was no reserve pool.)  Excess connections
  beyond `POOL_SIZE+POOL_MAX_SIZE` will still be closed immediately
  after use.  Connections in the reserve pool are drained at a rate of
  1 connection per minute.
>>>>>>> f85e2209

## Port Assignments

The Ambassador Edge Stack uses the following ports to listen for HTTP/HTTPS traffic automatically via TCP:

| Port | Process | Function                                                |
|------|---------|---------------------------------------------------------|
| 8001 | envoy   | Internal stats, logging, etc.; not exposed outside pod  |
| 8002 | watt    | Internal watt snapshot access; not exposed outside pod  |
| 8003 | ambex   | Internal ambex snapshot access; not exposed outside pod |
| 8080 | envoy   | Default HTTP service port                               |
| 8443 | envoy   | Default HTTPS service port                              |

[^1]: This may change in a future release to reflect the Pods's
      namespace if deployed to a namespace other than `default`.
      https://github.com/datawire/ambassador/issues/1583

[Go `net.Dial`]: https://golang.org/pkg/net/#Dial
[Go `strconv.ParseBool`]: https://golang.org/pkg/strconv/#ParseBool
[Go `time.ParseDuration`]: https://golang.org/pkg/strconv/#ParseDuration
[Redis 6 ACL]: https://redis.io/topics/acl<|MERGE_RESOLUTION|>--- conflicted
+++ resolved
@@ -105,7 +105,6 @@
   The total number of connections may go lower than this if there are
   errors.  The total number of connections may go higher than this
   during a load surge.
-<<<<<<< HEAD
 - `PING_INTERVAL` (new in 1.6.0; changed in 1.7.0) Of the idle
   connections in the normal pool (not extra connections created for a
   load surge), Ambassador will `PING` one of them every
@@ -133,13 +132,16 @@
   value changed from "10s" to "0", defaulting to the pre-1.6.0
   behavior.)
 
-- `SURGE_LIMIT_INTERVAL` (new in 1.7.0) During a load surge, the
-  creation of new connections is limited to one new connection per
-  `SURGE_LIMIT_INTERVAL`.  A value of "0" (the default) means "allow
-  new connections to be created as fast as necessary.  (Backward
-  incompatibility: in 1.6.x this was hard-coded as "1s"; in 1.7.0 the
-  default value is "0", defaulting to the pre-1.6.0 behavior.)
-  
+- `SURGE_LIMIT_INTERVAL` (new in 1.7.0) During a load surge, if the
+  pool is depleted, then Ambassador may create new connections to
+  Redis in order to fulfill demand, at a maximum rate of one new
+  connection per `SURGE_LIMIT_INTERVAL`.  A value of "0" (the default)
+  means "allow new connections to be created as fast as necessary.
+  (Backward incompatibility: in 1.6.x this was a non-configurable
+  "1s"; in 1.7.0 the default value is "0", defaulting to the pre-1.6.0
+  behavior.)  The total number of connections that Ambassador can
+  surge to is unbounded.
+
 - `SURGE_LIMIT_AFTER` (new in 1.7.0) is how many connections *after*
   the normal pool is depleted can be created before
   `SURGE_LIMIT_INTERVAL` kicks in; the first
@@ -163,38 +165,6 @@
   are closed at a rate of one connection per
   `SURGE_POOL_DRAIN_INTERVAL`.  This setting has no effect if
   `SURGE_POOL_SIZE` is 0.
-=======
-- `PING_INTERVAL` (new in 1.6.0) Of the idle connections in the normal
-  pool (not extra connections created for a load surge), Ambassador
-  will `PING` one of them every `PING_INTERVAL` seconds; each
-  connection will on average be `PING`ed every
-  `PING_INTERVAL×POOL_SIZE` seconds; increasing `POOL_SIZE` without
-  reducing `PING_INTERVAL` will increase the amount of time between
-  `PING`s on a given connection.  (Backward incompatibility: prior to
-  the introduction of this setting in 1.6.0 this was non-configurable
-  and Ambassador would `PING` a connection every `10÷POOL_SIZE`
-  seconds, as if `PING_INTERVAL=10÷POOL_SIZE`.)
-- `IO_TIMEOUT` (new in 1.6.0) sets 3 different timeouts:
-   1. `(*net.Dialer).Timeout` for establishing connections
-   2. `(*redis.Client).ReadTimeout` for reading a single complete response
-   3. `(*redis.Client).WriteTimeout` for writing a single complete request
-
-During a load surge, if the pool is depleted, then Ambassador allows
-new connections to be created as fast as necessary for the first
-`POOL_SIZE` connections; once the number of connections reaches
-`2×POOL_SIZE` Ambassador limits creation of new connections to once
-per second.  (Backward incompatibility: prior to 1.6.0 the creation of
-new connections was never limited during a surge.)  The total number
-of connections that Ambassador can surge to is unbounded.
-
-- `POOL_MAX_SIZE` (new in 1.6.0) During a load surge, instead of
-  closing connections immediately after use, they are placed in to a
-  "reserve" pool of size `POOL_MAX_SIZE`.  (Backward incompatibility:
-  prior to 1.6.0 there was no reserve pool.)  Excess connections
-  beyond `POOL_SIZE+POOL_MAX_SIZE` will still be closed immediately
-  after use.  Connections in the reserve pool are drained at a rate of
-  1 connection per minute.
->>>>>>> f85e2209
 
 ## Port Assignments
 
