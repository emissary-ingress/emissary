# Global Configuration

## The `ambassador Module`

If present, the `ambassador Module` defines system-wide configuration. This module can be applied to any Kubernetes service (the `ambassador` service itself is a common choice). **You may very well not need this Module.** The defaults in the `ambassador Module` are:

```yaml
apiVersion: getambassador.io/v2
kind:  Module
metadata:
  name:  ambassador
spec:
# Use ambassador_id only if you are using multiple ambassadors in the same cluster.
# For more information: ../../running#ambassador_id.
  # ambassador_id: "<ambassador_id>"
  config:
# Use the following table for config fields
```

| ID | Definition &nbsp;&nbsp;&nbsp;&nbsp;&nbsp;&nbsp;&nbsp;&nbsp;&nbsp;&nbsp;&nbsp;&nbsp;&nbsp;&nbsp;&nbsp;&nbsp;&nbsp;&nbsp;&nbsp;&nbsp;&nbsp;&nbsp;&nbsp;&nbsp;&nbsp;&nbsp;&nbsp;&nbsp;&nbsp;&nbsp;&nbsp;&nbsp;&nbsp;&nbsp;&nbsp;&nbsp;&nbsp;&nbsp;&nbsp;&nbsp;&nbsp;&nbsp;&nbsp;&nbsp;&nbsp;&nbsp;&nbsp;&nbsp;&nbsp;&nbsp;&nbsp;&nbsp;&nbsp;&nbsp;&nbsp;&nbsp;&nbsp;&nbsp;&nbsp;&nbsp;&nbsp;&nbsp;&nbsp;&nbsp;&nbsp;&nbsp;&nbsp;&nbsp;&nbsp;&nbsp;&nbsp;&nbsp;&nbsp;&nbsp;&nbsp;&nbsp;&nbsp;&nbsp;&nbsp;&nbsp;&nbsp;&nbsp;&nbsp;&nbsp;&nbsp;&nbsp;&nbsp; | Example |
| :----- | :----- | :-- |
| `add_linkerd_headers` | Should we automatically add Linkerd `l5d-dst-override` headers? | `add_linkerd_headers: false` |
| `admin_port` | The port where Ambassador's Envoy will listen for low-level admin requests. You should almost never need to change this. | `admin_port: 8001` |
| `ambassador_id` | Use only if you are using multiple ambassadors in the same cluster. [Learn more](#ambassador_id). | `ambassador_id: "<ambassador_id>"` |
| `cluster_idle_timeout_ms` | Set the default upstream-connection idle timeout. If not set (the default), upstream connections will never be closed due to idling. | `cluster_idle_timeout_ms: 30000` |
| `default_label_domain  and default_labels` | Set a default domain and request labels to every request for use by rate limiting. For more on how to use these, see the Rate Limit reference. |  |
| `diag_port` | The port where Ambassador will listen for requests  to the diagnostic service. | `diag_port: 8877`|
| `enable_grpc_http11_bridge` | Should we enable the gRPC-http11 bridge? | `enable_grpc_http11_bridge: false `|
| `enable_grpc_web` | Should we enable the grpc-Web protocol? | `enable_grpc_web: false` |
| `enable_http10` | Should we enable http/1.0 protocol? | `enable_http10: false` |
| `enable_ipv4`| Should we do IPv4 DNS lookups when contacting services? Defaults to true, but can be overridden in a [`Mapping`](../../using/mappings). | `enable_ipv4: true` |
| `enable_ipv6` | Should we do IPv6 DNS lookups when contacting services? Defaults to false, but can be overridden in a [`Mapping`](../../using/mappings). | `enable_ipv6: false` |
| `envoy_log_format` | Defines the envoy log line format. See [this page](https://www.envoyproxy.io/docs/envoy/latest/configuration/observability/access_log) for a complete list of operators | See [this page](https://www.envoyproxy.io/docs/envoy/latest/configuration/observability/access_log#default-format-string) for the standard log format. |
| `envoy_log_path` | Defines the path of log envoy will use. By default this is standard output | `envoy_log_path: /dev/fd/1` |
| `envoy_log_type` | Defines the type of log envoy will use, currently only support json or text | `envoy_log_type: text` |
| `listener_idle_timeout_ms` | Controls how Envoy configures the tcp idle timeout on the http listener. Default is no timeout (TCP connection may remain idle indefinitely). | `listener_idle_timeout_ms: 30000` |
| `lua_scripts` | Run a custom lua script on every request. see below for more details. |  |
| `proper_case` | Should we enable upper casing for response headers? For more information, see [the Envoy docs](https://www.envoyproxy.io/docs/envoy/latest/api-v2/api/v2/core/protocol.proto#envoy-api-msg-core-http1protocoloptions-headerkeyformat) | `proper_case: false` |
<<<<<<< HEAD
| `regex_max_size` | This field controls the RE2 âprogram sizeâ which is a rough estimate of how complex a compiled regex is to evaluate. A regex that has a program size greater than the configured value will fail to compile    | `regex_max_size: 200` |
=======
| `regex_max_size` | This field controls the RE2 "program size" which is a rough estimate of how complex a compiled regex is to evaluate. A regex that has a program size greater than the configured value will fail to compile    | `regex_max_size: 200` |
>>>>>>> 3fafb113
| `regex_type` | Set which regular expression engine to use. See the "Regular Expressions" section below. | `regex_type: safe` |
| `server_name: envoy` | By default Envoy sets server_name response header to `envoy`. Override it with this variable |  |
| `service_port: 8080` | If present, service_port will be the port Ambassador listens on for microservice access. If not present, Ambassador will use 8443 if TLS is configured, 8080 otherwise. |  |
| `statsd` | Configures Ambassador statistics. These values can be set in the Ambassador module or in an environment variable. For more information, see the [Statistics reference](../statistics#exposing-statistics-via-statsd). |  |
| `use_proxy_proto` | Controls whether Envoy will honor the PROXY protocol on incoming requests. | `use_proxy_proto: false` |
| `use_remote_address` | Controls whether Envoy will trust the remote address of incoming connections or rely exclusively on the X-Forwarded_For header. | `use_remote_address: true` |
| `use_ambassador_namespace_for_service_resolution` | Controls whether Ambassador will resolve upstream services assuming they are in the same namespace as the element referring to them, e.g. a Mapping in namespace `foo` will look for its service in namespace `foo`. If `true`, Ambassador will resolve the upstream services assuming they are in the same namespace as Ambassador, unless the service explicitly mentions a different namespace. | `use_ambassador_namespace_for_service_resolution: false` |
| `x_forwarded_proto_redirect` | Ambassador lets through only the HTTP requests with `X-FORWARDED-PROTO: https` header set, and redirects all the other requests to HTTPS if this field is set to true. Note that `use_remote_address` must be set to false for this feature to work as expected. | `x_forwarded_proto_redirect: false` |
| `xff_num_trusted_hops` | Controls the how Envoy sets the trusted client IP address of a request. If you have a proxy in front of Ambassador, Envoy will set the trusted client IP to the address of that proxy. To preserve the orginal client IP address, setting `x_num_trusted_hops: 1` will tell Envoy to use the client IP address in `X-Forwarded-For`. Please see the [Envoy documentation](https://www.envoyproxy.io/docs/envoy/v1.11.2/configuration/http_conn_man/headers#x-forwarded-for) for more information. | `xff_num_trusted_hops: 0` |

### Additional `config` Field Examples

`circuit_breakers` sets the global circuit breaking configuration that Ambassador will use for all mappings, unless overridden in a mapping. More information at the [circuit breaking reference](../../using/circuit-breakers).

```
circuit_breakers
  max_connections: 2048
  ...
```

`cors` sets the default CORS configuration for all mappings in the cluster. See the [CORS syntax](../../using/cors).

```
cors:
  origins: http://foo.example,http://bar.example
  methods: POST, GET, OPTIONS
  ...
  ...
```

`diagnostics` configures Ambassador's diagnostics services.

- Both the API Gateway and the Edge Stack provide low-level diagnostics at `/ambassador/v0/diag/`.
- The Ambassador Edge Stack also provides the higher-level Edge Policy Console at `/edge_stack/admin/`.

By default, both services are enabled: 

```
diagnostics:
  enabled: true
```

Setting `diagnostics.enabled` to `false` will disable the routes for both services (they will remain accessible from inside the Ambassador pod on port 8877):

```
diagnostics:
  enabled: false
```


`keepalive` sets the global keepalive settings.
Ambassador will use for all mappings unless overridden in a
mapping. No default value is provided by Ambassador.
More information at https://www.envoyproxy.io/docs/envoy/latest/api-v2/api/v2/core/address.proto#envoy-api-msg-core-tcpkeepalive

```
keepalive:
  time: 2
  interval: 2
  probes: 100
```

`liveness_probe` defaults on, but you can disable the API route. It will remain accessible on diag_port.
```
liveness_probe:
      enabled: true
```

`load_balancer` sets the global load balancing type and policy that Ambassador will use for all mappings unless overridden in a mapping. Defaults to round-robin with Kubernetes. More information at the [load balancer reference](../load-balancer).

```
load_balancer:
  policy: round_robin/least_request/ring_hash/maglev
  ...
```

`readiness_probe` defaults on, but you can disable the API route. It will remain accessible on diag_port.
```
readiness_probe:
  enabled: true
```

`retry_policy` lets you add resilience to your services in case of request failures by performing automatic retries. 
```
retry_policy:
  retry_on: "5xx"
  ...
```

### Overriding Default Ports

By default, Ambassador Edge Stack listens for HTTP or HTTPS traffic on ports 8080 or 8443 respectively. This value can be overridden by setting the `service_port` in the Ambassador `Module`:

```yaml
---
apiVersion: getambassador.io/v2
kind: Module
metadata:
  name: ambassador
spec:
  config:
    service_port: 4567
```

This will configure Ambassador Edge Stack to listen for traffic on port 4567 instead of 8080.

### Regular Expressions (`regex_type`)

If `regex_type` is unset (the default), or is set to any value other than `unsafe`, Ambassador Edge Stack will use the [RE2](https://github.com/google/re2/wiki/Syntax) regular expression engine. This engine is designed to support most regular expressions, but keep bounds on execution time. **RE2 is the recommended regular expression engine.**

If `regex_type` is set to `unsafe`, Ambassador Edge Stack will use the [modified ECMAScript](https://en.cppreference.com/w/cpp/regex/ecmascript) regular expression engine. **This is not recommended** since the modified ECMAScript engine can consume unbounded CPU in some cases (mostly relating to backreferences and lookahead); it is provided for backward compatibility if necessary.

### Lua Scripts (`lua_scripts`)

Ambassador Edge Stack supports the ability to inline Lua scripts that get run on every request. This is useful for simple use cases that mutate requests or responses, e.g., add a custom header. Here is a sample:

```yaml
---
apiVersion: getambassador.io/v2
kind: Module
metadata:
  name: ambassador
spec:
  config:
    lua_scripts: |
      function envoy_on_response(response_handle)
        response_handle:headers():add("Lua-Scripts-Enabled", "Processed")
      end
```

For more details on the Lua API, see the [Envoy Lua filter documentation](https://www.envoyproxy.io/docs/envoy/latest/configuration/http/http_filters/lua_filter.html).

Some caveats around the embedded scripts:

* They run in-process, so any bugs in your Lua script can break every request
* They're inlined in the Ambassador Edge Stack YAML, so you likely won't want to write complex logic in here
* They're run on every request/response to every URL

If you need more flexible and configurable options, Ambassador Edge Stack supports a [pluggable Filter system](../../using/filters/).

### Linkerd Interoperability (`add_linkerd_headers`)

When using Linkerd, requests going to an upstream service need to include the `l5d-dst-override` header to ensure that Linkerd will route them correctly. Setting `add_linkerd_headers` does this automatically; see the [Mapping](../../using/mappings) documentation for more details.

### Upstream Idle Timeout (`cluster_idle_timeout_ms`)

If set, `cluster_idle_timeout_ms` specifies the timeout (in milliseconds) after which an idle connection upstream is closed. If no `cluster_idle_timeout_ms` is specified, upstream connections will never be closed due to idling.

### gRPC HTTP/1.1 bridge (`enable_grpc_http11_bridge`)

Ambassador supports bridging HTTP/1.1 clients to backend gRPC servers. When an HTTP/1.1 connection is opened and the request content type is `application/grpc`, Ambassador will buffer the response and translate into gRPC requests. For more details on the translation process, see the [Envoy gRPC HTTP/1.1 bridge documentation](https://www.envoyproxy.io/docs/envoy/v1.11.2/configuration/http_filters/grpc_http1_bridge_filter.html). This setting can be enabled by setting `enable_grpc_http11_bridge: true`. 

### gRPC-Web (`enable_grpc_web`)

gRPC is a binary HTTP/2-based protocol. While this allows high performance, it is problematic for any programs that cannot speak raw HTTP/2 (such as JavaScript in a browser). gRPC-Web is a JSON and HTTP-based protocol that wraps around the plain gRPC to alleviate this problem and extend benefits of gRPC to the browser, at the cost of performance.

The gRPC-Web specification requires a server-side proxy to translate between gRPC-Web requests and gRPC backend services. Ambassador can serve as the service-side proxy for gRPC-Web when `enable_grpc_web: true` is set. Find more on the gRPC Web client [GitHub](https://github.com/grpc/grpc-web).

### HTTP/1.0 support (`enable_http10`)

Enable/disable the handling of incoming HTTP/1.0 and HTTP 0.9 requests.

### Listener Idle Timeout (`listener_idle_timeout_ms`)

Controls how Envoy configures the tcp idle timeout on the http listener. Default is no timeout (TCP connection may remain idle indefinitely). This is useful if you have proxies and/or firewalls in front of Ambassador and need to control how Ambassador initiates closing an idle TCP connection. Please see the [Envoy documentation](https://www.envoyproxy.io/docs/envoy/v1.12.2/api-v2/api/v2/core/protocol.proto#envoy-api-msg-core-httpprotocoloptions) for more information.

### `enable_ivp4` and `enable_ipv6`

If both IPv4 and IPv6 are enabled, Ambassador Edge Stack will prefer IPv6. This can have strange effects if Ambassador Edge Stack receives `AAAA` records from a DNS lookup, but the underlying network of the pod doesn't actually support IPv6 traffic. For this reason, the default is IPv4 only.

A `Mapping` can override both `enable_ipv4` and `enable_ipv6`, but if either is not stated explicitly in a `Mapping`, the values here are used. Most Ambassador Edge Stack installations will probably be able to avoid overriding these settings in `Mapping`s.

### `proper_case`
To enable upper casing of response headers by proper casing words: the first character and any character following a special character will be capitalized if it’s an alpha character. For example, “content-type” becomes “Content-Type”. Please see the [Envoy documentation](https://www.envoyproxy.io/docs/envoy/latest/api-v2/api/v2/core/protocol.proto#envoy-api-msg-core-http1protocoloptions-headerkeyformat)

### Readiness and Liveness probes (`readiness_probe` and `liveness_probe`)

The default liveness and readiness probes map `/ambassador/v0/check_alive` and `ambassador/v0/check_ready` internally to check Envoy itself. If you'd like to, you can change these to route requests to some other service. For example, to have the readiness probe map to the quote application's health check, you could do

```yaml
readiness_probe:
  service: quote
  rewrite: /backend/health
```

The liveness and readiness probe both support `prefix`, `rewrite`, and `service`, with the same meanings as for [mappings](../../using/mappings). Additionally, the `enabled` boolean may be set to `false` (as in the commented-out examples above) to disable support for the probe entirely.

**Note well** that configuring the probes in the `ambassador Module` only means that Ambassador Edge Stack will respond to the probes. You must still configure Kubernetes to perform the checks, as shown in the Datawire-provided YAML files.

### `use_remote_address`

In Ambassador 0.50 and later, the default value for `use_remote_address` to `true`. When set to `true`, Ambassador Edge Stack will append to the `X-Forwarded-For` header its IP address so upstream clients of Ambassador Edge Stack can get the full set of IP addresses that have propagated a request.  You may also need to set `externalTrafficPolicy: Local` on your `LoadBalancer` as well to propagate the original source IP address.  See the [Envoy documentation](https://www.envoyproxy.io/docs/envoy/latest/configuration/http/http_conn_man/headers) and the [Kubernetes documentation](https://kubernetes.io/docs/tasks/access-application-cluster/create-external-load-balancer/#preserving-the-client-source-ip) for more details.

**Note well** that if you need to use `X-Forwarded-Proto`, you **must** set `use_remote_address` to `false`.

### `use_proxy_proto`

Many load balancers can use the [PROXY protocol](https://www.haproxy.org/download/1.8/doc/proxy-protocol.txt) to convey information about the connection they are proxying. In order to support this in Ambassador Edge Stack, you'll need to set `use_proxy_protocol` to `true`; this is not the default since the PROXY protocol is not compatible with HTTP.

### `xff_num_trusted_hops`

The value of `xff_num_trusted_hops` indicates the number of trusted proxies in front of Ambassador Edge Stack. The default setting is 0 which tells Envoy to use the immediate downstream connection's IP address as the trusted client address. The trusted client address is used to populate the `remote_address` field used for rate limiting and can affect which IP address Envoy will set as `X-Envoy-External-Address`.

`xff_num_trusted_hops` behavior is determined by the value of `use_remote_address` (which defaults to `true` in Ambassador Edge Stack).

* If `use_remote_address` is `false` and `xff_num_trusted_hops` is set to a value N that is greater than zero, the trusted client address is the (N+1)th address from the right end of XFF. (If the XFF contains fewer than N+1 addresses, Envoy falls back to using the immediate downstream connection’s source address as a trusted client address.)

* If `use_remote_address` is `true` and `xff_num_trusted_hops` is set to a value N that is greater than zero, the trusted client address is the Nth address from the right end of XFF. (If the XFF contains fewer than N addresses, Envoy falls back to using the immediate downstream connection’s source address as a trusted client address.)

Refer to [Envoy's documentation](https://www.envoyproxy.io/docs/envoy/latest/configuration/http/http_conn_man/headers.html#x-forwarded-for) for some detailed examples of this interaction.

**NOTE:** This value is not dynamically configurable in Envoy. A restart is required changing the value of `xff_num_trusted_hops` for Envoy to respect the change.<|MERGE_RESOLUTION|>--- conflicted
+++ resolved
@@ -36,11 +36,7 @@
 | `listener_idle_timeout_ms` | Controls how Envoy configures the tcp idle timeout on the http listener. Default is no timeout (TCP connection may remain idle indefinitely). | `listener_idle_timeout_ms: 30000` |
 | `lua_scripts` | Run a custom lua script on every request. see below for more details. |  |
 | `proper_case` | Should we enable upper casing for response headers? For more information, see [the Envoy docs](https://www.envoyproxy.io/docs/envoy/latest/api-v2/api/v2/core/protocol.proto#envoy-api-msg-core-http1protocoloptions-headerkeyformat) | `proper_case: false` |
-<<<<<<< HEAD
-| `regex_max_size` | This field controls the RE2 âprogram sizeâ which is a rough estimate of how complex a compiled regex is to evaluate. A regex that has a program size greater than the configured value will fail to compile    | `regex_max_size: 200` |
-=======
 | `regex_max_size` | This field controls the RE2 "program size" which is a rough estimate of how complex a compiled regex is to evaluate. A regex that has a program size greater than the configured value will fail to compile    | `regex_max_size: 200` |
->>>>>>> 3fafb113
 | `regex_type` | Set which regular expression engine to use. See the "Regular Expressions" section below. | `regex_type: safe` |
 | `server_name: envoy` | By default Envoy sets server_name response header to `envoy`. Override it with this variable |  |
 | `service_port: 8080` | If present, service_port will be the port Ambassador listens on for microservice access. If not present, Ambassador will use 8443 if TLS is configured, 8080 otherwise. |  |
