NAME            = ambassador-pro
# For Make itself
SHELL           = bash -o pipefail
# For Makefile
image.all       = $(sort $(patsubst %/Dockerfile,%,$(wildcard docker/*/Dockerfile)) docker/model-cluster-amb-sidecar-plugins ambassador-withlicense/ambassador)
image.nobinsrule= ambassador-withlicense/ambassador
image.norelease = $(filter docker/model-cluster-% docker/loadtest-%,$(image.all))
image.nocluster = docker/apro-plugin-runner
# For docker.mk
# If you change docker.tag.release, you'll also need to change the
# image names in `cmd/apictl/traffic.go`.
docker.tag.release    = quay.io/datawire/ambassador_pro:$(notdir $*)-$(VERSION)
docker.tag.buildcache = $(BUILDCACHE_DOCKER_REPO):$(notdir $*)-$(VERSION)
# For k8s.mk
K8S_IMAGES      = $(filter-out $(image.nocluster),$(image.all))
K8S_DIRS        = k8s-sidecar k8s-standalone k8s-localdev
K8S_ENVS        = k8s-env.sh
# For go.mk
go.PLATFORMS    = linux_amd64 darwin_amd64
go.pkgs         = ./... github.com/lyft/ratelimit/...

export CGO_ENABLED = 0
export SCOUT_DISABLE = 1

# In order to work with Alpine's musl libc6-compat, things must be
# compiled for compatibility with LSB 3. Setting _FORTIFY_SOURCE=2
# with GNU libc causes the CGO 1.12 runtime to require LSB 4.
#
# Ubuntu 14.04 (which we use in CircleCI) patches their GCC to define
# _FORTIFY_SOURCE=2 by default.
export CGO_CPPFLAGS += -U_FORTIFY_SOURCE

include build-aux/kubernaut-ui.mk
# Include kubernaut-ui.mk before anything else, because it sets
# KUBECONFIG, which generally is eager.
include build-aux/go-mod.mk
include build-aux/go-version.mk
include build-aux/k8s.mk
include build-aux/teleproxy.mk
include build-aux/pidfile.mk
include build-aux/var.mk
include build-aux/help.mk

BUILDCACHE_DOCKER_REPO = quay.io/datawire/ambassador_pro-buildcache

push-docker-buildcache: ## Push a build cache to https://quay.io/repository/datawire/ambassador_pro-buildcache
.PHONY: push-docker-buildcache

.DEFAULT_GOAL = help

status: ## Report on the status of Kubernaut and Teleproxy
status: status-pro-tel
.PHONY: status

pull-docs: ## Update ./docs from https://github.com/datawire/ambassador-docs
	{ \
		git fetch https://github.com/datawire/ambassador-docs master && \
		docs_head=$$(git rev-parse FETCH_HEAD) && \
		git subtree merge --prefix=docs "$${docs_head}" && \
		git subtree split --prefix=docs --rejoin --onto="$${docs_head}"; \
	}
push-docs: ## Publish ./docs to https://github.com/datawire/ambassador-docs
	{ \
		git fetch https://github.com/datawire/ambassador-docs master && \
		docs_old=$$(git rev-parse FETCH_HEAD) && \
		docs_new=$$(git subtree split --prefix=docs --rejoin --onto="$${docs_old}") && \
		git push git@github.com:datawire/ambassador-docs.git "$${docs_new}:refs/heads/$(or $(PUSH_BRANCH),master)"; \
	}
.PHONY: pull-docs push-docs

#
# Envoy

AMBASSADOR_COMMIT = d05175b963f02d3954db45fb0ac5c2fd8cad5ca2

# Git clone
# Ensure that GIT_DIR and GIT_WORK_TREE are unset so that `git bisect` and friends work properly.
ambassador-nolicense ambassador-withlicense: ambassador-%: $(var.)AMBASSADOR_COMMIT
	@PS4=; set -x; unset GIT_DIR GIT_WORK_TREE && if [ -d $@ ]; then cd $@ && git fetch || true; else git clone https://github.com/datawire/ambassador $@; fi
	unset GIT_DIR GIT_WORK_TREE && cd $@ && git checkout $(AMBASSADOR_COMMIT)
	touch $@

# Build optimized Envoy
ambassador-nolicense/base-envoy.docker: ambassador-nolicense
	DOCKER_REGISTRY=- BASE_DOCKER_REPO=$(BUILDCACHE_DOCKER_REPO) ENVOY_COMPILATION_MODE=opt $(MAKE) -C $(@D) $(@F)
ambassador-nolicense/base-envoy.docker.tag.buildcache: docker.tag.buildcache = $$(DOCKER_REGISTRY=- BASE_DOCKER_REPO=$(BUILDCACHE_DOCKER_REPO) ENVOY_COMPILATION_MODE=opt $(MAKE) -C $(@D) -j1 --no-print-directory print-BASE_ENVOY_IMAGE)

# Add a license check to optimized Envoy
cmd/certified-envoy/envoy.bin: ambassador-nolicense/base-envoy.docker
	docker run --rm --volume=$(CURDIR)/$(@D):/xfer:rw $$(cat $<) cp /usr/local/bin/envoy /xfer/$(@F)
cmd/certified-envoy/envoy.go: cmd/certified-envoy/envoy.bin cmd/certified-envoy/envoy-gen.go
	go run cmd/certified-envoy/envoy-gen.go $< | $(WRITE_IFCHANGED) $@
bin_%/certified-envoy: cmd/certified-envoy/envoy.go

# Build Ambassador with license-checked Envoy
ambassador-withlicense/envoy-bin/certified-envoy: bin_linux_amd64/certified-envoy | ambassador-withlicense
	test -d $(@D) || mkdir $(@D)
	cp $< $@
ambassador-withlicense/ambassador.docker: ambassador-withlicense ambassador-withlicense/envoy-bin/certified-envoy
	DOCKER_REGISTRY=- BASE_DOCKER_REPO=$(BUILDCACHE_DOCKER_REPO) ENVOY_COMPILATION_MODE=certified ENVOY_FILE=envoy-bin/certified-envoy $(MAKE) -C $(@D) $(@F)
ambassador-withlicense/ambassador.docker.tag.release: docker.tag.release = quay.io/datawire/ambassador_pro:amb-core-$(VERSION)
ambassador-withlicense/docker-push-base-images: ambassador-withlicense/ambassador.docker
	DOCKER_REGISTRY=- BASE_DOCKER_REPO=$(BUILDCACHE_DOCKER_REPO) ENVOY_COMPILATION_MODE=certified ENVOY_FILE=envoy-bin/certified-envoy $(MAKE) -C $(@D) docker-push-base-images
.PHONY: ambassador-withlicense/docker-push-base-images

push-docker-buildcache: ambassador-nolicense/base-envoy.docker.push.buildcache
push-docker-buildcache: ambassador-withlicense/docker-push-base-images

go-get: ambassador-nolicense cmd/certified-envoy/envoy.go

#
# Lyft ratelimit

RATELIMIT_VERSION=v1.3.0
lyft-pull: # Update vendor-ratelimit from github.com/lyft/ratelimit.git
	git subtree pull --squash --prefix=vendor-ratelimit https://github.com/lyft/ratelimit.git $(RATELIMIT_VERSION)
	cd vendor-ratelimit && rm -f go.mod && go mod init github.com/lyft/ratelimit && go mod tidy && go mod download && git add go.mod go.sum
	git commit -m 'Run: make lyft-pull' || true
.PHONY: lyft-pull

go-get: go-get-lyft
go-get-lyft:
	cd vendor-ratelimit && go mod download
.PHONY: go-get-lyft

lyft.bins  = ratelimit_client:github.com/lyft/ratelimit/src/client_cmd
lyft.bins += ratelimit_check:github.com/lyft/ratelimit/src/config_check_cmd

lyft.bin.name = $(word 1,$(subst :, ,$(lyft.bin)))
lyft.bin.pkg  = $(word 2,$(subst :, ,$(lyft.bin)))
$(foreach lyft.bin,$(lyft.bins),$(eval $(call go.bin.rule,$(lyft.bin.name),$(lyft.bin.pkg))))
go-build: $(foreach _go.PLATFORM,$(go.PLATFORMS),$(foreach lyft.bin,$(lyft.bins), bin_$(_go.PLATFORM)/$(lyft.bin.name) ))

# https://github.com/golangci/golangci-lint/issues/587
go-lint: _go-lint-lyft
_go-lint-lyft: $(GOLANGCI_LINT) go-get $(go.lock)
	cd vendor-ratelimit && $(go.lock)$(GOLANGCI_LINT) run -c ../.golangci.yml ./...
.PHONY: _go-lint-lyft

#
# Plugins

apro-abi.txt: bin_linux_amd64/amb-sidecar
	$(if $(CI),@set -e; if test -e $@; then echo 'This should not happen in CI: $@ rebuild triggered by $+' >&2; false; fi)
	{ \
		echo '# _GOVERSION=$(go.goversion)'; \
		echo "# GOPATH=$$(go env GOPATH)"; \
		echo '# GOOS=linux'; \
		echo '# GOARCH=amd64'; \
		echo '# CGO_ENABLED=1'; \
		echo '# GO111MODULE=on'; \
		GOOS=linux GOARCH=amd64 CGO_ENABLED=1 go list -deps -f='{{if not .Standard}}{{.Module}}{{end}}' ./cmd/amb-sidecar | sort -u | grep -v -e '=>' -e '/apro$$'; \
	} > $@
build: apro-abi.txt

plugins = $(patsubst plugins/%/go.mod,%,$(wildcard plugins/*/go.mod))

go-get-%: plugins/%/go.mod
	cd $(<D) && go mod download
.PHONY: go-get-%

# We use $(shell find ...) instead of FORCE here because not even the
# .cache trick will enable linker caching for -buildmode=plugin on
# macOS (verified with go 1.11.4 and 1.11.5).
define plugin.rule
go-get: go-get-$(plugin.name)
bin_%/.$(plugin.name).so.stamp: plugins/$(plugin.name)/go.mod $$(shell find plugins/$(plugin.name))
	cd $$(<D) && $$(go.GOBUILD) -buildmode=plugin -o $$(abspath $$@) .
bin_%/$(plugin.name).so: bin_%/.$(plugin.name).so.stamp $$(COPY_IFCHANGED)
	$$(COPY_IFCHANGED) $$< $$@
endef
$(foreach plugin.name,$(plugins),$(eval $(plugin.rule)))

# This is gross.  There are several use-cases this aims to keep happy:
#
#                          |   amb-sidecar: plugins?    |    compile test plugins?   |
#          host            | linux_amd64 | darwin_amd64 | linux_amd64 | darwin_amd64 |
# +------------------------+-------------+--------------+-------------+--------------|
# | linux                  |     yes(A,B)|     no       |     yes(A,B)|     no       |
# | darwin w/ Docker (dev) |     yes(A)  |     yes(B)   |     yes(A)  |     yes(B)   |
# | darwin w/o Docker (CI) |     no      |     yes      |     no      |     yes      |
#
# A: Needed for in-cluster
# B: Needed for Telepresence local-dev

# always do plugins on native-builds
go-build: $(foreach p,$(plugins),bin_$(GOHOSTOS)_$(GOHOSTARCH)/$p.so)
_cgo_files = amb-sidecar apro-plugin-runner $(addsuffix .so,$(plugins))
$(addprefix bin_$(GOHOSTOS)_$(GOHOSTARCH)/,$(_cgo_files)): CGO_ENABLED = 1

# but cross-builds are the complex story
ifneq ($(GOHOSTOS)_$(GOHOSTARCH),linux_amd64)
ifneq ($(HAVE_DOCKER),)

go-build: $(foreach p,$(plugins),bin_linux_amd64/$p.so)

# For cross-compiled CGO binaries, we'll compile them in Docker.
$(addprefix bin_linux_amd64/,$(_cgo_files)): CGO_ENABLED = 1
$(addprefix bin_linux_amd64/,$(_cgo_files)): go.GOBUILD = $(_cgo_GOBUILD)
_cgo_GOBUILD  = docker run --rm
_cgo_GOBUILD += --env GOOS
_cgo_GOBUILD += --env GOARCH
_cgo_GOBUILD += --env GO111MODULE
_cgo_GOBUILD += --env CGO_ENABLED
# Map this directory in to the container.  Except for $@, it should be
# read-only, so it should be safe to speed things up with "delegated".
_cgo_GOBUILD += --volume $(CURDIR):$(CURDIR):rw,delegated
# We could map in $(shell go env GOPATH) and $(shell go env GOCACHE),
# but osxfs is slow enough that it's worth it to just maintain
# separate in-Docker caches.
_cgo_GOBUILD += --volume apro-gocache:/mnt/gocache:rw
_cgo_GOBUILD += --env GOPATH=/mnt/gocache/go-workspace
_cgo_GOBUILD += --env GOCACHE=/mnt/gocache/go-build
# Bypass the module fetcher, and have everything pre-downloaded.  This
# way we don't need to worry about getting git credentials in to
# Docker.
$(foreach f,$(_cgo_files),bin_linux_amd64/.$f.stamp): vendor
_cgo_GOBUILD += --env GOFLAGS=-mod=vendor
# We use $$PWD here instead of $(CURDIR) so that the shell (not Make)
# expands it, so that it behaves correctly if the command `cd`s to a
# subdirectory first.
_cgo_GOBUILD += --workdir $$PWD
# It doesn't really matter which version of docker.io/library/golang
# we choose, but matching the host's Go version seems more future-safe
# than hard-coding a version.
_cgo_GOBUILD += docker.io/library/golang:$(patsubst go%,%,$(filter go1%,$(shell go version)))
_cgo_GOBUILD += go build

endif
endif

#
# Docker images

build: $(if $(HAVE_DOCKER),$(addsuffix .docker,$(image.all)))

# This assumes that if there's a Go binary with the same name as the
# Docker image, then the image wants that binary.  That's a safe
# assumption so far, and forces us to name things in a consistent
# manner.
define docker.bins_rule
$(if $(filter $(notdir $(image)),$(notdir $(go.bins))),$(image).docker: $(image)/$(notdir $(image)) $(image)/$(notdir $(image)).opensource.tar.gz)
$(image)/%: bin_linux_amd64/%
	cp $$< $$@
$(image)/clean:
	rm -f $(image)/$(notdir $(image))
.PHONY: $(image)/clean
clean: $(image)/clean
endef
$(foreach image,$(filter-out $(image.nobinsrule),$(image.all)),$(eval $(docker.bins_rule)))

_gocache_volume_clobber:
	if docker volume ls | grep -q apro-gocache; then docker volume rm apro-gocache; fi
.PHONY: _gocache_volume_clobber
clobber: _gocache_volume_clobber

docker/app-sidecar.docker: docker/app-sidecar/ambex
docker/app-sidecar/ambex:
	curl -o $@ --fail 'https://s3.amazonaws.com/datawire-static-files/ambex/0.1.0/ambex'
	chmod 755 $@

docker/model-cluster-amb-sidecar-plugins/Dockerfile: docker/model-cluster-amb-sidecar-plugins/Dockerfile.gen docker/amb-sidecar.docker
	$^ > $@
docker/model-cluster-amb-sidecar-plugins.docker: docker/amb-sidecar.docker # ".SECONDARY:" (in common.mk) coming back to bite us
docker/model-cluster-amb-sidecar-plugins.docker: $(foreach p,$(plugins),docker/model-cluster-amb-sidecar-plugins/$p.so)

docker/consul_connect_integration.docker: docker/consul_connect_integration/kubectl

docker/loadtest-generator.docker: docker/loadtest-generator/03-ambassador.yaml
docker/loadtest-generator.docker: docker/loadtest-generator/kubeapply
docker/loadtest-generator.docker: docker/loadtest-generator/kubectl
docker/loadtest-generator.docker: docker/loadtest-generator/test.sh
docker/loadtest-generator/kubeapply:
	curl -o $@ --fail https://s3.amazonaws.com/datawire-static-files/kubeapply/0.3.11/linux/amd64/kubeapply
	chmod 755 $@

docker/%/kubectl:
	curl -o $@ --fail 'https://storage.googleapis.com/kubernetes-release/release/v1.13.0/bin/linux/amd64/kubectl'
	chmod 755 $@

#
# Deploy

# Generate the TLS secret
%/cert.pem %/key.pem: %/namespace.txt
	openssl req -x509 -newkey rsa:4096 -keyout $*/key.pem -out $*/cert.pem -days 365 -nodes -subj "/C=US/ST=Florida/L=Miami/O=SomeCompany/OU=ITdepartment/CN=ambassador.$$(cat $<).svc.cluster.local"
%/04-ambassador-certs.yaml: %/cert.pem %/key.pem %/namespace.txt
	kubectl --namespace="$$(cat $*/namespace.txt)" create secret tls --dry-run --output=yaml ambassador-certs --cert $*/cert.pem --key $*/key.pem > $@

%/03-auth0-secret.yaml: %/namespace.txt $(K8S_ENVS)
	$(if $(K8S_ENVS),set -a && $(foreach k8s_env,$(abspath $(K8S_ENVS)), . $(k8s_env) && ))kubectl --namespace="$$(cat $*/namespace.txt)" create secret generic --dry-run --output=yaml auth0-secret --from-literal=oauth2-client-secret="$$IDP_AUTH0_CLIENT_SECRET" > $@

deploy: $(addsuffix /04-ambassador-certs.yaml,$(K8S_DIRS)) k8s-standalone/03-auth0-secret.yaml
apply: $(addsuffix /04-ambassador-certs.yaml,$(K8S_DIRS)) k8s-standalone/03-auth0-secret.yaml

#
# Local Dev

launch-pro-tel: ## (LocalDev) Launch Telepresence for the APro pod
launch-pro-tel: build-aux/tel-pro.pid
.PHONY: launch-pro-tel
build-aux/tel-pro.pid: apply proxy
	@if ! curl -s -o /dev/null ambassador-pro.localdev:38888; then \
		echo "Launching Telepresence..."; \
		rm -f pro-env.tmp; \
		telepresence \
			--logfile build-aux/tel-pro.log --env-file pro-env.tmp \
			--namespace localdev -d ambassador-pro -m inject-tcp --mount false \
			--expose 8500 --expose 38888 \
			--run python3 -m http.server --bind 127.0.0.1 38888 \
			> /dev/null 2>&1 & echo $$! > build-aux/tel-pro.pid ; \
	fi
	@for i in $$(seq 127); do \
		if curl -s -o /dev/null ambassador-pro.localdev:38888; then \
			exit 0; \
		fi; \
		sleep 1; \
	done; echo "ERROR: Telepresence failed. See build-aux/tel-pro.log"; exit 1
	@if [ -s pro-env.tmp ]; then \
		echo "KUBECONFIG=$(KUBECONFIG)" >> pro-env.tmp; \
		echo "RLS_RUNTIME_DIR=$(or $(XDG_RUNTIME_DIR),$(TMPDIR),/tmp)/amb" >> pro-env.tmp; \
		mv -f pro-env.tmp pro-env.sh; \
	elif ! grep -q "^KUBECONFIG=" pro-env.sh; then \
		echo "ERROR: Telepresence did not populate pro-env.tmp"; \
		echo "See build-aux/tel-pro.log"; \
		exit 1; \
	fi
	@echo "Telepresence UP!"
kill-pro-tel: ## (LocalDev) Kill the running Telepresence
kill-pro-tel: build-aux/tel-pro.pid.clean
	rm -f pro-env.sh pro-env.tmp
.PHONY: kill-pro-tel
tail-pro-tel: ## (LocalDev) Tail the logs of the running/last Telepresence
	tail build-aux/tel-pro.log
.PHONY: tail-pro-tel
status-pro-tel: ## (LocalDev) Fail if Telepresence is not running
status-pro-tel: status-proxy
	@if curl -s -o /dev/null ambassador-pro.localdev:38888; then \
		echo "Telepresence okay!"; \
	else \
		echo "Telepresence is not running."; \
		exit 1; \
	fi
.PHONY: status-pro-tel
$(KUBECONFIG).clean: kill-pro-tel
help-local-dev: ## (LocalDev) Describe how to use local dev features
	@echo "In the localdev namespace, the pro container has been replaced with"
	@echo "Telepresence. You will need to run the relevant binaries on your own"
	@echo "machine if you wish to use the Ambassador in this namespace."
	@echo "  https://ambassador.localdev.svc.cluster.local/"
	@echo
	@echo "A copy of the remote environment is available in pro-env.sh and"
	@echo "KUBECONFIG is also set in that file."
	@echo
	@echo "make run-auth        rebuild and run auth with debug logging"
	@echo "make launch-pro-tel  relaunch Telepresence if needed"
	@echo
	@echo "Launch auth manually:"
	@echo '  env $$(cat pro-env.sh)' "bin_$(GOHOSTOS)_$(GOHOSTARCH)/amb-sidecar auth"
.PHONY: help-local-dev
run-auth: ## (LocalDev) Build and launch the auth service locally
run-auth: bin_$(GOHOSTOS)_$(GOHOSTARCH)/amb-sidecar
	env $$(cat pro-env.sh) APP_LOG_LEVEL=debug bin_$(GOHOSTOS)_$(GOHOSTARCH)/amb-sidecar main
.PHONY: run-auth
run-dev-portal: ## (LocalDev) Build and launch the dev server locally
run-dev-portal: bin_$(GOHOSTOS)_$(GOHOSTARCH)/dev-portal-server
	sh -x dev-hacks/dev-server.sh
.PHONY: run-dev-portal

#
# Check

check: $(if $(HAVE_DOCKER),deploy proxy)
test-suite.tap: tests/local.tap tests/cluster.tap

check-local: ## Check: Run only tests that do not talk to the cluster
check-local: lint go-build
	$(MAKE) tests/local-all.tap.summary
.PHONY: check-local
tests/local-all.tap: build-aux/go-test.tap tests/local.tap $(TAP_DRIVER)
	@$(TAP_DRIVER) cat $(sort $(filter %.tap,$^)) > $@
tests/local.tap: $(patsubst %.test,%.tap,$(wildcard tests/local/*.test))
tests/local.tap: $(patsubst %.tap.gen,%.tap,$(wildcard tests/local/*.tap.gen))
tests/local.tap: $(TAP_DRIVER)
	@$(TAP_DRIVER) cat $(sort $(filter %.tap,$^)) > $@

tests/cluster.tap: $(patsubst %.test,%.tap,$(wildcard tests/cluster/*.test))
tests/cluster.tap: $(patsubst %.tap.gen,%.tap,$(wildcard tests/cluster/*.tap.gen))
tests/cluster.tap: $(TAP_DRIVER)
	@$(TAP_DRIVER) cat $(sort $(filter %.tap,$^)) > $@

tests/cluster/external.tap: $(GOTEST2TAP)

tests/cluster/licensekeys.tap: $(GOTEST2TAP) $(KUBECONFIG)
tests/cluster/licensekeys.tap: bin_$(GOHOSTOS)_$(GOHOSTARCH)/apictl
tests/cluster/licensekeys.tap: bin_$(GOHOSTOS)_$(GOHOSTARCH)/apictl-key
tests/cluster/licensekeys.tap: bin_$(GOHOSTOS)_$(GOHOSTARCH)/amb-sidecar
tests/cluster/licensekeys.tap: bin_$(GOHOSTOS)_$(GOHOSTARCH)/traffic-proxy
tests/cluster/licensekeys.tap: bin_$(GOHOSTOS)_$(GOHOSTARCH)/app-sidecar

tests/cluster/oauth-e2e/node_modules: tests/cluster/oauth-e2e/package.json $(wildcard tests/cluster/oauth-e2e/package-lock.json)
	cd $(@D) && npm install
	@test -d $@
	@touch $@
check tests/cluster/oauth-e2e.tap: tests/cluster/oauth-e2e/node_modules

#
# Load-testing

infra/loadtest-cluster/.terraform: FORCE
	cd infra/loadtest-cluster && terraform init
infra/loadtest-cluster/loadtest.kubeconfig: infra/loadtest-cluster/.terraform FORCE
	cd infra/loadtest-cluster && terraform plan -out create.tfplan && terraform apply create.tfplan
infra/loadtest-cluster/loadtest.kubeconfig.clean: %.clean:
	if [ -e $* ]; then cd infra/loadtest-cluster && terraform plan -destroy -out destroy.tfplan && terraform apply destroy.tfplan; fi
	rm -f $*

loadtest-destroy: ## Destroy the load-testing cluster
loadtest-destroy: infra/loadtest-cluster/loadtest.kubeconfig.clean
loadtest-clean: ## Remove loadtest files
loadtest-clean: loadtest-destroy
	rm -rf infra/loadtest-cluster/.terraform
	rm -f infra/loadtest-cluster/*tfplan

loadtest-apply: ## Apply YAML to the load-testing cluster
loadtest-deploy: ## Push images and apply YAML to the load-testing cluster
loadtest-shell: ## Run a shell with loadtest variables set
loadtest-proxy: ## Launch teleproxy to the loadtest cluster
loadtest-apply loadtest-deploy loadtest-shell loadtest-proxy: loadtest-%: infra/loadtest-cluster/loadtest.kubeconfig
	$(MAKE) DOCKER_K8S_ENABLE_PVC=true KUBECONFIG=$$PWD/infra/loadtest-cluster/loadtest.kubeconfig K8S_DIRS=k8s-load $*

.PHONY: loadtest-%

#
# Clean

clean: $(addsuffix .clean,$(wildcard docker/*.docker)) loadtest-clean
	rm -f apro-abi.txt
	rm -f cmd/certified-envoy/envoy.bin cmd/certified-envoy/envoy.go
	rm -f docker/*/*.opensource.tar.gz
	rm -f docker/model-cluster-amb-sidecar-plugins/Dockerfile docker/model-cluster-amb-sidecar-plugins/*.so
	rm -f k8s-*/??-ambassador-certs.yaml k8s-*/*.pem
	rm -f k8s-*/??-auth0-secret.yaml
	rm -f tests/*.log tests/*.tap tests/*/*.log tests/*/*.tap
	rm -f tests/cluster/oauth-e2e/idp_*.png
	rm -f tests/cluster/consul/new_root.crt tests/cluster/consul/new_root.key
# Files made by older versions.  Remove the tail of this list when the
# commit making the change gets far enough in to the past.
#
# 2019-08-14
	rm -f docker/amb-sidecar-plugins/Dockerfile docker/amb-sidecar-plugins/*.so
# 2019-08-14
	rm -f docker/max-load/kubeapply
	rm -f docker/max-load/kubectl
	rm -f docker/max-load/max-load
# 2019-08-14
	rm -f docker/*.knaut-push
# 2019-02-07
	rm -rf tests/oauth-e2e/node_modules
	rmdir tests/oauth-e2e || true
# 2019-01-23
	rm -f docker/traffic-proxy/proxy
# 2019-01-23
	rm -f docker/app-sidecar/sidecar
# 2019-01-23 386e530eca29f38a0bbf4dd1b4ccf97f4e577230
	rm -f docker/amb-sidecar/oauth
	rm -f docker/amb-sidecar/apictl
	rm -f docker/amb-sidecar/ratelimit
# 2019-01-23 5962fe6f1fd0ed7969b63a0a90e062c2f648a6ed
	rm -f docker/amb-sidecar/ambassador-oauth
# 2019-01-22 978512decab17696b82ad962a04de6770e7f1458
	rm -f docker/amb-sidecar-ratelimit/apictl
	rm -f docker/amb-sidecar-ratelimit/ratelimit
	rm -f docker/amb-sidecar-ratelimit/ratelimit_check
	rm -f docker/amb-sidecar-ratelimit/ratelimit_client
	rm -f docker/amb-sidecar-oauth/ambassador-oauth
# 2019-01-18 0abb1c9e4bdc8ce04034c16d796bf3b67cce68f5
	rm -f tests/oauth-e2e/k8s/??-ambassador-certs.yaml tests/oauth-e2e/k8s/*.pem
# 2019-01-18 f9210ead4d2e67c51ebdcde48372658a862d3612
	rm -f e2e-oauth/k8s/??-ambassador-certs.yaml e2e-oauth/k8s/*.pem
	rm -rf e2e-oauth/node_modules
# 2019-01-18 d33436c1bfeaa187f649a21917443c5eb9ec3617
	rm -f docker/traffic-sidecar/sidecar
	rm -f docker/ambassador-ratelimit/apictl
	rm -f docker/ambassador-ratelimit/ratelimit
	rm -f docker/ambassador-ratelimit/ratelimit_check
	rm -f docker/ambassador-ratelimit/ratelimit_client
	rm -f docker/ambassador-oauth/ambassador-oauth
	rm -f docker/traffic-sidecar/ambex
clobber:
	rm -f docker/*/ambex
	rm -f docker/*/kubeapply
	rm -f docker/*/kubectl
	rm -rf tests/cluster/oauth-e2e/node_modules
<<<<<<< HEAD
	rm -rf dev-hacks/.venv/
=======
	rm -rf venv
	rm -rf ambassador-nolicense ambassador-withlicense
>>>>>>> 64d64960

#
# Release

RELEASE_DRYRUN ?=
release.bins = apictl apictl-key apro-plugin-runner
release.images = $(filter-out $(image.norelease),$(image.all))

release: ## Cut a release; upload binaries to S3 and Docker images to Quay
release: build
release: $(foreach platform,$(go.PLATFORMS),$(foreach bin,$(release.bins),release/bin_$(platform)/$(bin)))
release: release/apro-abi.txt
release: $(addsuffix .docker.push.$(if $(RELEASE_DRYRUN),dryrun,release),$(release.images))
.PHONY: release

%.docker.push.dryrun: %.docker.tag.release
	@echo DRYRUN docker push $$(sed 1d $<)
.PHONY: %.docker.push.dryrun

_release_os   = $(word 2,$(subst _, ,$(@D)))
_release_arch = $(word 3,$(subst _, ,$(@D)))
release/%: % %.opensource.tar.gz
	$(if $(RELEASE_DRYRUN),@echo DRYRUN )aws s3 cp --acl public-read $<                   's3://datawire-static-files/$(@F)/$(VERSION)/$(_release_os)/$(_release_arch)/$(@F)'
	$(if $(RELEASE_DRYRUN),@echo DRYRUN )aws s3 cp --acl public-read $<.opensource.tar.gz 's3://datawire-static-files/$(@F)/$(VERSION)/$(_release_os)/$(_release_arch)/$(@F).opensource.tar.gz'
release/apro-abi.txt: release/%: %
	$(if $(RELEASE_DRYRUN),@echo DRYRUN )aws s3 cp --acl public-read $< 's3://datawire-static-files/apro-abi/apro-abi@$(VERSION).txt'
.PHONY: release/%<|MERGE_RESOLUTION|>--- conflicted
+++ resolved
@@ -501,12 +501,9 @@
 	rm -f docker/*/kubeapply
 	rm -f docker/*/kubectl
 	rm -rf tests/cluster/oauth-e2e/node_modules
-<<<<<<< HEAD
 	rm -rf dev-hacks/.venv/
-=======
 	rm -rf venv
 	rm -rf ambassador-nolicense ambassador-withlicense
->>>>>>> 64d64960
 
 # 
