<<<<<<< HEAD
# Sanitize the environment a bit.
undefines += ENV      # bad configuration mechansim
undefines += BASH_ENV # bad configuration mechansim, but CircleCI insists on it
undefines += CDPATH   # should not be exported, but some people do
undefines += IFS      # should not be exported, but some people do
ifeq ($(filter undefine,$(.FEATURES)),)
  # Make 3.81 didn't have an 'undefine' directive
  $(foreach v,$(undefines),$(if $(filter $v,$(.VARIABLES)),$(eval $v =)))
else
  # Make 3.82 added undefine
  undefine $(undefines)
endif

NAME            = ambassador-pro
# For Make itself
SHELL           = bash -o pipefail
# For Makefile
image.all       = $(sort $(patsubst %/Dockerfile,%,$(wildcard docker/*/Dockerfile)) ambassador/ambassador)
image.norelease = $(filter docker/model-cluster-% docker/loadtest-%,$(image.all)) ambassador/ambassador
image.nocluster = docker/apro-plugin-runner
# For docker.mk
# If you change docker.tag.release, you'll also need to change the
# image names in
#  - `cmd/apictl/main.go`
#  - `cmd/apictl/traffic.go`
#  - `cmd/apro-plugin-runner/main.go`
docker.tag.release    = quay.io/datawire/aes:$(notdir $*)-$(VERSION)
docker.tag.buildcache = $(BUILDCACHE_DOCKER_REPO):$(notdir $*)-$(VERSION)
# For k8s.mk
K8S_IMAGES      = $(filter-out $(image.nocluster),$(image.all))
K8S_DIRS        = k8s
K8S_ENVS        = k8s-env.sh
# For go.mk
go.PLATFORMS    = linux_amd64 darwin_amd64
go.pkgs         = ./... github.com/lyft/ratelimit/...

export SCOUT_DISABLE = 1
export GOPRIVATE = github.com/datawire/liboauth2

# In order to work with Alpine's musl libc6-compat, things must be
# compiled for compatibility with LSB 3. Setting _FORTIFY_SOURCE=2
# with GNU libc causes the CGO 1.12 runtime to require LSB 4.
#
# Ubuntu 14.04 (which we use in CircleCI) patches their GCC to define
# _FORTIFY_SOURCE=2 by default.
export CGO_CPPFLAGS += -U_FORTIFY_SOURCE

include build-aux/kubernaut-ui.mk
# Include kubernaut-ui.mk before anything else, because it sets
# KUBECONFIG, which generally is eager.
include build-aux/go-mod.mk
include build-aux/go-version.mk
include build-aux/k8s.mk
include build-aux/teleproxy.mk
include build-aux/go-bindata.mk
include build-aux/pidfile.mk
include build-aux/var.mk
include build-aux/help.mk

BUILDCACHE_DOCKER_REPO = quay.io/datawire/ambassador_pro-buildcache

push-docker-buildcache: ## Push a build cache to https://quay.io/repository/datawire/ambassador_pro-buildcache
.PHONY: push-docker-buildcache

.DEFAULT_GOAL = help

status: ## Report on the status of Kubernaut and Teleproxy
status: status-pro-tel
.PHONY: status

pull-docs: ## Update ./docs from https://github.com/datawire/ambassador-docs
	{ \
		git fetch https://github.com/datawire/ambassador-docs master && \
		docs_head=$$(git rev-parse FETCH_HEAD) && \
		git subtree merge --prefix=docs "$${docs_head}" && \
		git subtree split --prefix=docs --rejoin --onto="$${docs_head}"; \
	}
push-docs: ## Publish ./docs to https://github.com/datawire/ambassador-docs
	{ \
		git fetch https://github.com/datawire/ambassador-docs master && \
		docs_old=$$(git rev-parse FETCH_HEAD) && \
		docs_new=$$(git subtree split --prefix=docs --rejoin --onto="$${docs_old}") && \
		git push git@github.com:datawire/ambassador-docs.git "$${docs_new}:refs/heads/$(or $(PUSH_BRANCH),master)"; \
	}
.PHONY: pull-docs push-docs

generate: cmd/amb-sidecar/firstboot/bindata.go
cmd/amb-sidecar/firstboot/bindata.go: $(GO_BINDATA) $(shell find cmd/amb-sidecar/firstboot/bindata/)
	PATH=$(dir $(GO_BINDATA)):$$PATH; cd $(@D) && go generate

#
# A/OSS

AMBASSADOR_COMMIT = 8b0f9ad834ae34e87f1c0f4b43578506e51d9f28
=======
ifndef OSS_HOME
AMBASSADOR_COMMIT = shared/edgy
>>>>>>> 69a92456

# Git clone
# Ensure that GIT_DIR and GIT_WORK_TREE are unset so that `git bisect`
# and friends work properly.
define SETUP
	PS4=; set +x; { \
	    unset GIT_DIR GIT_WORK_TREE; \
	    if [ -e ambassador ]; then exit; fi ; \
	    set -x; \
	    git init ambassador; \
	    cd ambassador; \
	    if ! git remote get-url origin &>/dev/null; then \
	        git remote add origin https://github.com/datawire/ambassador; \
	        git remote set-url --push origin git@github.com:datawire/ambassador.git; \
	    fi; \
	    git fetch || true; \
	    if [ $(AMBASSADOR_COMMIT) != '-' ]; then \
	        git checkout $(AMBASSADOR_COMMIT); \
	    elif ! git rev-parse HEAD >/dev/null 2>&1; then \
	        git checkout origin/master; \
	    fi; \
	}
endef
endif

DUMMY:=$(shell $(SETUP))

OSS_HOME ?= ambassador
include ${OSS_HOME}/Makefile
$(call module,apro,.)<|MERGE_RESOLUTION|>--- conflicted
+++ resolved
@@ -1,103 +1,5 @@
-<<<<<<< HEAD
-# Sanitize the environment a bit.
-undefines += ENV      # bad configuration mechansim
-undefines += BASH_ENV # bad configuration mechansim, but CircleCI insists on it
-undefines += CDPATH   # should not be exported, but some people do
-undefines += IFS      # should not be exported, but some people do
-ifeq ($(filter undefine,$(.FEATURES)),)
-  # Make 3.81 didn't have an 'undefine' directive
-  $(foreach v,$(undefines),$(if $(filter $v,$(.VARIABLES)),$(eval $v =)))
-else
-  # Make 3.82 added undefine
-  undefine $(undefines)
-endif
-
-NAME            = ambassador-pro
-# For Make itself
-SHELL           = bash -o pipefail
-# For Makefile
-image.all       = $(sort $(patsubst %/Dockerfile,%,$(wildcard docker/*/Dockerfile)) ambassador/ambassador)
-image.norelease = $(filter docker/model-cluster-% docker/loadtest-%,$(image.all)) ambassador/ambassador
-image.nocluster = docker/apro-plugin-runner
-# For docker.mk
-# If you change docker.tag.release, you'll also need to change the
-# image names in
-#  - `cmd/apictl/main.go`
-#  - `cmd/apictl/traffic.go`
-#  - `cmd/apro-plugin-runner/main.go`
-docker.tag.release    = quay.io/datawire/aes:$(notdir $*)-$(VERSION)
-docker.tag.buildcache = $(BUILDCACHE_DOCKER_REPO):$(notdir $*)-$(VERSION)
-# For k8s.mk
-K8S_IMAGES      = $(filter-out $(image.nocluster),$(image.all))
-K8S_DIRS        = k8s
-K8S_ENVS        = k8s-env.sh
-# For go.mk
-go.PLATFORMS    = linux_amd64 darwin_amd64
-go.pkgs         = ./... github.com/lyft/ratelimit/...
-
-export SCOUT_DISABLE = 1
-export GOPRIVATE = github.com/datawire/liboauth2
-
-# In order to work with Alpine's musl libc6-compat, things must be
-# compiled for compatibility with LSB 3. Setting _FORTIFY_SOURCE=2
-# with GNU libc causes the CGO 1.12 runtime to require LSB 4.
-#
-# Ubuntu 14.04 (which we use in CircleCI) patches their GCC to define
-# _FORTIFY_SOURCE=2 by default.
-export CGO_CPPFLAGS += -U_FORTIFY_SOURCE
-
-include build-aux/kubernaut-ui.mk
-# Include kubernaut-ui.mk before anything else, because it sets
-# KUBECONFIG, which generally is eager.
-include build-aux/go-mod.mk
-include build-aux/go-version.mk
-include build-aux/k8s.mk
-include build-aux/teleproxy.mk
-include build-aux/go-bindata.mk
-include build-aux/pidfile.mk
-include build-aux/var.mk
-include build-aux/help.mk
-
-BUILDCACHE_DOCKER_REPO = quay.io/datawire/ambassador_pro-buildcache
-
-push-docker-buildcache: ## Push a build cache to https://quay.io/repository/datawire/ambassador_pro-buildcache
-.PHONY: push-docker-buildcache
-
-.DEFAULT_GOAL = help
-
-status: ## Report on the status of Kubernaut and Teleproxy
-status: status-pro-tel
-.PHONY: status
-
-pull-docs: ## Update ./docs from https://github.com/datawire/ambassador-docs
-	{ \
-		git fetch https://github.com/datawire/ambassador-docs master && \
-		docs_head=$$(git rev-parse FETCH_HEAD) && \
-		git subtree merge --prefix=docs "$${docs_head}" && \
-		git subtree split --prefix=docs --rejoin --onto="$${docs_head}"; \
-	}
-push-docs: ## Publish ./docs to https://github.com/datawire/ambassador-docs
-	{ \
-		git fetch https://github.com/datawire/ambassador-docs master && \
-		docs_old=$$(git rev-parse FETCH_HEAD) && \
-		docs_new=$$(git subtree split --prefix=docs --rejoin --onto="$${docs_old}") && \
-		git push git@github.com:datawire/ambassador-docs.git "$${docs_new}:refs/heads/$(or $(PUSH_BRANCH),master)"; \
-	}
-.PHONY: pull-docs push-docs
-
-generate: cmd/amb-sidecar/firstboot/bindata.go
-cmd/amb-sidecar/firstboot/bindata.go: $(GO_BINDATA) $(shell find cmd/amb-sidecar/firstboot/bindata/)
-	PATH=$(dir $(GO_BINDATA)):$$PATH; cd $(@D) && go generate
-
-#-
-# A/OSS
-
-AMBASSADOR_COMMIT = 8b0f9ad834ae34e87f1c0f4b43578506e51d9f28
-=======
 ifndef OSS_HOME
 AMBASSADOR_COMMIT = shared/edgy
->>>>>>> 69a92456
 
 # Git clone
 # Ensure that GIT_DIR and GIT_WORK_TREE are unset so that `git bisect`
@@ -127,4 +29,15 @@
 
 OSS_HOME ?= ambassador
 include ${OSS_HOME}/Makefile
-$(call module,apro,.)+$(call module,apro,.)
+
+include build-aux/go-bindata.mk
+
+# Don't use 'generate' because the OSS Makefile's `make generate` does
+# not work when `$(OSS_HOME) != $(CURDIR)`.
+pro-generate: cmd/amb-sidecar/firstboot/bindata.go
+cmd/amb-sidecar/firstboot/bindata.go: $(GO_BINDATA) $(shell find cmd/amb-sidecar/firstboot/bindata/)
+	PATH=$(dir $(GO_BINDATA)):$$PATH; cd $(@D) && go generate
+pro-generate-clean:
+	rm -f cmd/amb-sidecar/firstboot/bindata.go
+.PHONY: pro-generate pro-generate-clean