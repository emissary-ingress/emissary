--- conflicted
+++ resolved
@@ -25,376 +25,7 @@
 endef
 endif
 
-<<<<<<< HEAD
-#-
-# Docker images
-
-build: $(addsuffix .docker,$(image.all))
-
-%.docker.stamp: %/Dockerfile
-# Try with --pull, fall back to without --pull
-	docker build --iidfile=$@ --pull $* || docker build --iidfile=$@ $*
-%.docker: %.docker.stamp $(COPY_IFCHANGED)
-	$(COPY_IFCHANGED) $< $@
-
-define docker.rule
-  # Trigger a rebuild whenever one of the files in the same directory as
-  # the Dockerfile changes.
-  $(image).docker.stamp: $(shell find $(image)/)
-
-  # Assume that if there's a Go binary with the same name as the Docker
-  # image, then the image wants that binary.  That's a safe assumption
-  # so far, and forces us to name things in a consistent manner.
-  ifneq ($(filter $(notdir $(image)),$(notdir $(go.bins))),)
-    $(image).docker.stamp: $(image)/$(notdir $(image))
-    $(image).docker.stamp: $(image)/$(notdir $(image)).opensource.tar.gz
-  endif
-  $(image)/%: bin_linux_amd64/%
-	cp $$< $$@
-  $(image)/clean:
-	rm -f $(image)/$(notdir $(image))
-  .PHONY: $(image)/clean
-  clean: $(image)/clean
-endef
-$(foreach image,$(filter docker/%,$(image.all)),$(eval $(docker.rule)))
-
-# Cache the model-cluster-uaa build
-push-docker-buildcache: docker/model-cluster-uaa.docker.push.buildcache
-uaa_cache_tag = $(BUILDCACHE_DOCKER_REPO):$(notdir $*)-$(firstword $(shell sha1sum $*/Dockerfile))
-docker/model-cluster-uaa.docker.tag.buildcache: docker.tag.buildcache = $(uaa_cache_tag)
-docker/model-cluster-uaa.docker.stamp: %.docker.stamp: %/Dockerfile
-	@PS4=; set -ex; { \
-	    if docker run --rm --entrypoint=true $(uaa_cache_tag); then \
-		docker image inspect $(uaa_cache_tag) --format='{{.Id}}' > $@; \
-	    else \
-	        docker build --iidfile=$@ $*; \
-	    fi; \
-	}
-
-docker/aes.docker.stamp: %.docker.stamp: %/Dockerfile ambassador/ambassador.docker
-	docker build --iidfile=$@ --build-arg=aoss=$$(cat ambassador/ambassador.docker) --build-arg=artifacts=$$(cat ambassador/snapshot.docker) $*
-
-docker/app-sidecar.docker.stamp: docker/app-sidecar/ambex
-docker/app-sidecar/ambex:
-	curl -o $@ --fail 'https://s3.amazonaws.com/datawire-static-files/ambex/0.1.0/ambex'
-	chmod 755 $@
-
-docker/model-cluster-aes-plugins.docker.stamp: %.docker.stamp: %/Dockerfile docker/aes.docker $(foreach p,$(plugins),%/$p.so)
-	docker build --iidfile=$@ --build-arg=aes=$$(cat docker/aes.docker) $*
-
-docker/consul_connect_integration.docker.stamp: docker/consul_connect_integration/kubectl
-
-docker/loadtest-generator.docker.stamp: docker/loadtest-generator/03-ambassador.yaml
-docker/loadtest-generator.docker.stamp: docker/loadtest-generator/kubeapply
-docker/loadtest-generator.docker.stamp: docker/loadtest-generator/kubectl
-docker/loadtest-generator.docker.stamp: docker/loadtest-generator/test.sh
-docker/loadtest-generator/kubeapply:
-	curl -o $@ --fail https://s3.amazonaws.com/datawire-static-files/kubeapply/0.3.11/linux/amd64/kubeapply
-	chmod 755 $@
-
-docker/%/kubectl:
-	curl -o $@ --fail 'https://storage.googleapis.com/kubernetes-release/release/v1.13.0/bin/linux/amd64/kubectl'
-	chmod 755 $@
-
-#-
-# Deploy
-
-# Generate the TLS secret
-
-%/03-auth0-secret.yaml: %/namespace.txt $(K8S_ENVS)
-	$(if $(K8S_ENVS),set -a && $(foreach k8s_env,$(abspath $(K8S_ENVS)), . $(k8s_env) && ))kubectl --namespace="$$(cat $*/namespace.txt)" create secret generic --dry-run --output=yaml auth0-secret --from-literal=oauth2-client-secret="$$IDP_AUTH0_CLIENT_SECRET" > $@
-
-PRELOAD_IMAGES = $(sort $(shell awk '($$1 == "FROM") && ($$2 !~ /^(sha256:|\$$)/) && ($$2 ~ /\//) { print $$2}' docker/*/Dockerfile))
-$(addsuffix .docker.push.cluster,$(image.all)): build-aux/docker-registry.preload
-build-aux/docker-registry.preload: build-aux/docker-registry.deploy
-build-aux/docker-registry.preload: preload.yaml $(KUBEAPPLY) $(KUBECONFIG)
-build-aux/docker-registry.preload: $(var.)PRELOAD_IMAGES
-	kubectl --namespace=docker-registry delete jobs/preload || true
-	PRELOAD_IMAGES='$(PRELOAD_IMAGES)' $(KUBEAPPLY) -f preload.yaml
-	{ \
-	    ( \
-	        kubectl --namespace=docker-registry wait --selector=job-name=preload --for=condition=ready pod; \
-	        kubectl --namespace=docker-registry logs --selector=job-name=preload --follow; \
-	    ) & \
-	    kubectl --namespace=docker-registry wait --timeout=2m --for=condition=complete jobs/preload; \
-	}
-	kubectl delete --namespace=docker-registry jobs/preload
-	touch $@
-
-deploy: k8s/03-auth0-secret.yaml
-apply: k8s/03-auth0-secret.yaml
-
-#-
-# Local Dev
-
-launch-pro-tel: ## (LocalDev) Launch Telepresence for the APro pod
-launch-pro-tel: build-aux/tel-pro.pid
-.PHONY: launch-pro-tel
-build-aux/tel-pro.pid: apply proxy
-	@if ! curl -s -o /dev/null ambassador-pro.localdev:38888; then \
-		echo "Launching Telepresence..."; \
-		rm -f pro-env.tmp; \
-		telepresence \
-			--logfile build-aux/tel-pro.log --env-file pro-env.tmp \
-			--namespace localdev -d ambassador-pro -m inject-tcp --mount false \
-			--expose 8500 --expose 38888 \
-			--run python3 -m http.server --bind 127.0.0.1 38888 \
-			> /dev/null 2>&1 & echo $$! > build-aux/tel-pro.pid ; \
-	fi
-	@for i in $$(seq 127); do \
-		if curl -s -o /dev/null ambassador-pro.localdev:38888; then \
-			exit 0; \
-		fi; \
-		sleep 1; \
-	done; echo "ERROR: Telepresence failed. See build-aux/tel-pro.log"; exit 1
-	@if [ -s pro-env.tmp ]; then \
-		echo "KUBECONFIG=$(KUBECONFIG)" >> pro-env.tmp; \
-		echo "RLS_RUNTIME_DIR=$(or $(XDG_RUNTIME_DIR),$(TMPDIR),/tmp)/amb" >> pro-env.tmp; \
-		mv -f pro-env.tmp pro-env.sh; \
-	elif ! grep -q "^KUBECONFIG=" pro-env.sh; then \
-		echo "ERROR: Telepresence did not populate pro-env.tmp"; \
-		echo "See build-aux/tel-pro.log"; \
-		exit 1; \
-	fi
-	@echo "Telepresence UP!"
-kill-pro-tel: ## (LocalDev) Kill the running Telepresence
-kill-pro-tel: build-aux/tel-pro.pid.clean
-	rm -f pro-env.sh pro-env.tmp
-.PHONY: kill-pro-tel
-tail-pro-tel: ## (LocalDev) Tail the logs of the running/last Telepresence
-	tail build-aux/tel-pro.log
-.PHONY: tail-pro-tel
-status-pro-tel: ## (LocalDev) Fail if Telepresence is not running
-status-pro-tel: status-proxy
-	@if curl -s -o /dev/null ambassador-pro.localdev:38888; then \
-		echo "Telepresence okay!"; \
-	else \
-		echo "Telepresence is not running."; \
-		exit 1; \
-	fi
-.PHONY: status-pro-tel
-$(KUBECONFIG).clean: kill-pro-tel
-help-local-dev: ## (LocalDev) Describe how to use local dev features
-	@echo "In the localdev namespace, the pro container has been replaced with"
-	@echo "Telepresence. You will need to run the relevant binaries on your own"
-	@echo "machine if you wish to use the Ambassador in this namespace."
-	@echo "  https://ambassador.localdev.svc.cluster.local/"
-	@echo
-	@echo "A copy of the remote environment is available in pro-env.sh and"
-	@echo "KUBECONFIG is also set in that file."
-	@echo
-	@echo "make run-auth        rebuild and run auth with debug logging"
-	@echo "make launch-pro-tel  relaunch Telepresence if needed"
-	@echo
-	@echo "Launch auth manually:"
-	@echo '  env $$(cat pro-env.sh)' "bin_$(GOHOSTOS)_$(GOHOSTARCH)/amb-sidecar auth"
-.PHONY: help-local-dev
-run-auth: ## (LocalDev) Build and launch the auth service locally
-run-auth: bin_$(GOHOSTOS)_$(GOHOSTARCH)/amb-sidecar
-	env $$(cat pro-env.sh) APP_LOG_LEVEL=debug bin_$(GOHOSTOS)_$(GOHOSTARCH)/amb-sidecar main
-.PHONY: run-auth
-run-dev-portal: ## (LocalDev) Build and launch the dev server locally
-run-dev-portal: bin_$(GOHOSTOS)_$(GOHOSTARCH)/local-devportal devportal-content
-	bin_$(GOHOSTOS)_$(GOHOSTARCH)/local-devportal serve devportal-content
-.PHONY: run-dev-portal
-
-devportal-content:
-	git clone https://github.com/datawire/devportal-content
-
-venv/bin/activate: %/bin/activate:
-	mkdir -p $*
-	echo module venv > $*/go.mod
-	virtualenv --python=python3 $*
-
-#-
-# Check
-
-check: deploy proxy
-test-suite.tap: tests/local.tap tests/cluster.tap
-
-# local ########################################################################
-
-check-local: ## Check: Run only tests that do not talk to the cluster
-check-local: lint go-build
-	$(MAKE) tests/local-all.tap.summary
-.PHONY: check-local
-tests/local-all.tap: build-aux/go-test.tap tests/local.tap $(TAP_DRIVER)
-	@$(TAP_DRIVER) cat $(sort $(filter %.tap,$^)) > $@
-tests/local.tap: $(patsubst %.test,%.tap,$(wildcard tests/local/*.test))
-tests/local.tap: $(patsubst %.tap.gen,%.tap,$(wildcard tests/local/*.tap.gen))
-tests/local.tap: $(TAP_DRIVER)
-	@$(TAP_DRIVER) cat $(sort $(filter %.tap,$^)) > $@
-
-check check-local tests/local/apictl.tap: bin_$(GOHOSTOS)_$(GOHOSTARCH)/apictl
-
-# cluster ######################################################################
-
-tests/cluster.tap: $(patsubst %.test,%.tap,$(wildcard tests/cluster/*.test))
-tests/cluster.tap: $(patsubst %.tap.gen,%.tap,$(wildcard tests/cluster/*.tap.gen))
-tests/cluster.tap: $(TAP_DRIVER)
-	@$(TAP_DRIVER) cat $(sort $(filter %.tap,$^)) > $@
-
-venv/bin/consul-kube: %/bin/consul-kube: | %/bin/activate
-	$*/bin/pip install git+https://github.com/tradel/consul-kube
-check check-cluster tests/cluster/go-test.tap: $(KUBECONFIG)
-check check-cluster tests/cluster/go-test.tap: $(GOTEST2TAP)
-# for consulconnect_test.go
-check check-cluster tests/cluster/go-test.tap: venv/bin/consul-kube
-# for licensekeys_test.go
-check check-cluster tests/cluster/go-test.tap: bin_$(GOHOSTOS)_$(GOHOSTARCH)/apictl
-check check-cluster tests/cluster/go-test.tap: bin_$(GOHOSTOS)_$(GOHOSTARCH)/apictl-key
-check check-cluster tests/cluster/go-test.tap: bin_$(GOHOSTOS)_$(GOHOSTARCH)/amb-sidecar
-check check-cluster tests/cluster/go-test.tap: bin_$(GOHOSTOS)_$(GOHOSTARCH)/traffic-proxy
-check check-cluster tests/cluster/go-test.tap: bin_$(GOHOSTOS)_$(GOHOSTARCH)/app-sidecar
-
-check check-cluster test/cluster/loop-intercept.log: $(KUBECONFIG)
-check check-cluster test/cluster/loop-intercept.log: bin_$(GOHOSTOS)_$(GOHOSTARCH)/apictl
-
-check check-cluster tests/cluster/tls-smoketest.tap: $(KUBECONFIG)
-
-#-
-# Load-testing
-
-infra/loadtest-cluster/.terraform: FORCE
-	cd infra/loadtest-cluster && terraform init
-infra/loadtest-cluster/loadtest.kubeconfig: infra/loadtest-cluster/.terraform FORCE
-	cd infra/loadtest-cluster && terraform plan -out create.tfplan && terraform apply create.tfplan
-infra/loadtest-cluster/loadtest.kubeconfig.clean: %.clean:
-	if [ -e $* ]; then cd infra/loadtest-cluster && terraform plan -destroy -out destroy.tfplan && terraform apply destroy.tfplan; fi
-	rm -f $*
-
-loadtest-destroy: ## Destroy the load-testing cluster
-loadtest-destroy: infra/loadtest-cluster/loadtest.kubeconfig.clean
-loadtest-clean: ## Remove loadtest files
-loadtest-clean: loadtest-destroy
-	rm -rf infra/loadtest-cluster/.terraform
-	rm -f infra/loadtest-cluster/*tfplan
-
-loadtest-apply: ## Apply YAML to the load-testing cluster
-loadtest-deploy: ## Push images and apply YAML to the load-testing cluster
-loadtest-shell: ## Run a shell with loadtest variables set
-loadtest-proxy: ## Launch teleproxy to the loadtest cluster
-loadtest-apply loadtest-deploy loadtest-shell loadtest-proxy: loadtest-%: infra/loadtest-cluster/loadtest.kubeconfig
-	$(MAKE) DOCKER_K8S_ENABLE_PVC=true KUBECONFIG=$$PWD/infra/loadtest-cluster/loadtest.kubeconfig K8S_DIRS=k8s-load $*
-
-.PHONY: loadtest-%
-
-#-
-# Clean
-
-clean: $(addsuffix .clean,$(wildcard docker/*.docker)) loadtest-clean
-	rm -f ambassador.stamp
-	rm -f apro-abi.txt
-	rm -f build-aux/docker-registry.preload
-	rm -f docker/*.docker.stamp
-	rm -f docker/*/*.opensource.tar.gz
-	rm -f docker/model-cluster-aes-plugins/*.so
-	rm -f k8s*/??-auth0-secret.yaml
-	rm -f tests/*.log tests/*.tap tests/*/*.log tests/*/*.tap
-	rm -f tests/cluster/go-test/consul/new_root.*
-	rm -f tests/cluster/go-test/filter-oauth2/testdata/*.webm
-# Files made by older versions.  Remove the tail of this list when the
-# commit making the change gets far enough in to the past.
-#
-# 2019-10-24
-	rm -f k8s*/??-ambassador-certs.yaml k8s*/*.pem
-# 2019-10-22
-	rm -fr dev-hacks/
-# 2019-10-19
-	rm -f docker/amb-sidecar/amb-sidecar
-	rm -f docker/model-cluster-amb-sidecar-plugins/Dockerfile docker/model-cluster-amb-sidecar-plugins/*.so
-# 2019-10-18
-	rm -f cmd/certified-envoy/envoy.go
-# 2019-10-10
-	rm -f tests/cluster/oauth-e2e/idp_*.png
-	rm -rf tests/cluster/oauth-e2e/node_modules
-# 2019-09-23
-	rm -f cmd/certified-envoy/envoy.bin
-# 2019-09-16
-	rm -f docker/dev-portal-server/dev-portal-server
-# 2019-09-12
-	rm -f tests/cluster/consul/new_root.crt tests/cluster/consul/new_root.key
-# 2019-09-04
-	rm -rf docker/apro-internal-access/apro-internal-access
-# 2019-08-29
-	rm -rf ambassador-nolicense ambassador-withlicense
-# 2019-08-14
-	rm -f docker/amb-sidecar-plugins/Dockerfile docker/amb-sidecar-plugins/*.so
-# 2019-08-14
-	rm -f docker/max-load/kubeapply
-	rm -f docker/max-load/kubectl
-	rm -f docker/max-load/max-load
-# 2019-08-14
-	rm -f docker/*.knaut-push
-# 2019-02-07
-	rm -rf tests/oauth-e2e/node_modules
-	rmdir tests/oauth-e2e || true
-# 2019-01-23
-	rm -f docker/traffic-proxy/proxy
-# 2019-01-23
-	rm -f docker/app-sidecar/sidecar
-# 2019-01-23 386e530eca29f38a0bbf4dd1b4ccf97f4e577230
-	rm -f docker/amb-sidecar/oauth
-	rm -f docker/amb-sidecar/apictl
-	rm -f docker/amb-sidecar/ratelimit
-# 2019-01-23 5962fe6f1fd0ed7969b63a0a90e062c2f648a6ed
-	rm -f docker/amb-sidecar/ambassador-oauth
-# 2019-01-22 978512decab17696b82ad962a04de6770e7f1458
-	rm -f docker/amb-sidecar-ratelimit/apictl
-	rm -f docker/amb-sidecar-ratelimit/ratelimit
-	rm -f docker/amb-sidecar-ratelimit/ratelimit_check
-	rm -f docker/amb-sidecar-ratelimit/ratelimit_client
-	rm -f docker/amb-sidecar-oauth/ambassador-oauth
-# 2019-01-18 0abb1c9e4bdc8ce04034c16d796bf3b67cce68f5
-	rm -f tests/oauth-e2e/k8s/??-ambassador-certs.yaml tests/oauth-e2e/k8s/*.pem
-# 2019-01-18 f9210ead4d2e67c51ebdcde48372658a862d3612
-	rm -f e2e-oauth/k8s/??-ambassador-certs.yaml e2e-oauth/k8s/*.pem
-	rm -rf e2e-oauth/node_modules
-# 2019-01-18 d33436c1bfeaa187f649a21917443c5eb9ec3617
-	rm -f docker/traffic-sidecar/sidecar
-	rm -f docker/ambassador-ratelimit/apictl
-	rm -f docker/ambassador-ratelimit/ratelimit
-	rm -f docker/ambassador-ratelimit/ratelimit_check
-	rm -f docker/ambassador-ratelimit/ratelimit_client
-	rm -f docker/ambassador-oauth/ambassador-oauth
-	rm -f docker/traffic-sidecar/ambex
-clobber:
-	rm -f docker/*/ambex
-	rm -f docker/*/kubeapply
-	rm -f docker/*/kubectl
-	rm -rf tests/cluster/go-test/filter-oauth2/testdata/node_modules
-	rm -rf dev-hacks/.venv/
-	rm -rf venv
-	rm -rf ambassador
-	rm -rf devportal-content
-
-#-
-# Release
-
-RELEASE_DRYRUN ?=
-release.bins = apictl apictl-key apro-plugin-runner local-devportal
-release.images = $(filter-out $(image.norelease),$(image.all))
-
-release: ## Cut a release; upload binaries to S3 and Docker images to Quay
-release: build
-release: $(foreach platform,$(go.PLATFORMS),$(foreach bin,$(release.bins),release/bin_$(platform)/$(bin)))
-release: release/apro-abi.txt
-release: $(addsuffix .docker.push.$(if $(RELEASE_DRYRUN),dryrun,release),$(release.images))
-.PHONY: release
-
-%.docker.push.dryrun: %.docker.tag.release
-	@echo DRYRUN docker push $$(sed 1d $<)
-.PHONY: %.docker.push.dryrun
-=======
 DUMMY:=$(shell $(SETUP))
->>>>>>> 69a92456
 
 OSS_HOME ?= ambassador
 include ${OSS_HOME}/Makefile
