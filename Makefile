--- conflicted
+++ resolved
@@ -1,40 +1,88 @@
 OSS_HOME:=$(dir $(abspath $(lastword $(MAKEFILE_LIST))))
 
 include $(OSS_HOME)/builder/builder.mk
-<<<<<<< HEAD
-=======
-include $(OSS_HOME)/cxx/envoy.mk
-include $(OSS_HOME)/build-aux-local/kat.mk
-include $(OSS_HOME)/build-aux-local/docs.mk
-include $(OSS_HOME)/build-aux-local/release.mk
-include $(OSS_HOME)/build-aux-local/version.mk
-.DEFAULT_GOAL = help
 
 $(call module,ambassador,$(OSS_HOME))
-
-sync: python/ambassador/VERSION.py
-
-clean: _makefile_clean
-clobber: _makefile_clobber
-_makefile_clean:
-	rm -f python/ambassador/VERSION.py
-_makefile_clobber:
-	rm -rf bin_*/
-.PHONY: _makefile_clean _makefile_clobber
 
 generate: ## Update generated sources that get committed to git
 generate: pkg/api/kat/echo.pb.go
 generate: pkg/api/getambassador.io/v2/Host.pb.go
 generate: python/ambassador/proto/v2/Host_pb2.py
-generate-clean: ## Delete generated sources that get committed to git (implies `make clobber`)
-generate-clean: clobber
+generate-clean: ## Delete generated sources that get committed to git
+generate-clean:
 	rm -rf pkg/api
 .PHONY: generate generate-clean
 
-vendor: FORCE
+## Install protoc
+
+GOOS=$(shell go env GOOS)
+GOHOSTOS=$(shell go env GOHOSTOS)
+GOHOSTARCH=$(shell go env GOHOSTARCH)
+
+GRPC_WEB_VERSION = 1.0.3
+GRPC_WEB_PLATFORM = $(GOOS)-x86_64
+
+bin_$(GOHOSTOS)_$(GOHOSTARCH)/protoc-gen-grpc-web:
+	mkdir -p $(@D)
+	curl -o $@ -L --fail https://github.com/grpc/grpc-web/releases/download/$(GRPC_WEB_VERSION)/protoc-gen-grpc-web-$(GRPC_WEB_VERSION)-$(GRPC_WEB_PLATFORM)
+	chmod 755 $@
+
+# The version numbers of `protoc` (in this Makefile),
+# `protoc-gen-gogofast` (in go.mod), and `protoc-gen-validate` (in
+# go.mod) are based on
+# https://github.com/envoyproxy/go-control-plane/blob/0e75602d5e36e96eafbe053999c0569edec9fe07/Dockerfile.ci
+# (since that commit most closely corresponds to our ENVOY_COMMIT).
+# Additionally, the package names of those programs are mentioned in
+# ./go/pin.go, so that `go mod tidy` won't make the go.mod file forget
+# about them.
+
+PROTOC_VERSION = 3.5.1
+PROTOC_PLATFORM = $(patsubst darwin,osx,$(GOHOSTOS))-$(patsubst amd64,x86_64,$(patsubst 386,x86_32,$(GOHOSTARCH)))
+
+bin_$(GOHOSTOS)_$(GOHOSTARCH)/protoc:
+	mkdir -p $(@D)
+	set -o pipefail; curl --fail -L https://github.com/protocolbuffers/protobuf/releases/download/v$(PROTOC_VERSION)/protoc-$(PROTOC_VERSION)-$(PROTOC_PLATFORM).zip | bsdtar -x -f - -O bin/protoc > $@
+	chmod 755 $@
+
+bin_$(GOHOSTOS)_$(GOHOSTARCH)/protoc-gen-gogofast: go.mod
+	mkdir -p $(@D)
+	go build -o $@ github.com/gogo/protobuf/protoc-gen-gogofast
+
+bin_$(GOHOSTOS)_$(GOHOSTARCH)/protoc-gen-validate: go.mod
+	mkdir -p $(@D)
+	go build -o $@ github.com/envoyproxy/protoc-gen-validate
+
+clobber: _makefile_clobber
+_makefile_clobber:
+	rm -rf bin_*/
+.PHONY: _makefile_clobber
+
+## Generated sources
+
+vendor:
 	go mod vendor
+.PHONY: vendor
 
-pkg/api/getambassador.io/v2/Host.pb.go python/ambassador/proto/v2/Host_pb2.py: api/getambassador.io/v2/Host.proto vendor bin_$(GOHOSTOS)_$(GOHOSTARCH)/protoc bin_$(GOHOSTOS)_$(GOHOSTARCH)/protoc-gen-gogofast
+pkg/api/kat/echo.pb.go: api/kat/echo.proto bin_$(GOHOSTOS)_$(GOHOSTARCH)/protoc bin_$(GOHOSTOS)_$(GOHOSTARCH)/protoc-gen-gogofast
+	mkdir -p $(@D)
+	./bin_$(GOHOSTOS)_$(GOHOSTARCH)/protoc \
+		--proto_path=$(CURDIR)/api/kat \
+		--plugin=$(CURDIR)/bin_$(GOHOSTOS)_$(GOHOSTARCH)/protoc-gen-gogofast --gogofast_out=plugins=grpc:$(@D) \
+		$(CURDIR)/$<
+
+tools/sandbox/grpc_web/echo_grpc_web_pb.js: api/kat/echo.proto bin_$(GOHOSTOS)_$(GOHOSTARCH)/protoc bin_$(GOHOSTOS)_$(GOHOSTARCH)/protoc-gen-grpc-web
+	./bin_$(GOHOSTOS)_$(GOHOSTARCH)/protoc \
+		--proto_path=$(CURDIR)/api/kat \
+		--plugin=$(CURDIR)/bin_$(GOHOSTOS)_$(GOHOSTARCH)/protoc-gen-grpc-web --grpc-web_out=import_style=commonjs,mode=grpcwebtext:$(@D) \
+		$(CURDIR)/$<
+
+tools/sandbox/grpc_web/echo_pb.js: api/kat/echo.proto bin_$(GOHOSTOS)_$(GOHOSTARCH)/protoc
+	./bin_$(GOHOSTOS)_$(GOHOSTARCH)/protoc \
+		--proto_path=$(CURDIR)/api/kat \
+		--js_out=import_style=commonjs:$(@D) \
+		$(CURDIR)/$<
+
+pkg/api/getambassador.io/v2/Host.pb.go python/ambassador/proto/v2/Host_pb2.py: api/getambassador.io/v2/Host.proto bin_$(GOHOSTOS)_$(GOHOSTARCH)/protoc bin_$(GOHOSTOS)_$(GOHOSTARCH)/protoc-gen-gogofast vendor
 	mkdir -p pkg/api/getambassador.io/v2 python/ambassador/proto/v2
 	./bin_$(GOHOSTOS)_$(GOHOSTARCH)/protoc \
 		--proto_path=$(CURDIR)/vendor \
@@ -43,36 +91,6 @@
 		--python_out=python/ambassador/proto/v2 \
 		$(CURDIR)/$<
 
-base-%.docker.stamp: docker/base-%/Dockerfile $(var.)BASE_IMAGE.%
-	@PS4=; set -ex; { \
-	    if ! docker run --rm --entrypoint=true $(BASE_IMAGE.$*); then \
-	        if [ -z '$(YES_I_AM_UPDATING_THE_BASE_IMAGES)' ]; then \
-	            { set +x; } &>/dev/null; \
-	            echo 'error: failed to pull $(BASE_IMAGE.$*), but $$YES_I_AM_UPDATING_THE_BASE_IMAGES is not set'; \
-	            echo '       If you are trying to update the base images, then set that variable to a non-empty value.'; \
-	            echo '       If you are not trying to update the base images, then check your network connection and Docker credentials.'; \
-	            exit 1; \
-	        fi; \
-	        docker build $(DOCKER_OPTS) $($@.DOCKER_OPTS) -t $(BASE_IMAGE.$*) -f $< $(or $($@.DOCKER_DIR),.); \
-	    fi; \
-	}
-	docker image inspect $(BASE_IMAGE.$*) --format='{{.Id}}' > $@
-
-test-%.docker.stamp: docker/test-%/Dockerfile FORCE
-	docker build --quiet --iidfile=$@ $(<D)
-test-auth-tls.docker.stamp: docker/test-auth/Dockerfile FORCE
-	docker build --quiet --build-arg TLS=--tls --iidfile=$@ $(<D)
-
-update-base: ## Run this whenever the base images (ex Envoy, ./docker/base-*/*) change
-	$(MAKE) $(addsuffix .docker.tag.base,$(images.base))
-	$(MAKE) generate
-	$(MAKE) $(addsuffix .docker.push.base,$(images.base))
-.PHONY: update-base
-
-export-vars:
-	@echo "export BASE_DOCKER_REPO='$(BASE_DOCKER_REPO)'"
-	@echo "export RELEASE_DOCKER_REPO='$(RELEASE_DOCKER_REPO)'"
-.PHONY: export-vars
->>>>>>> 788a8259
-
-$(call module,ambassador,$(OSS_HOME))+# Configure GNU Make itself
+.SECONDARY:
+.DELETE_ON_ERROR: