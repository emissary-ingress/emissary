NAME            = ambassador-pro
# For docker.mk
# If you change DOCKER_IMAGE, you'll also need to change the image
# names in `cmd/apictl/traffic.go`.
DOCKER_IMAGE    = quay.io/datawire/ambassador_pro:$(notdir $*)-$(VERSION)
# For k8s.mk
K8S_IMAGES      = $(patsubst %/Dockerfile,%,$(wildcard docker/*/Dockerfile))
K8S_DIRS        = k8s-sidecar k8s-standalone k8s-localdev
K8S_ENVS        = k8s-env.sh
# For go.mk
go.PLATFORMS    = linux_amd64 darwin_amd64

export CGO_ENABLED = 0

include build-aux/go-mod.mk
include build-aux/go-version.mk
include build-aux/k8s.mk
include build-aux/teleproxy.mk
include build-aux/pidfile.mk
include build-aux/help.mk

.DEFAULT_GOAL = help

status: ## Report on the status of Kubernaut and Teleproxy
<<<<<<< HEAD
status: status-proxy status-pro-tel
=======
status: status-pro-tel
>>>>>>> 2d10d773
.PHONY: status

#
# Lyft

RATELIMIT_VERSION=v1.3.0
lyft-pull: # Update vendor-ratelimit from github.com/lyft/ratelimit.git
	git subtree pull --squash --prefix=vendor-ratelimit https://github.com/lyft/ratelimit.git $(RATELIMIT_VERSION)
	cd vendor-ratelimit && rm -f go.mod && go mod init github.com/lyft/ratelimit && go mod tidy && go mod download && git add go.mod go.sum
	git commit -m 'Run: make lyft-pull' || true
.PHONY: lyft-pull

go-get: go-get-lyft
go-get-lyft:
	cd vendor-ratelimit && go mod download
.PHONY: go-get-lyft

lyft.bins  = ratelimit_client:github.com/lyft/ratelimit/src/client_cmd
lyft.bins += ratelimit_check:github.com/lyft/ratelimit/src/config_check_cmd

# This mimics _go-common.mk
define lyft.bin.rule
bin_%/.tmp.$(word 1,$(subst :, ,$(lyft.bin))).tmp: go-get FORCE
	go build -o $$@ -o $$@ $(word 2,$(subst :, ,$(lyft.bin)))
bin_%/$(word 1,$(subst :, ,$(lyft.bin))): bin_%/.tmp.$(word 1,$(subst :, ,$(lyft.bin))).tmp
	if cmp -s $$< $$@; then rm -f $$< || true; else $(if $(CI),test ! -e $$@ && )mv -f $$< $$@; fi
endef
$(foreach lyft.bin,$(lyft.bins),$(eval $(lyft.bin.rule)))
build: $(addprefix bin_$(GOOS)_$(GOARCH)/,$(foreach lyft.bin,$(lyft.bins),$(word 1,$(subst :, ,$(lyft.bin)))))

#
# Docker images

docker/consul_connect_integration.docker: docker/consul_connect_integration/consul_connect_integration
docker/consul_connect_integration/%: bin_linux_amd64/%
	cp $< $@

docker/traffic-proxy.docker: docker/traffic-proxy/traffic-proxy
docker/traffic-proxy/%: bin_linux_amd64/%
	cp $< $@

docker/app-sidecar.docker: docker/app-sidecar/ambex
docker/app-sidecar.docker: docker/app-sidecar/app-sidecar
docker/app-sidecar/ambex:
	cd $(@D) && wget -q 'https://s3.amazonaws.com/datawire-static-files/ambex/0.1.0/ambex'
	chmod 755 $@
docker/app-sidecar/%: bin_linux_amd64/%
	cp $< $@

docker/amb-sidecar.docker: docker/amb-sidecar/amb-sidecar
docker/amb-sidecar/%: bin_linux_amd64/%
	cp $< $@

#
# Deploy

# Generate the TLS secret
%/cert.pem %/key.pem: %/namespace.txt
	openssl req -x509 -newkey rsa:4096 -keyout $*/key.pem -out $*/cert.pem -days 365 -nodes -subj "/C=US/ST=Florida/L=Miami/O=SomeCompany/OU=ITdepartment/CN=ambassador.$$(cat $<).svc.cluster.local"
%/02-ambassador-certs.yaml: %/cert.pem %/key.pem %/namespace.txt
	kubectl --namespace="$$(cat $*/namespace.txt)" create secret tls --dry-run --output=yaml ambassador-certs --cert $*/cert.pem --key $*/key.pem > $@

deploy: $(addsuffix /02-ambassador-certs.yaml,$(K8S_DIRS))
apply: $(addsuffix /02-ambassador-certs.yaml,$(K8S_DIRS))

#
# Local Dev

launch-pro-tel: ## (LocalDev) Launch Telepresence for the APro pod
launch-pro-tel: build-aux/tel-pro.pid
.PHONY: launch-pro-tel
build-aux/tel-pro.pid: apply proxy
	@if ! curl -s -o /dev/null ambassador-pro.localdev:38888; then \
		echo "Launching Telepresence..."; \
		rm -f pro-env.tmp; \
		telepresence \
			--logfile build-aux/tel-pro.log --env-file pro-env.tmp \
			--namespace localdev -d ambassador-pro -m inject-tcp --mount false \
			--expose 6070 --expose 8080 --expose 8081 --expose 38888 \
			--run python3 -m http.server --bind 127.0.0.1 38888 \
			> /dev/null 2>&1 & echo $$! > build-aux/tel-pro.pid ; \
	fi
	@for i in $$(seq 127); do \
		if curl -s -o /dev/null ambassador-pro.localdev:38888; then \
			exit 0; \
		fi; \
		sleep 1; \
	done; echo "ERROR: Telepresence failed. See build-aux/tel-pro.log"; exit 1
	@if [ -s pro-env.tmp ]; then \
		echo "KUBECONFIG=$(KUBECONFIG)" >> pro-env.tmp; \
		mv -f pro-env.tmp pro-env.sh; \
	elif ! grep -q "^KUBECONFIG=" pro-env.sh; then \
		echo "ERROR: Telepresence did not populate pro-env.tmp"; \
		echo "See build-aux/tel-pro.log"; \
		exit 1; \
	fi
	@echo "Telepresence UP!"
kill-pro-tel: ## (LocalDev) Kill the running Telepresence
kill-pro-tel: build-aux/tel-pro.pid.clean
	rm -f pro-env.sh pro-env.tmp
.PHONY: kill-pro-tel
tail-pro-tel: ## (LocalDev) Tail the logs of the running/last Telepresence
	tail build-aux/tel-pro.log
.PHONY: tail-pro-tel
status-pro-tel: ## (LocalDev) Fail if Telepresence is not running
status-pro-tel: status-proxy
	@if curl -s -o /dev/null ambassador-pro.localdev:38888; then \
		echo "Telepresence okay!"; \
	else \
		echo "Telepresence is not running."; \
		exit 1; \
	fi
.PHONY: status-pro-tel
clean: kill-pro-tel
help-local-dev: ## (LocalDev) Describe how to use local dev features
	@echo "In the localdev namespace, the pro container has been replaced with"
	@echo "Telepresence. You will need to run the relevant binaries on your own"
	@echo "machine if you wish to use the Ambassador in this namespace."
	@echo "  https://ambassador.localdev.svc.cluster.local/"
	@echo
	@echo "A copy of the remote environment is available in pro-env.sh and"
	@echo "KUBECONFIG is also set in that file."
	@echo
	@echo "make run-auth        rebuild and run auth with debug logging"
	@echo "make launch-pro-tel  relaunch Telepresence if needed"
	@echo
	@echo "Launch auth manually:"
	@echo '  env $$(cat pro-env.sh)' "bin_$(GOOS)_$(GOARCH)/amb-sidecar auth"
.PHONY: help-local-dev
run-auth: ## (LocalDev) Build and launch the auth service locally
run-auth: bin_$(GOOS)_$(GOARCH)/amb-sidecar
	env $$(cat pro-env.sh) bin_$(GOOS)_$(GOARCH)/amb-sidecar auth --log_level debug
.PHONY: run-auth

# Deploy with the standalone Pro container replaced with Telepresence
launch-pro-tel:
	rm -f pro-env.sh
	telepresence \
		--logfile build-aux/tel-pro.log --env-file pro-env.sh \
		--namespace standalone -d ambassador-pro -m inject-tcp --mount false \
		--expose 6070 --expose 8080 --expose 8081 --expose 38888 \
		--run python3 -m http.server --bind 127.0.0.1 --directory build-aux/docs 38888 \
		> /dev/null 2>&1 &
	@for i in $$(seq 127); do \
		if curl -s -o /dev/null localhost:38888; then \
			exit 0; \
		fi; \
		sleep 1; \
	done; echo "ERROR: Telepresence failed. See build-aux/tel-pro.log"; exit 1
	@if [ -s pro-env.sh ]; then \
		echo "KUBECONFIG=$(KUBECONFIG)" >> pro-env.sh; \
	else \
		echo "ERROR: Telepresence did not populate pro-env.sh"; \
		exit 1; \
	fi
kill-pro-tel: ## (LocalDev) Kill the running Telepresence
	pkill -f tel-pro.log || true
tail-pro-tel: ## (LocalDev) Tail the logs of the running/last Telepresence
	tail build-aux/tel-pro.log
status-pro-tel: ## (LocalDev) Fail if Telepresence is not running
	@if curl -s -o /dev/null localhost:38888; then \
		echo "Telepresence okay!"; \
	else \
		echo "Telepresence is not running."; \
		exit 1; \
	fi
clean: kill-pro-tel
deploy-local-pro: ## (LocalDev) deploy, proxy, Telepresence in place of Pro standalone container
	env USE_TEL_FOR_PRO=1 make deploy proxy
	make launch-pro-tel
	@echo
	@echo "Launch auth:"
	@echo '  env $$(cat pro-env.sh)' "bin_$(GOOS)_$(GOARCH)/amb-sidecar auth"
	@echo "Kill Telepresence:"
	@echo "  make kill-pro-tel"
.PHONY: launch-pro-tel kill-pro-tel tail-pro-tel deploy-local-pro

#
# Check

HAVE_DOCKER := $(shell which docker 2>/dev/null)

check: $(if $(HAVE_DOCKER),deploy proxy)
test-suite.tap: tests/local.tap tests/cluster.tap

check-local: ## Check: Run only tests that do not talk to the cluster
check-local: lint go-build
	$(MAKE) tests/local-all.tap.summary
.PHONY: check-local
tests/local-all.tap: build-aux/go-test.tap tests/local.tap
	@./build-aux/tap-driver cat $^ > $@
tests/local.tap: $(patsubst %.test,%.tap,$(wildcard tests/local/*.test))
tests/local.tap: $(patsubst %.tap.gen,%.tap,$(wildcard tests/local/*.tap.gen))
tests/local.tap:
	@./build-aux/tap-driver cat $^ > $@

tests/cluster.tap: $(patsubst %.test,%.tap,$(wildcard tests/cluster/*.test))
tests/cluster.tap: $(patsubst %.tap.gen,%.tap,$(wildcard tests/cluster/*.tap.gen))
tests/cluster.tap:
	@./build-aux/tap-driver cat $^ > $@

tests/cluster/oauth-e2e/node_modules: tests/cluster/oauth-e2e/package.json $(wildcard tests/cluster/oauth-e2e/package-lock.json)
	cd $(@D) && npm install
	@test -d $@
	@touch $@
check tests/cluster/oauth-e2e.tap: tests/cluster/oauth-e2e/node_modules

#
# Clean

clean:
	rm -f tests/*.log tests/*.tap tests/*/*.log tests/*/*.tap
	rm -f docker/traffic-proxy/traffic-proxy
	rm -f docker/app-sidecar/app-sidecar
	rm -f docker/amb-sidecar/amb-sidecar
	rm -f docker/consul_connect_integration/consul_connect_integration
	rm -f k8s-*/??-ambassador-certs.yaml k8s-*/*.pem
# Files made by older versions.  Remove the tail of this list when the
# commit making the change gets far enough in to the past.
#
# 2019-02-07
	rm -rf tests/oauth-e2e/node_modules
	rmdir tests/oauth-e2e || true
# 2019-01-23
	rm -f docker/traffic-proxy/proxy
# 2019-01-23
	rm -f docker/app-sidecar/sidecar
# 2019-01-23 386e530eca29f38a0bbf4dd1b4ccf97f4e577230
	rm -f docker/amb-sidecar/oauth
	rm -f docker/amb-sidecar/apictl
	rm -f docker/amb-sidecar/ratelimit
# 2019-01-23 5962fe6f1fd0ed7969b63a0a90e062c2f648a6ed
	rm -f docker/amb-sidecar/ambassador-oauth
# 2019-01-22 978512decab17696b82ad962a04de6770e7f1458
	rm -f docker/amb-sidecar-ratelimit/apictl
	rm -f docker/amb-sidecar-ratelimit/ratelimit
	rm -f docker/amb-sidecar-ratelimit/ratelimit_check
	rm -f docker/amb-sidecar-ratelimit/ratelimit_client
	rm -f docker/amb-sidecar-oauth/ambassador-oauth
# 2019-01-18 0abb1c9e4bdc8ce04034c16d796bf3b67cce68f5
	rm -f tests/oauth-e2e/k8s/??-ambassador-certs.yaml tests/oauth-e2e/k8s/*.pem
# 2019-01-18 f9210ead4d2e67c51ebdcde48372658a862d3612
	rm -f e2e-oauth/k8s/??-ambassador-certs.yaml e2e-oauth/k8s/*.pem
	rm -rf e2e-oauth/node_modules
# 2019-01-18 d33436c1bfeaa187f649a21917443c5eb9ec3617
	rm -f docker/traffic-sidecar/sidecar
	rm -f docker/ambassador-ratelimit/apictl
	rm -f docker/ambassador-ratelimit/ratelimit
	rm -f docker/ambassador-ratelimit/ratelimit_check
	rm -f docker/ambassador-ratelimit/ratelimit_client
	rm -f docker/ambassador-oauth/ambassador-oauth
	rm -f docker/traffic-sidecar/ambex
clobber:
	rm -f docker/app-sidecar/ambex
	rm -rf tests/cluster/oauth-e2e/node_modules

#
# Release

.PHONY: release release-%

release: ## Cut a release; upload binaries to S3 and Docker images to Quay
release: release-bin release-docker
release-bin: ## Upload binaries to S3
release-bin: $(foreach platform,$(go.PLATFORMS), release/bin_$(platform)/apictl     )
release-bin: $(foreach platform,$(go.PLATFORMS), release/bin_$(platform)/apictl-key )
release-docker: ## Upload Docker images to Quay
release-docker: $(addsuffix .docker.push,$(K8S_IMAGES))

_release_os   = $(word 2,$(subst _, ,$(@D)))
_release_arch = $(word 3,$(subst _, ,$(@D)))
release/%: %
	aws s3 cp --acl public-read $< 's3://datawire-static-files/$(@F)/$(VERSION)/$(_release_os)/$(_release_arch)/$(@F)'<|MERGE_RESOLUTION|>--- conflicted
+++ resolved
@@ -22,11 +22,7 @@
 .DEFAULT_GOAL = help
 
 status: ## Report on the status of Kubernaut and Teleproxy
-<<<<<<< HEAD
-status: status-proxy status-pro-tel
-=======
 status: status-pro-tel
->>>>>>> 2d10d773
 .PHONY: status
 
 #@@ -165,49 +161,6 @@
 	env $$(cat pro-env.sh) bin_$(GOOS)_$(GOARCH)/amb-sidecar auth --log_level debug
 .PHONY: run-auth
 
-# Deploy with the standalone Pro container replaced with Telepresence
-launch-pro-tel:
-	rm -f pro-env.sh
-	telepresence \
-		--logfile build-aux/tel-pro.log --env-file pro-env.sh \
-		--namespace standalone -d ambassador-pro -m inject-tcp --mount false \
-		--expose 6070 --expose 8080 --expose 8081 --expose 38888 \
-		--run python3 -m http.server --bind 127.0.0.1 --directory build-aux/docs 38888 \
-		> /dev/null 2>&1 &
-	@for i in $$(seq 127); do \
-		if curl -s -o /dev/null localhost:38888; then \
-			exit 0; \
-		fi; \
-		sleep 1; \
-	done; echo "ERROR: Telepresence failed. See build-aux/tel-pro.log"; exit 1
-	@if [ -s pro-env.sh ]; then \
-		echo "KUBECONFIG=$(KUBECONFIG)" >> pro-env.sh; \
-	else \
-		echo "ERROR: Telepresence did not populate pro-env.sh"; \
-		exit 1; \
-	fi
-kill-pro-tel: ## (LocalDev) Kill the running Telepresence
-	pkill -f tel-pro.log || true
-tail-pro-tel: ## (LocalDev) Tail the logs of the running/last Telepresence
-	tail build-aux/tel-pro.log
-status-pro-tel: ## (LocalDev) Fail if Telepresence is not running
-	@if curl -s -o /dev/null localhost:38888; then \
-		echo "Telepresence okay!"; \
-	else \
-		echo "Telepresence is not running."; \
-		exit 1; \
-	fi
-clean: kill-pro-tel
-deploy-local-pro: ## (LocalDev) deploy, proxy, Telepresence in place of Pro standalone container
-	env USE_TEL_FOR_PRO=1 make deploy proxy
-	make launch-pro-tel
-	@echo
-	@echo "Launch auth:"
-	@echo '  env $$(cat pro-env.sh)' "bin_$(GOOS)_$(GOARCH)/amb-sidecar auth"
-	@echo "Kill Telepresence:"
-	@echo "  make kill-pro-tel"
-.PHONY: launch-pro-tel kill-pro-tel tail-pro-tel deploy-local-pro
-
 # 
 # Check
