--- conflicted
+++ resolved
@@ -204,7 +204,9 @@
 
   $(BLD)make $(BLU)deploy$(END)              -- deploys AES to $(BLD)\$$DEV_REGISTRY$(END) and $(BLD)\$$DEV_KUBECONFIG$(END). ($(DEV_REGISTRY) and $(DEV_KUBECONFIG))
 
-<<<<<<< HEAD
+    Set $(BLD)\$$DEV_KUBE110$(END) to a non-empty value in order to deploy version of
+    the YAML mutilated to be compatible with Kubernetes 1.10 (hint: Kubernaut).
+
   $(BLD)make $(BLU)aes-backend-image$(END)   -- creates the $(BLD)aes-backend$(END) image from the build container.
 
   $(BLD)make $(BLU)aes-backend-push$(END)    -- pushes the $(BLD)aes-backend$(END) image to $(BLD)\$$DEV_REGISTRY$(END). ($(DEV_REGISTRY))
@@ -214,12 +216,6 @@
      AES_BACKEND_RELEASE_VERSION=x.y.z
 
   $(BLD)make $(BLU)aes-backend-deploy$(END)  -- deploys the $(BLD)aes-backend$(END) sandbox (sbox) to $(BLD)\$$DEV_REGISTRY$(END) and $(BLD)\$$DEV_KUBECONFIG$(END). ($(DEV_REGISTRY) and $(DEV_KUBECONFIG))
-=======
-    Set $(BLD)\$$DEV_KUBE110$(END) to a non-empty value in order to deploy version of
-    the YAML mutilated to be compatible with Kubernetes 1.10 (hint: Kubernaut).
-
-  $(BLD)make $(BLU)deploy-aes-backend$(END)  -- ???
->>>>>>> cadc1305
 
   $(BLD)make $(BLU)update-yaml-locally$(END) -- updates the YAML in $(BLD)k8s-aes/$(END).
 
