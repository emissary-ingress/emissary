--- conflicted
+++ resolved
@@ -31,36 +31,13 @@
 - The request hits Ambassador Edge Stack's redirect listener and Ambassador Edge Stack returns a `301` redirect to https.
 - The client resends the request as a standard https request (port 443) to Ambassador Edge Stack.
 
-<<<<<<< HEAD
-To configure Ambassador Edge Stack to handle this behavior you need to create a `tls` `Module` that sets `redirect_cleartext_from: <http_port>`.
-=======
-To configure Ambassador to handle this behavior you need set `redirect_cleartext_from: <http_port>` in a `TLSContext`:
->>>>>>> d0b5a3d6
+To configure Ambassador Edge Stack to handle this behavior you need set `redirect_cleartext_from: <http_port>` in a `TLSContext`:
 
 1. Create a `TLSContext` to handle TLS termination, and tell it to enforce redirection. This example shows redirecting traffic to Ambassador's default cleartext service port, `8080`: 
 
     ```yaml
     apiVersion: getambassador.io/v1
     kind: TLSContext
-<<<<<<< HEAD
-    name: tls
-    hosts: ["*"]
-    secret: ambassador-cert
-    ```
-
-2. Configure a `TLS` `Module` to create the redirect listener in Ambassador Edge Stack on its http port. By default, this is port `8080`
-
-    ```yaml
-    apiVersion: ambassador/v1
-    kind: Module
-    name: tls
-    config:
-      server:
-        redirect_cleartext_from: 8080
-    ```
-
-3. Verify the port assignments on the Ambassador Edge Stack service are correct.
-=======
     metadata:
       name: tls
     spec:
@@ -69,8 +46,7 @@
       redirect_cleartext_from: 8080
     ```
 
-2. Verify that the port assignments on the Ambassador service are correct.
->>>>>>> d0b5a3d6
+2. Verify that the port assignments on the Ambassador Edge Stack service are correct.
 
     The below service definition uses the default http and https port assignments
 
@@ -95,13 +71,9 @@
 
 - The ability to `redirect_cleartext_from` was added to the `TLSContext` in Ambassador 0.84.0. Earlier versions of Ambassador need to use a [tls `Module`](/reference/core/tls/#tls-module) for cleartext redirection.
 
-- As shown above, Ambassador performs this http -> https redirection by issuing a `301` redirect to `https://<hostname>/`. The `<hostname>` represents the domain name/IP address and port of the incoming request. This means if a port is defined on an incoming request, it will be redirected to https on that port. Because of this, cleartext redirection is not supported when using non-default http and https ports.
+- As shown above, Ambassador Edge Stack performs this http -> https redirection by issuing a `301` redirect to `https://<hostname>/`. The `<hostname>` represents the domain name/IP address and port of the incoming request. This means if a port is defined on an incoming request, it will be redirected to https on that port. Because of this, cleartext redirection is not supported when using non-default http and https ports.
 
-<<<<<<< HEAD
-As shown above, Ambassador Edge Stack performs this http -> https redirection by issuing a `301` redirect to `https://<hostname>/`. The `<hostname>` represents the domain name/IP address and port of the incoming request. This means if a port is defined on an incoming request, it will be redirected to https on that port. Because of this, cleartext redirection is not supported when using non-default http and https ports.
-=======
 - If you use multiple `TLSContext`s, it doesn't matter which `TLSContext` sets `redirect_cleartext_from`. However, it is an error to attempt to set `redirect_cleartext_from` on multiple distinct ports in multiple distinct `TLSContext`s.
->>>>>>> d0b5a3d6
 
 ## Protocol-based Redirection
 
