--- conflicted
+++ resolved
@@ -41,15 +41,9 @@
 | `prefix_regex` | If true, tells the system to interpret the prefix as a regular expression and requires that the entire path must match the regex, not just the prefix. | boolean |
 | `rate_limits` | Specifies a list rate limit rules on a mapping. | dictionary |
 | `remove_request_headers` | Specifies a list of HTTP headers that are dropped from the request before sending upstream. | string list |
-<<<<<<< HEAD
-| `remove_response_headers` | Specifies a list of HTTP headers that are dropped from the response before sending them to the client. | string list |
-| `regex_headers` | Specifies a list of HTTP headers and regular expressions that must match for this mapping to be used to route the request. | string list |
-| `rewrite` | Replaces the URL prefix with when talking to the service. Defaults to `""`, meaning the prefix is stripped. | string |
-=======
 | `remove_response_headers` | Specifies a list of HTTP headers that are dropped from the response before sending to the client. | string list |
 | `regex_headers` | Specifies a list of HTTP headers and regular expressions which must match for this mapping to be used to route the request. | string list |
 | `rewrite` | Replaces the URL prefix with when talking to the service. Defaults to `"/"`, meaning the prefix is stripped. | string |
->>>>>>> 0d6e65f3
 | `retry_policy` | Performs automatic retries upon request failures. | dictionary |
 | `timeout_ms` | The timeout, in milliseconds, for requests through this Mapping. Defaults to 3000. | integer |
 | `tls` | If true, tells the system that it should use HTTPS to contact this service. (It's also possible to use TLS to specify a certificate to present to the service.) | boolean |
