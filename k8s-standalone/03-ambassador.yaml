--- conflicted
+++ resolved
@@ -119,11 +119,7 @@
       serviceAccountName: ambassador
       containers:
       - name: ambassador
-<<<<<<< HEAD
         image: quay.io/datawire/ambassador:{{env "AMBASSADOR_VERSION"}}
-=======
-        image: quay.io/datawire/ambassador:0.60.3
->>>>>>> dd255117
 # XXX: Kubernaut
 #        resources:
 #          limits:
