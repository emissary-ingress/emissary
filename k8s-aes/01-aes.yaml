--- conflicted
+++ resolved
@@ -41,6 +41,10 @@
   namespace: ambassador
   labels:
     product: aes
+{{ if env "DEV_USE_IMAGEPULLSECRET" | ne "" }}
+imagePullSecrets:
+- name: dev-image-pull-secret
+{{ end }}
 ---
 apiVersion: rbac.authorization.k8s.io/v1beta1
 kind: ClusterRole
@@ -104,21 +108,6 @@
   resources: [ "pods/log" ]
   verbs: [ "get" ]
 ---
-<<<<<<< HEAD
-apiVersion: v1
-kind: ServiceAccount
-metadata:
-  name: ambassador
-  namespace: ambassador
-  labels:
-    product: aes
-{{ if env "DEV_USE_IMAGEPULLSECRET" | ne "" }}
-imagePullSecrets:
-- name: dev-image-pull-secret
-{{ end }}
----
-=======
->>>>>>> 32dda034
 apiVersion: rbac.authorization.k8s.io/v1beta1
 kind: ClusterRoleBinding
 metadata:
