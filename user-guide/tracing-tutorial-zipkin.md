# Zipkin Tracing

In this tutorial, we'll configure Ambassador Edge Stack to initiate a trace on some sample requests, and use Zipkin to visualize them.

## Before You Get Started

This tutorial assumes you have already followed the Ambassador Edge Stack [Getting Started](../getting-started) guide. If you haven't done that already, you should do that now.

After completing the Getting Started guide you will have a Kubernetes cluster running Ambassador Edge Stack and the Quote of the Moment service. Let's walk through adding tracing to this setup.

## 1. Deploy Zipkin

In this tutorial, you will use a simple deployment of the open-source [Zipkin](https://zipkin.io/) distributed tracing system to store and visualize the Ambassador Edge Stack-generated traces. The trace data will be stored in memory within the Zipkin container, and you will be able to explore the traces via the Zipkin web UI.

First, add the following YAML to a file named `zipkin.yaml`. This configuration will create a Zipkin Deployment that uses the [openzipkin/zipkin](https://hub.docker.com/r/openzipkin/zipkin/) container image and also an associated Service. We will also include a `TracingService` that configures Ambassador Edge Stack to use the Zipkin service (running on the default port of 9411) to provide tracing support.

```yaml
---
apiVersion: getambassador.io/v2
kind: TracingService
metadata:
  name: tracing
spec:
  service: "zipkin:9411"
  driver: zipkin
  config: {}
---
apiVersion: apps/v1
kind: Deployment
metadata:
  name: zipkin
spec:
  replicas: 1
  selector:
    matchLabels:
      app: zipkin
  template:
    metadata:
      labels:
        app: zipkin
    spec:
      containers:
        - name: zipkin
          image: openzipkin/zipkin
          env:
            # note: in-memory storage holds all data in memory, purging older data upon a span limit.
            #       you should use a proper storage in production environments
            - name: STORAGE_TYPE
              value: mem
---
apiVersion: v1
kind: Service
metadata:
  labels:
    name: zipkin
  name: zipkin
spec:
  ports:
    - port: 9411
      targetPort: 9411
  selector:
    app: zipkin
```

You can deploy this configuration into your Kubernetes cluster like so:

```shell
$ kubectl apply -f zipkin.yaml
```

**Important:** the Ambassador Edge Stack will need to be restarted to configure itself to add the tracing header. Delete all Ambassador Edge Stack pods and let Kubernetes restart them.

## 2. Generate Some Requests

Use `curl` to generate a few requests to an existing Ambassador Edge Stack mapping. You may need to perform many requests since only a subset of random requests are sampled and instrumented with traces.

```shell
$ curl -L $AMBASSADOR_IP/httpbin/ip
```

## 3. Test Traces

To test things out, we'll need to access the Zipkin UI. If you're on Kubernetes, get the name of the Zipkin pod:

```shell
$ kubectl get pods
NAME                                   READY     STATUS    RESTARTS   AGE
ambassador-5ffcfc798-c25dc             2/2       Running   0          1d
prometheus-prometheus-0                2/2       Running   0          113d
zipkin-868b97667c-58v4r                1/1       Running   0          2h
```

And then use `kubectl port-forward` to access the pod:

```shell
$ kubectl port-forward zipkin-868b97667c-58v4r 9411
```

Open your web browser to `http://localhost:9411` for the Zipkin UI.

<<<<<<< HEAD
If you're on `minikube` you can access the `NodePort` directly, and this port's
number can be obtained via the `minikube services list` command.
If you are using `Docker for Mac/Windows`, you can use the
`kubectl get svc` command to get the same information.
=======
If you're on `minikube` you can access the `NodePort` directly, and this ports number can be obtained via the `minikube services list` command. If you are using `Docker for Mac/Windows`, you can use the `kubectl get svc` command to get the same information.
>>>>>>> fb84fed7

```shell
$ minikube service list
|-------------|----------------------|-----------------------------|
|  NAMESPACE  |         NAME         |             URL             |
|-------------|----------------------|-----------------------------|
| default     | ambassador-admin     | http://192.168.99.107:30319 |
| default     | ambassador           | http://192.168.99.107:31893 |
| default     | zipkin               | http://192.168.99.107:31043 |
|-------------|----------------------|-----------------------------|
```

Open your web browser to the Zipkin dashboard `http://192.168.99.107:31043/zipkin/`.

In the Zipkin UI, click on the "Find Traces" button to get a listing instrumented traces. Each of the traces that are displayed can be clicked on, which provides further information about each span and associated metadata.

## Learn More

For more details about configuring the external, distributed tracing service, read about [distributed tracing](../../reference/services/tracing-service).<|MERGE_RESOLUTION|>--- conflicted
+++ resolved
@@ -98,14 +98,7 @@
 
 Open your web browser to `http://localhost:9411` for the Zipkin UI.
 
-<<<<<<< HEAD
-If you're on `minikube` you can access the `NodePort` directly, and this port's
-number can be obtained via the `minikube services list` command.
-If you are using `Docker for Mac/Windows`, you can use the
-`kubectl get svc` command to get the same information.
-=======
 If you're on `minikube` you can access the `NodePort` directly, and this ports number can be obtained via the `minikube services list` command. If you are using `Docker for Mac/Windows`, you can use the `kubectl get svc` command to get the same information.
->>>>>>> fb84fed7
 
 ```shell
 $ minikube service list
