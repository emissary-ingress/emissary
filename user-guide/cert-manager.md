--- conflicted
+++ resolved
@@ -112,7 +112,7 @@
     cert-manager uses an `Ingress` resource to issue the challenge to `/.well-known/acme-challenge` but, since Ambassador is not an `Ingress`, we will need to create a `Mapping` so the cert-manager can reach the temporary pod.
     ```yaml
     ---
-    apiVersion: getambassador.io/v1
+    apiVersion: getambassador.io/v2
     kind: Mapping
     metadata:
       name: acme-challenge-mapping
@@ -126,18 +126,6 @@
     kind: Service
     metadata:
       name: acme-challenge-service
-<<<<<<< HEAD
-=======
-      annotations:
-        getambassador.io/config: |
-          ---
-          apiVersion: getambassador.io/v2
-          kind:  Mapping
-          name:  acme-challenge-mapping
-          prefix: /.well-known/acme-challenge
-          rewrite: ""
-          service: acme-challenge-service 
->>>>>>> 2d5e7497
     spec:
       ports:
       - port: 80
@@ -226,5 +214,4 @@
     ambassador-certs         kubernetes.io/tls                     2         1h
     ambassador-token-846d5   kubernetes.io/service-account-token   3         2h
     default-token-4l772      kubernetes.io/service-account-token   3         2h
-    ```
-
+    ```