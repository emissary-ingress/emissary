--- conflicted
+++ resolved
@@ -127,509 +127,6 @@
 The Emissary-ingress Python code makes use of the following Free and Open Source
 libraries:
 
-<<<<<<< HEAD
-    Name                 Version    License(s)
-    ----                 -------    ----------
-    CacheControl         0.12.6     Apache License 2.0
-    Cython               0.29.19    Apache License 2.0
-    Flask                2.0.2      3-clause BSD license
-    Jinja2               3.0.3      3-clause BSD license
-    MarkupSafe           2.0.1      3-clause BSD license
-    PyYAML               5.4.1      MIT license
-    Werkzeug             2.0.2      3-clause BSD license
-    appdirs              1.4.4      MIT license
-    attrs                19.3.0     MIT license
-    cachetools           4.1.1      MIT license
-    certifi              2020.6.20  Mozilla Public License 2.0
-    charset-normalizer   2.0.8      MIT license
-    click                8.0.3      3-clause BSD license
-    clize                4.2.1      MIT license
-    colorama             0.4.3      3-clause BSD license
-    contextlib2          0.6.0      Python Software Foundation license
-    distlib              0.3.0      Python Software Foundation license
-    distro               1.5.0      Apache License 2.0
-    docutils             0.17.1     2-clause BSD license, GNU General Public License Version 3, Public domain, Python Software Foundation license
-    durationpy           0.5        MIT license
-    expiringdict         1.2.1      Apache License 2.0
-    google-auth          1.23.0     Apache License 2.0
-    gunicorn             20.1.0     MIT license
-    html5lib             1.0.1      MIT license
-    idna                 2.7        3-clause BSD license, Python Software Foundation license, Unicode License Agreement for Data Files and Software (2015)
-    importlib-resources  5.4.0      Apache License 2.0
-    itsdangerous         2.0.1      3-clause BSD license
-    jsonpatch            1.32       3-clause BSD license
-    jsonpointer          2.0        3-clause BSD license
-    jsonschema           4.2.1      MIT license
-    k8s-proto            0.0.3      Apache License 2.0
-    kubernetes           20.13.0    Apache License 2.0
-    lockfile             0.12.2     MIT license
-    msgpack              1.0.0      Apache License 2.0
-    oauthlib             3.1.0      3-clause BSD license
-    od                   1.0        MIT license
-    ordered-set          4.0.1      MIT license
-    orjson               3.3.1      Apache License 2.0, MIT license
-    packaging            20.4       2-clause BSD license, Apache License 2.0
-    pep517               0.8.2      MIT license
-    pip-tools            5.3.1      3-clause BSD license
-    progress             1.5        ISC license
-    prometheus-client    0.12.0     Apache License 2.0
-    protobuf             3.13.0     3-clause BSD license
-    pyasn1               0.4.8      2-clause BSD license
-    pyasn1-modules       0.2.8      2-clause BSD license
-    pyparsing            2.4.7      MIT license
-    pyrsistent           0.17.3     MIT license
-    python-dateutil      2.8.1      3-clause BSD license, Apache License 2.0
-    python-json-logger   2.0.2      2-clause BSD license
-    pytoml               0.1.21     MIT license
-    requests             2.26.0     Apache License 2.0
-    requests-oauthlib    1.3.0      ISC license
-    retrying             1.3.3      Apache License 2.0
-    rsa                  4.6        Apache License 2.0
-    semantic-version     2.8.5      2-clause BSD license
-    sigtools             2.0.2      MIT license
-    six                  1.15.0     MIT license
-    toml                 0.10.1     MIT license
-    urllib3              1.26.5     MIT license
-    webencodings         0.5.1      3-clause BSD license
-    websocket-client     0.57.0     3-clause BSD license
-    zipp                 3.6.0      MIT license
-
-
-The Emissary-ingress Node.Js code makes use of the following Free and Open Source
-libraries:
-
-    Name                                       Version   License(s)
-    ----                                       -------   ----------
-    abbrev                                     1.1.1     ISC license
-    acorn                                      6.4.1     MIT license
-    acorn-dynamic-import                       4.0.0     MIT license
-    agent-base                                 6.0.2     MIT license
-    ajv                                        6.10.0    MIT license
-    ajv-errors                                 1.0.1     MIT license
-    ajv-keywords                               3.4.0     MIT license
-    ansi-regex                                 2.1.1     MIT license
-    ansi-regex                                 3.0.0     MIT license
-    ansi-regex                                 5.0.1     MIT license
-    ansi-styles                                3.2.1     MIT license
-    anymatch                                   2.0.0     ISC license
-    aproba                                     1.2.0     ISC license
-    aproba                                     2.0.0     ISC license
-    are-we-there-yet                           2.0.0     ISC license
-    array-unique                               0.3.2     MIT license
-    arr-diff                                   4.0.0     MIT license
-    arr-flatten                                1.1.0     MIT license
-    arr-union                                  3.1.0     MIT license
-    ascli                                      1.0.1     Apache License 2.0
-    asn1.js                                    4.10.1    MIT license
-    assert                                     1.4.1     MIT license
-    assign-symbols                             1.0.0     MIT license
-    async-each                                 1.0.1     MIT license
-    atob                                       2.1.2     Apache License 2.0, MIT license
-    balanced-match                             1.0.0     MIT license
-    balanced-match                             1.0.2     MIT license
-    base                                       0.11.2    MIT license
-    base64-js                                  1.3.0     MIT license
-    big.js                                     5.2.2     MIT license
-    binary-extensions                          1.13.0    MIT license
-    bluebird                                   3.5.3     MIT license
-    bn.js                                      4.11.8    MIT license
-    bn.js                                      4.12.0    MIT license
-    brace-expansion                            1.1.11    MIT license
-    braces                                     2.3.2     MIT license
-    brorand                                    1.1.0     MIT license
-    browser-headers                            0.4.1     Apache License 2.0
-    browserify-aes                             1.2.0     MIT license
-    browserify-cipher                          1.0.1     MIT license
-    browserify-des                             1.0.2     MIT license
-    browserify-rsa                             4.0.1     MIT license
-    browserify-sign                            4.0.4     ISC license
-    browserify-zlib                            0.2.0     MIT license
-    buffer                                     4.9.1     MIT license
-    buffer-from                                1.1.1     MIT license
-    buffer-xor                                 1.0.3     MIT license
-    builtin-status-codes                       3.0.0     MIT license
-    bytebuffer                                 5.0.1     Apache License 2.0
-    cacache                                    11.3.2    ISC license
-    cache-base                                 1.0.1     MIT license
-    camelcase                                  2.1.1     MIT license
-    camelcase                                  5.2.0     MIT license
-    chalk                                      2.4.2     MIT license
-    chokidar                                   2.1.2     MIT license
-    chownr                                     1.1.1     ISC license
-    chownr                                     2.0.0     ISC license
-    chrome-trace-event                         1.0.0     MIT license
-    cipher-base                                1.0.4     MIT license
-    class-utils                                0.3.6     MIT license
-    cliui                                      3.2.0     ISC license
-    cliui                                      4.1.0     ISC license
-    code-point-at                              1.1.0     MIT license
-    collection-visit                           1.0.0     MIT license
-    color-convert                              1.9.3     MIT license
-    color-name                                 1.1.3     MIT license
-    color-support                              1.1.3     ISC license
-    colour                                     0.7.1     MIT license
-    commander                                  2.19.0    MIT license
-    commondir                                  1.0.1     MIT license
-    component-emitter                          1.2.1     MIT license
-    concat-map                                 0.0.1     MIT license
-    concat-stream                              1.6.2     MIT license
-    console-browserify                         1.1.0     MIT license
-    console-control-strings                    1.1.0     ISC license
-    constants-browserify                       1.0.0     MIT license
-    copy-concurrently                          1.0.5     ISC license
-    copy-descriptor                            0.1.1     MIT license
-    core-util-is                               1.0.2     MIT license
-    create-ecdh                                4.0.3     MIT license
-    create-hash                                1.2.0     MIT license
-    create-hmac                                1.1.7     MIT license
-    cross-spawn                                6.0.5     MIT license
-    crypto-browserify                          3.12.0    MIT license
-    cyclist                                    0.2.2     MIT license
-    date-now                                   0.1.4     MIT license
-    debug                                      2.6.9     MIT license
-    debug                                      4.3.3     MIT license
-    decamelize                                 1.2.0     MIT license
-    decode-uri-component                       0.2.0     MIT license
-    define-property                            0.2.5     MIT license
-    define-property                            1.0.0     MIT license
-    define-property                            2.0.2     MIT license
-    delegates                                  1.0.0     MIT license
-    des.js                                     1.0.0     MIT license
-    detect-file                                1.0.0     MIT license
-    detect-libc                                1.0.3     Apache License 2.0
-    diffie-hellman                             5.0.3     MIT license
-    domain-browser                             1.2.0     MIT license
-    duplexify                                  3.7.1     MIT license
-    elliptic                                   6.5.4     MIT license
-    emoji-regex                                8.0.0     MIT license
-    emojis-list                                2.1.0     MIT license
-    end-of-stream                              1.4.1     MIT license
-    enhanced-resolve                           4.1.0     MIT license
-    errno                                      0.1.7     MIT license
-    escape-string-regexp                       1.0.5     MIT license
-    eslint-scope                               4.0.2     2-clause BSD license
-    esrecurse                                  4.2.1     2-clause BSD license
-    estraverse                                 4.2.0     2-clause BSD license
-    events                                     3.0.0     MIT license
-    evp_bytestokey                             1.0.3     MIT license
-    execa                                      1.0.0     MIT license
-    expand-brackets                            2.1.4     MIT license
-    expand-tilde                               2.0.2     MIT license
-    extend-shallow                             2.0.1     MIT license
-    extend-shallow                             3.0.2     MIT license
-    extglob                                    2.0.4     MIT license
-    fast-deep-equal                            2.0.1     MIT license
-    fast-json-stable-stringify                 2.0.0     MIT license
-    figgy-pudding                              3.5.1     ISC license
-    fill-range                                 4.0.0     MIT license
-    find-cache-dir                             2.0.0     MIT license
-    find-up                                    3.0.0     MIT license
-    findup-sync                                2.0.0     MIT license
-    flush-write-stream                         1.1.1     MIT license
-    for-in                                     1.0.2     MIT license
-    fragment-cache                             0.2.1     MIT license
-    from2                                      2.3.0     MIT license
-    fs-minipass                                2.1.0     ISC license
-    fs.realpath                                1.0.0     ISC license
-    fs-write-stream-atomic                     1.0.10    ISC license
-    gauge                                      3.0.2     ISC license
-    get-caller-file                            1.0.3     ISC license
-    get-stream                                 4.1.0     MIT license
-    get-value                                  2.0.6     MIT license
-    glob                                       7.1.3     ISC license
-    glob                                       7.2.0     ISC license
-    global-modules                             1.0.0     MIT license
-    global-prefix                              1.0.2     MIT license
-    glob-parent                                3.1.0     ISC license
-    google-protobuf                            3.7.0     3-clause BSD license
-    graceful-fs                                4.1.15    ISC license
-    grpc                                       1.24.11   Apache License 2.0
-    grpc-web                                   1.0.3     Apache License 2.0
-    grpc-web-client                            0.7.0     Apache License 2.0
-    has-flag                                   3.0.0     MIT license
-    hash-base                                  3.0.4     MIT license
-    hash.js                                    1.1.7     MIT license
-    has-unicode                                2.0.1     ISC license
-    has-value                                  0.3.1     MIT license
-    has-value                                  1.0.0     MIT license
-    has-values                                 0.1.4     MIT license
-    has-values                                 1.0.0     MIT license
-    hmac-drbg                                  1.0.1     MIT license
-    homedir-polyfill                           1.0.3     MIT license
-    https-browserify                           1.0.0     MIT license
-    https-proxy-agent                          5.0.0     MIT license
-    ieee754                                    1.1.12    3-clause BSD license
-    iferr                                      0.1.5     MIT license
-    import-local                               2.0.0     MIT license
-    imurmurhash                                0.1.4     MIT license
-    indexof                                    0.0.1     MIT license
-    inflight                                   1.0.6     ISC license
-    inherits                                   2.0.1     ISC license
-    inherits                                   2.0.3     ISC license
-    inherits                                   2.0.4     ISC license
-    ini                                        1.3.8     ISC license
-    interpret                                  1.2.0     MIT license
-    invert-kv                                  1.0.0     MIT license
-    invert-kv                                  2.0.0     MIT license
-    is-accessor-descriptor                     0.1.6     MIT license
-    is-accessor-descriptor                     1.0.0     MIT license
-    isarray                                    1.0.0     MIT license
-    is-binary-path                             1.0.1     MIT license
-    is-buffer                                  1.1.6     MIT license
-    is-data-descriptor                         0.1.4     MIT license
-    is-data-descriptor                         1.0.0     MIT license
-    is-descriptor                              0.1.6     MIT license
-    is-descriptor                              1.0.2     MIT license
-    isexe                                      2.0.0     ISC license
-    is-extendable                              0.1.1     MIT license
-    is-extendable                              1.0.1     MIT license
-    is-extglob                                 2.1.1     MIT license
-    is-fullwidth-code-point                    1.0.0     MIT license
-    is-fullwidth-code-point                    2.0.0     MIT license
-    is-fullwidth-code-point                    3.0.0     MIT license
-    is-glob                                    3.1.0     MIT license
-    is-glob                                    4.0.0     MIT license
-    is-number                                  3.0.0     MIT license
-    isobject                                   2.1.0     MIT license
-    isobject                                   3.0.1     MIT license
-    is-plain-object                            2.0.4     MIT license
-    is-stream                                  1.1.0     MIT license
-    is-windows                                 1.0.2     MIT license
-    json5                                      1.0.1     MIT license
-    json-parse-better-errors                   1.0.2     MIT license
-    json-schema-traverse                       0.4.1     MIT license
-    kind-of                                    3.2.2     MIT license
-    kind-of                                    4.0.0     MIT license
-    kind-of                                    5.1.0     MIT license
-    kind-of                                    6.0.2     MIT license
-    lcid                                       1.0.0     MIT license
-    lcid                                       2.0.0     MIT license
-    loader-runner                              2.4.0     MIT license
-    loader-utils                               1.2.3     MIT license
-    locate-path                                3.0.0     MIT license
-    lodash.camelcase                           4.3.0     MIT license
-    lodash.clone                               4.5.0     MIT license
-    long                                       3.2.0     Apache License 2.0
-    lru-cache                                  5.1.1     ISC license
-    lru-cache                                  6.0.0     ISC license
-    make-dir                                   1.3.0     MIT license
-    make-dir                                   3.1.0     MIT license
-    mamacro                                    0.0.3     MIT license
-    map-age-cleaner                            0.1.3     MIT license
-    @mapbox/node-pre-gyp                       1.0.8     3-clause BSD license
-    map-cache                                  0.2.2     MIT license
-    map-visit                                  1.0.0     MIT license
-    md5.js                                     1.3.5     MIT license
-    mem                                        4.1.0     MIT license
-    memory-fs                                  0.4.1     MIT license
-    micromatch                                 3.1.10    MIT license
-    miller-rabin                               4.0.1     MIT license
-    mimic-fn                                   1.2.0     MIT license
-    minimalistic-assert                        1.0.1     ISC license
-    minimalistic-crypto-utils                  1.0.1     MIT license
-    minimatch                                  3.0.4     ISC license
-    minimist                                   0.0.8     MIT license
-    minimist                                   1.2.0     MIT license
-    minipass                                   3.1.6     ISC license
-    minizlib                                   2.1.2     MIT license
-    mississippi                                3.0.0     2-clause BSD license
-    mixin-deep                                 1.3.2     MIT license
-    mkdirp                                     0.5.1     MIT license
-    mkdirp                                     1.0.4     MIT license
-    move-concurrently                          1.0.1     ISC license
-    ms                                         2.0.0     MIT license
-    ms                                         2.1.2     MIT license
-    nan                                        2.15.0    MIT license
-    nanomatch                                  1.2.13    MIT license
-    neo-async                                  2.6.0     MIT license
-    nice-try                                   1.0.5     MIT license
-    node-fetch                                 2.6.7     MIT license
-    node-libs-browser                          2.2.0     MIT license
-    nopt                                       5.0.0     ISC license
-    normalize-path                             2.1.1     MIT license
-    normalize-path                             3.0.0     MIT license
-    npmlog                                     5.0.1     ISC license
-    npm-run-path                               2.0.2     MIT license
-    number-is-nan                              1.0.1     MIT license
-    object-assign                              4.1.1     MIT license
-    object-copy                                0.1.0     MIT license
-    object.pick                                1.3.0     MIT license
-    object-visit                               1.0.1     MIT license
-    once                                       1.4.0     ISC license
-    optjs                                      3.2.2     MIT license
-    os-browserify                              0.3.0     MIT license
-    os-locale                                  1.4.0     MIT license
-    os-locale                                  3.1.0     MIT license
-    pako                                       1.0.10    MIT license
-    parallel-transform                         1.1.0     MIT license
-    parse-asn1                                 5.1.4     ISC license
-    parse-passwd                               1.0.0     MIT license
-    pascalcase                                 0.1.1     MIT license
-    path-browserify                            0.0.0     MIT license
-    path-dirname                               1.0.2     MIT license
-    path-exists                                3.0.0     MIT license
-    path-is-absolute                           1.0.1     MIT license
-    path-key                                   2.0.1     MIT license
-    pbkdf2                                     3.0.17    MIT license
-    p-defer                                    1.0.0     MIT license
-    p-finally                                  1.0.0     MIT license
-    pify                                       3.0.0     MIT license
-    p-is-promise                               2.0.0     MIT license
-    pkg-dir                                    3.0.0     MIT license
-    p-limit                                    2.2.0     MIT license
-    p-locate                                   3.0.0     MIT license
-    posix-character-classes                    0.1.1     MIT license
-    process                                    0.11.10   MIT license
-    process-nextick-args                       2.0.0     MIT license
-    promise-inflight                           1.0.1     ISC license
-    protobufjs                                 5.0.3     Apache License 2.0
-    prr                                        1.0.1     MIT license
-    p-try                                      2.0.0     MIT license
-    public-encrypt                             4.0.3     MIT license
-    pump                                       2.0.1     MIT license
-    pump                                       3.0.0     MIT license
-    pumpify                                    1.5.1     MIT license
-    punycode                                   1.3.2     MIT license
-    punycode                                   1.4.1     MIT license
-    punycode                                   2.1.1     MIT license
-    querystring                                0.2.0     MIT license
-    querystring-es3                            0.2.1     MIT license
-    randombytes                                2.1.0     MIT license
-    randomfill                                 1.0.4     MIT license
-    readable-stream                            2.3.6     MIT license
-    readable-stream                            3.6.0     MIT license
-    readdirp                                   2.2.1     MIT license
-    regex-not                                  1.0.2     MIT license
-    remove-trailing-separator                  1.1.0     ISC license
-    repeat-element                             1.1.3     MIT license
-    repeat-string                              1.6.1     MIT license
-    require-directory                          2.1.1     MIT license
-    require-main-filename                      1.0.1     ISC license
-    resolve-cwd                                2.0.0     MIT license
-    resolve-dir                                1.0.1     MIT license
-    resolve-from                               3.0.0     MIT license
-    resolve-url                                0.2.1     MIT license
-    ret                                        0.1.15    MIT license
-    rimraf                                     2.6.3     ISC license
-    rimraf                                     3.0.2     ISC license
-    ripemd160                                  2.0.2     MIT license
-    run-queue                                  1.0.3     ISC license
-    safe-buffer                                5.1.2     MIT license
-    safe-buffer                                5.2.1     MIT license
-    safe-regex                                 1.1.0     MIT license
-    schema-utils                               1.0.0     MIT license
-    semver                                     5.6.0     ISC license
-    semver                                     6.3.0     ISC license
-    semver                                     7.3.5     ISC license
-    serialize-javascript                       1.6.1     3-clause BSD license
-    set-blocking                               2.0.0     ISC license
-    setimmediate                               1.0.5     MIT license
-    set-value                                  0.4.3     MIT license
-    set-value                                  2.0.0     MIT license
-    sha.js                                     2.4.11    3-clause BSD license, MIT license
-    shebang-command                            1.2.0     MIT license
-    shebang-regex                              1.0.0     MIT license
-    signal-exit                                3.0.2     ISC license
-    signal-exit                                3.0.6     ISC license
-    snapdragon                                 0.8.2     MIT license
-    snapdragon-node                            2.1.1     MIT license
-    snapdragon-util                            3.0.1     MIT license
-    source-list-map                            2.0.1     MIT license
-    source-map                                 0.5.7     3-clause BSD license
-    source-map                                 0.6.1     3-clause BSD license
-    source-map-resolve                         0.5.2     MIT license
-    source-map-support                         0.5.10    MIT license
-    source-map-url                             0.4.0     MIT license
-    split-string                               3.1.0     MIT license
-    ssri                                       6.0.1     ISC license
-    static-extend                              0.1.2     MIT license
-    stream-browserify                          2.0.2     MIT license
-    stream-each                                1.2.3     MIT license
-    stream-http                                2.8.3     MIT license
-    stream-shift                               1.0.0     MIT license
-    string_decoder                             1.1.1     MIT license
-    string_decoder                             1.3.0     MIT license
-    string-width                               1.0.2     MIT license
-    string-width                               2.1.1     MIT license
-    string-width                               4.2.3     MIT license
-    strip-ansi                                 3.0.1     MIT license
-    strip-ansi                                 4.0.0     MIT license
-    strip-ansi                                 6.0.1     MIT license
-    strip-eof                                  1.0.0     MIT license
-    supports-color                             5.5.0     MIT license
-    tapable                                    1.1.1     MIT license
-    tar                                        6.1.11    ISC license
-    terser                                     3.17.0    2-clause BSD license
-    terser-webpack-plugin                      1.2.3     MIT license
-    through2                                   2.0.5     MIT license
-    timers-browserify                          2.0.10    MIT license
-    to-arraybuffer                             1.0.1     MIT license
-    to-object-path                             0.3.0     MIT license
-    to-regex                                   3.0.2     MIT license
-    to-regex-range                             2.1.1     MIT license
-    tr46                                       0.0.3     MIT license
-    tslib                                      1.9.3     Apache License 2.0
-    tty-browserify                             0.0.0     MIT license
-    typedarray                                 0.0.6     MIT license
-    @types/bytebuffer                          5.0.43    MIT license
-    @types/long                                4.0.1     MIT license
-    @types/node                                17.0.10   MIT license
-    union-value                                1.0.0     MIT license
-    unique-filename                            1.1.1     ISC license
-    unique-slug                                2.0.1     ISC license
-    unset-value                                1.0.0     MIT license
-    upath                                      1.1.2     MIT license
-    uri-js                                     4.2.2     2-clause BSD license
-    urix                                       0.1.0     MIT license
-    url                                        0.11.0    MIT license
-    use                                        3.1.1     MIT license
-    util                                       0.10.3    MIT license
-    util                                       0.11.1    MIT license
-    util-deprecate                             1.0.2     MIT license
-    v8-compile-cache                           2.0.2     MIT license
-    vm-browserify                              0.0.4     MIT license
-    watchpack                                  1.6.0     MIT license
-    @webassemblyjs/ast                         1.8.5     MIT license
-    @webassemblyjs/floating-point-hex-parser   1.8.5     MIT license
-    @webassemblyjs/helper-api-error            1.8.5     MIT license
-    @webassemblyjs/helper-buffer               1.8.5     MIT license
-    @webassemblyjs/helper-code-frame           1.8.5     MIT license
-    @webassemblyjs/helper-fsm                  1.8.5     ISC license
-    @webassemblyjs/helper-module-context       1.8.5     MIT license
-    @webassemblyjs/helper-wasm-bytecode        1.8.5     MIT license
-    @webassemblyjs/helper-wasm-section         1.8.5     MIT license
-    @webassemblyjs/ieee754                     1.8.5     MIT license
-    @webassemblyjs/leb128                      1.8.5     MIT license
-    @webassemblyjs/utf8                        1.8.5     MIT license
-    @webassemblyjs/wasm-edit                   1.8.5     MIT license
-    @webassemblyjs/wasm-gen                    1.8.5     MIT license
-    @webassemblyjs/wasm-opt                    1.8.5     MIT license
-    @webassemblyjs/wasm-parser                 1.8.5     MIT license
-    @webassemblyjs/wast-parser                 1.8.5     MIT license
-    @webassemblyjs/wast-printer                1.8.5     MIT license
-    webidl-conversions                         3.0.1     2-clause BSD license
-    webpack                                    4.29.6    MIT license
-    webpack-cli                                3.2.3     MIT license
-    webpack-sources                            1.3.0     MIT license
-    whatwg-url                                 5.0.0     MIT license
-    which                                      1.3.1     ISC license
-    which-module                               2.0.0     ISC license
-    wide-align                                 1.1.5     ISC license
-    window-size                                0.1.4     MIT license
-    worker-farm                                1.6.0     MIT license
-    wrap-ansi                                  2.1.0     MIT license
-    wrappy                                     1.0.2     ISC license
-    xtend                                      4.0.1     MIT license
-    @xtuc/ieee754                              1.2.0     3-clause BSD license
-    @xtuc/long                                 4.2.2     Apache License 2.0
-    y18n                                       3.2.2     ISC license
-    y18n                                       4.0.1     ISC license
-    yallist                                    3.0.3     ISC license
-    yallist                                    4.0.0     ISC license
-    yargs                                      12.0.5    MIT license
-    yargs                                      3.32.0    MIT license
-    yargs-parser                               11.1.1    ISC license
-=======
     Name                 Version     License(s)
     ----                 -------     ----------
     CacheControl         0.12.6      Apache License 2.0
@@ -712,5 +209,4 @@
     urllib3              1.26.5      MIT license
     webencodings         0.5.1       3-clause BSD license
     websocket-client     0.57.0      3-clause BSD license
-    zipp                 3.6.0       MIT license
->>>>>>> b1ffe472
+    zipp                 3.6.0       MIT license