--- conflicted
+++ resolved
@@ -43,11 +43,8 @@
 import t_regexrewrite_forwarding
 import t_error_response
 import t_chunked_length
-<<<<<<< HEAD
 import t_dns_type
-=======
 import t_bufferlimitbytes
->>>>>>> 84bdbd5b
 
 # pytest will find this because Runner is a toplevel callable object in a file
 # that pytest is willing to look inside.
