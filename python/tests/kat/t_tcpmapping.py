--- conflicted
+++ resolved
@@ -1,20 +1,11 @@
-<<<<<<< HEAD
-from typing import Generator, Tuple, Union
-=======
-import json
-from typing import Dict
->>>>>>> 02a69a9f
+from typing import Dict, Generator, Tuple, Union
 
 from kat.harness import Query
 
 from abstract_tests import AmbassadorTest, ServiceType, HTTP, Node
 from tests.selfsigned import TLSCerts
-<<<<<<< HEAD
+from kat.harness import abstract_test
 from tests.integration.manifests import namespace_manifest
-=======
-from kat.harness import abstract_test
-from kat.utils import namespace_manifest
->>>>>>> 02a69a9f
 
 # An AmbassadorTest subclass will actually create a running Ambassador.
 # "self" in this class will refer to the Ambassador.
