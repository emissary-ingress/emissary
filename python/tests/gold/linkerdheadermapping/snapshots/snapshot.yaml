--- conflicted
+++ resolved
@@ -20,132 +20,38 @@
                 "kind": "Service",
                 "metadata": {
                     "annotations": {
-<<<<<<< HEAD
-                        "kubectl.kubernetes.io/last-applied-configuration": "{\"apiVersion\":\"v1\",\"kind\":\"Service\",\"metadata\":{\"annotations\":{},\"labels\":{\"kat-ambassador-id\":\"linkerdheadermapping\",\"scope\":\"AmbassadorTest\"},\"name\":\"linkerdheadermapping-http-noheader\",\"namespace\":\"default\"},\"spec\":{\"ports\":[{\"name\":\"http\",\"port\":80,\"protocol\":\"TCP\",\"targetPort\":8112},{\"name\":\"https\",\"port\":443,\"protocol\":\"TCP\",\"targetPort\":8475}],\"selector\":{\"backend\":\"superpod-default\"}}}\n"
-                    },
-                    "creationTimestamp": "2020-07-06T15:20:08Z",
-=======
-                        "kubectl.kubernetes.io/last-applied-configuration": "{\"apiVersion\":\"v1\",\"kind\":\"Service\",\"metadata\":{\"annotations\":{},\"labels\":{\"kat-ambassador-id\":\"linkerdheadermapping\",\"scope\":\"AmbassadorTest\"},\"name\":\"linkerdheadermapping-http-addlinkerdonly\",\"namespace\":\"default\"},\"spec\":{\"ports\":[{\"name\":\"http\",\"port\":80,\"protocol\":\"TCP\",\"targetPort\":8115},{\"name\":\"https\",\"port\":443,\"protocol\":\"TCP\",\"targetPort\":8478}],\"selector\":{\"backend\":\"superpod-default\"}}}\n"
-                    },
-                    "creationTimestamp": "2020-07-08T12:24:04Z",
->>>>>>> e3bb21c3
-                    "labels": {
-                        "kat-ambassador-id": "linkerdheadermapping",
-                        "scope": "AmbassadorTest"
-                    },
-<<<<<<< HEAD
-                    "name": "linkerdheadermapping-http-noheader",
-                    "namespace": "default",
-                    "resourceVersion": "20007",
-                    "selfLink": "/api/v1/namespaces/default/services/linkerdheadermapping-http-noheader",
-                    "uid": "2d258a98-bf9c-11ea-b9b6-0e01d46fe775"
-                },
-                "spec": {
-                    "clusterIP": "10.96.176.41",
-=======
-                    "name": "linkerdheadermapping-http-addlinkerdonly",
-                    "namespace": "default",
-                    "resourceVersion": "54243",
-                    "selfLink": "/api/v1/namespaces/default/services/linkerdheadermapping-http-addlinkerdonly",
-                    "uid": "e9722bf5-c115-11ea-911e-1235a2d91ba9"
-                },
-                "spec": {
-                    "clusterIP": "10.99.236.203",
->>>>>>> e3bb21c3
-                    "ports": [
-                        {
-                            "name": "http",
-                            "port": 80,
-                            "protocol": "TCP",
-<<<<<<< HEAD
-                            "targetPort": 8112
-=======
-                            "targetPort": 8115
->>>>>>> e3bb21c3
-                        },
-                        {
-                            "name": "https",
-                            "port": 443,
-                            "protocol": "TCP",
-<<<<<<< HEAD
-                            "targetPort": 8475
-=======
-                            "targetPort": 8478
->>>>>>> e3bb21c3
-                        }
-                    ],
-                    "selector": {
-                        "backend": "superpod-default"
-                    },
-                    "sessionAffinity": "None",
-                    "type": "ClusterIP"
-                },
-                "status": {
-                    "loadBalancer": {}
-                }
-            },
-            {
-                "apiVersion": "v1",
-                "kind": "Service",
-                "metadata": {
-                    "annotations": {
-<<<<<<< HEAD
                         "getambassador.io/config": "---\napiVersion: ambassador/v0\nkind: Module\nname: ambassador\nconfig:\n  add_linkerd_headers: true\n  defaults:\n    httpmapping:\n      add_request_headers:\n        fruit:\n          append: False\n          value: orange\n      remove_request_headers:\n      - x-evil-header\nambassador_id: linkerdheadermapping\n---\napiVersion: ambassador/v1\nkind: Mapping\nname: linkerdheadermapping-http-addlinkerdonly\nprefix: /target_add_linkerd_header_only/\nservice: linkerdheadermapping-http-addlinkerdonly\nadd_request_headers: {}\nremove_request_headers: []\nambassador_id: linkerdheadermapping\n---\napiVersion: ambassador/v1\nkind: Mapping\nname: linkerdheadermapping-http-noheader\nprefix: /target_no_header/\nservice: linkerdheadermapping-http-noheader\nadd_linkerd_headers: false\nambassador_id: linkerdheadermapping\n---\napiVersion: ambassador/v1\nkind: Mapping\nname: linkerdheadermapping-http\nprefix: /target/\nservice: linkerdheadermapping-http\nadd_request_headers:\n  fruit:\n    append: False\n    value: banana\nremove_request_headers:\n- x-evilness\nambassador_id: linkerdheadermapping\n",
                         "kubectl.kubernetes.io/last-applied-configuration": "{\"apiVersion\":\"v1\",\"kind\":\"Service\",\"metadata\":{\"annotations\":{\"getambassador.io/config\":\"---\\napiVersion: ambassador/v0\\nkind: Module\\nname: ambassador\\nconfig:\\n  add_linkerd_headers: true\\n  defaults:\\n    httpmapping:\\n      add_request_headers:\\n        fruit:\\n          append: False\\n          value: orange\\n      remove_request_headers:\\n      - x-evil-header\\nambassador_id: linkerdheadermapping\\n---\\napiVersion: ambassador/v1\\nkind: Mapping\\nname: linkerdheadermapping-http-addlinkerdonly\\nprefix: /target_add_linkerd_header_only/\\nservice: linkerdheadermapping-http-addlinkerdonly\\nadd_request_headers: {}\\nremove_request_headers: []\\nambassador_id: linkerdheadermapping\\n---\\napiVersion: ambassador/v1\\nkind: Mapping\\nname: linkerdheadermapping-http-noheader\\nprefix: /target_no_header/\\nservice: linkerdheadermapping-http-noheader\\nadd_linkerd_headers: false\\nambassador_id: linkerdheadermapping\\n---\\napiVersion: ambassador/v1\\nkind: Mapping\\nname: linkerdheadermapping-http\\nprefix: /target/\\nservice: linkerdheadermapping-http\\nadd_request_headers:\\n  fruit:\\n    append: False\\n    value: banana\\nremove_request_headers:\\n- x-evilness\\nambassador_id: linkerdheadermapping\\n\"},\"labels\":{\"app.kubernetes.io/component\":\"ambassador-service\",\"kat-ambassador-id\":\"linkerdheadermapping\",\"scope\":\"AmbassadorTest\"},\"name\":\"linkerdheadermapping\",\"namespace\":\"default\"},\"spec\":{\"ports\":[{\"name\":\"http\",\"port\":80,\"protocol\":\"TCP\",\"targetPort\":8080},{\"name\":\"https\",\"port\":443,\"protocol\":\"TCP\",\"targetPort\":8443}],\"selector\":{\"service\":\"linkerdheadermapping\"},\"type\":\"NodePort\"}}\n"
                     },
-                    "creationTimestamp": "2020-07-06T15:20:07Z",
-=======
-                        "kubectl.kubernetes.io/last-applied-configuration": "{\"apiVersion\":\"v1\",\"kind\":\"Service\",\"metadata\":{\"annotations\":{},\"labels\":{\"kat-ambassador-id\":\"linkerdheadermapping\",\"scope\":\"AmbassadorTest\"},\"name\":\"linkerdheadermapping-http-noheader\",\"namespace\":\"default\"},\"spec\":{\"ports\":[{\"name\":\"http\",\"port\":80,\"protocol\":\"TCP\",\"targetPort\":8114},{\"name\":\"https\",\"port\":443,\"protocol\":\"TCP\",\"targetPort\":8477}],\"selector\":{\"backend\":\"superpod-default\"}}}\n"
-                    },
-                    "creationTimestamp": "2020-07-08T12:24:04Z",
->>>>>>> e3bb21c3
+                    "creationTimestamp": "2020-07-09T17:31:07Z",
                     "labels": {
                         "app.kubernetes.io/component": "ambassador-service",
                         "kat-ambassador-id": "linkerdheadermapping",
                         "scope": "AmbassadorTest"
                     },
-<<<<<<< HEAD
                     "name": "linkerdheadermapping",
                     "namespace": "default",
-                    "resourceVersion": "19990",
+                    "resourceVersion": "11018",
                     "selfLink": "/api/v1/namespaces/default/services/linkerdheadermapping",
-                    "uid": "2ce824e9-bf9c-11ea-b9b6-0e01d46fe775"
-                },
-                "spec": {
-                    "clusterIP": "10.99.62.187",
+                    "uid": "f8d8d687-c209-11ea-87b2-0ab82b9da1f7"
+                },
+                "spec": {
+                    "clusterIP": "10.110.68.196",
                     "externalTrafficPolicy": "Cluster",
-=======
-                    "name": "linkerdheadermapping-http-noheader",
-                    "namespace": "default",
-                    "resourceVersion": "54239",
-                    "selfLink": "/api/v1/namespaces/default/services/linkerdheadermapping-http-noheader",
-                    "uid": "e952d866-c115-11ea-911e-1235a2d91ba9"
-                },
-                "spec": {
-                    "clusterIP": "10.111.39.52",
->>>>>>> e3bb21c3
-                    "ports": [
-                        {
-                            "name": "http",
-                            "nodePort": 32266,
-                            "port": 80,
-                            "protocol": "TCP",
-<<<<<<< HEAD
+                    "ports": [
+                        {
+                            "name": "http",
+                            "nodePort": 31832,
+                            "port": 80,
+                            "protocol": "TCP",
                             "targetPort": 8080
-=======
-                            "targetPort": 8114
->>>>>>> e3bb21c3
-                        },
-                        {
-                            "name": "https",
-                            "nodePort": 32025,
-                            "port": 443,
-                            "protocol": "TCP",
-<<<<<<< HEAD
+                        },
+                        {
+                            "name": "https",
+                            "nodePort": 31551,
+                            "port": 443,
+                            "protocol": "TCP",
                             "targetPort": 8443
-=======
-                            "targetPort": 8477
->>>>>>> e3bb21c3
                         }
                     ],
                     "selector": {
@@ -163,64 +69,30 @@
                 "kind": "Service",
                 "metadata": {
                     "annotations": {
-<<<<<<< HEAD
                         "kubectl.kubernetes.io/last-applied-configuration": "{\"apiVersion\":\"v1\",\"kind\":\"Service\",\"metadata\":{\"annotations\":{},\"labels\":{\"kat-ambassador-id\":\"linkerdheadermapping\",\"scope\":\"AmbassadorTest\",\"service\":\"linkerdheadermapping-admin\"},\"name\":\"linkerdheadermapping-admin\",\"namespace\":\"default\"},\"spec\":{\"ports\":[{\"name\":\"linkerdheadermapping-admin\",\"port\":8877,\"targetPort\":8877}],\"selector\":{\"service\":\"linkerdheadermapping\"},\"type\":\"NodePort\"}}\n"
                     },
-                    "creationTimestamp": "2020-07-06T15:20:07Z",
-=======
-                        "getambassador.io/config": "---\napiVersion: ambassador/v0\nkind: Module\nname: ambassador\nconfig:\n  add_linkerd_headers: true\n  defaults:\n    httpmapping:\n      add_request_headers:\n        fruit:\n          append: False\n          value: orange\n      remove_request_headers:\n      - x-evil-header\nambassador_id: linkerdheadermapping\n---\napiVersion: ambassador/v1\nkind: Mapping\nname: linkerdheadermapping-http-addlinkerdonly\nprefix: /target_add_linkerd_header_only/\nservice: linkerdheadermapping-http-addlinkerdonly\nadd_request_headers: {}\nremove_request_headers: []\nambassador_id: linkerdheadermapping\n---\napiVersion: ambassador/v1\nkind: Mapping\nname: linkerdheadermapping-http-noheader\nprefix: /target_no_header/\nservice: linkerdheadermapping-http-noheader\nadd_linkerd_headers: false\nambassador_id: linkerdheadermapping\n---\napiVersion: ambassador/v1\nkind: Mapping\nname: linkerdheadermapping-http\nprefix: /target/\nservice: linkerdheadermapping-http\nadd_request_headers:\n  fruit:\n    append: False\n    value: banana\nremove_request_headers:\n- x-evilness\nambassador_id: linkerdheadermapping\n",
-                        "kubectl.kubernetes.io/last-applied-configuration": "{\"apiVersion\":\"v1\",\"kind\":\"Service\",\"metadata\":{\"annotations\":{\"getambassador.io/config\":\"---\\napiVersion: ambassador/v0\\nkind: Module\\nname: ambassador\\nconfig:\\n  add_linkerd_headers: true\\n  defaults:\\n    httpmapping:\\n      add_request_headers:\\n        fruit:\\n          append: False\\n          value: orange\\n      remove_request_headers:\\n      - x-evil-header\\nambassador_id: linkerdheadermapping\\n---\\napiVersion: ambassador/v1\\nkind: Mapping\\nname: linkerdheadermapping-http-addlinkerdonly\\nprefix: /target_add_linkerd_header_only/\\nservice: linkerdheadermapping-http-addlinkerdonly\\nadd_request_headers: {}\\nremove_request_headers: []\\nambassador_id: linkerdheadermapping\\n---\\napiVersion: ambassador/v1\\nkind: Mapping\\nname: linkerdheadermapping-http-noheader\\nprefix: /target_no_header/\\nservice: linkerdheadermapping-http-noheader\\nadd_linkerd_headers: false\\nambassador_id: linkerdheadermapping\\n---\\napiVersion: ambassador/v1\\nkind: Mapping\\nname: linkerdheadermapping-http\\nprefix: /target/\\nservice: linkerdheadermapping-http\\nadd_request_headers:\\n  fruit:\\n    append: False\\n    value: banana\\nremove_request_headers:\\n- x-evilness\\nambassador_id: linkerdheadermapping\\n\"},\"labels\":{\"app.kubernetes.io/component\":\"ambassador-service\",\"kat-ambassador-id\":\"linkerdheadermapping\",\"scope\":\"AmbassadorTest\"},\"name\":\"linkerdheadermapping\",\"namespace\":\"default\"},\"spec\":{\"ports\":[{\"name\":\"http\",\"port\":80,\"protocol\":\"TCP\",\"targetPort\":8080},{\"name\":\"https\",\"port\":443,\"protocol\":\"TCP\",\"targetPort\":8443}],\"selector\":{\"service\":\"linkerdheadermapping\"},\"type\":\"NodePort\"}}\n"
-                    },
-                    "creationTimestamp": "2020-07-08T12:24:03Z",
->>>>>>> e3bb21c3
-                    "labels": {
-                        "app.kubernetes.io/component": "ambassador-service",
+                    "creationTimestamp": "2020-07-09T17:31:07Z",
+                    "labels": {
                         "kat-ambassador-id": "linkerdheadermapping",
                         "scope": "AmbassadorTest",
                         "service": "linkerdheadermapping-admin"
                     },
-<<<<<<< HEAD
                     "name": "linkerdheadermapping-admin",
                     "namespace": "default",
-                    "resourceVersion": "19996",
+                    "resourceVersion": "11027",
                     "selfLink": "/api/v1/namespaces/default/services/linkerdheadermapping-admin",
-                    "uid": "2d02e835-bf9c-11ea-b9b6-0e01d46fe775"
-                },
-                "spec": {
-                    "clusterIP": "10.104.171.47",
+                    "uid": "f90325c6-c209-11ea-87b2-0ab82b9da1f7"
+                },
+                "spec": {
+                    "clusterIP": "10.109.26.172",
                     "externalTrafficPolicy": "Cluster",
                     "ports": [
                         {
                             "name": "linkerdheadermapping-admin",
-                            "nodePort": 31857,
+                            "nodePort": 32126,
                             "port": 8877,
                             "protocol": "TCP",
                             "targetPort": 8877
-=======
-                    "name": "linkerdheadermapping",
-                    "namespace": "default",
-                    "resourceVersion": "54223",
-                    "selfLink": "/api/v1/namespaces/default/services/linkerdheadermapping",
-                    "uid": "e91215e6-c115-11ea-911e-1235a2d91ba9"
-                },
-                "spec": {
-                    "clusterIP": "10.96.1.203",
-                    "externalTrafficPolicy": "Cluster",
-                    "ports": [
-                        {
-                            "name": "http",
-                            "nodePort": 32417,
-                            "port": 80,
-                            "protocol": "TCP",
-                            "targetPort": 8080
-                        },
-                        {
-                            "name": "https",
-                            "nodePort": 30942,
-                            "port": 443,
-                            "protocol": "TCP",
-                            "targetPort": 8443
->>>>>>> e3bb21c3
                         }
                     ],
                     "selector": {
@@ -238,120 +110,121 @@
                 "kind": "Service",
                 "metadata": {
                     "annotations": {
-<<<<<<< HEAD
-                        "kubectl.kubernetes.io/last-applied-configuration": "{\"apiVersion\":\"v1\",\"kind\":\"Service\",\"metadata\":{\"annotations\":{},\"labels\":{\"kat-ambassador-id\":\"linkerdheadermapping\",\"scope\":\"AmbassadorTest\"},\"name\":\"linkerdheadermapping-http\",\"namespace\":\"default\"},\"spec\":{\"ports\":[{\"name\":\"http\",\"port\":80,\"protocol\":\"TCP\",\"targetPort\":8111},{\"name\":\"https\",\"port\":443,\"protocol\":\"TCP\",\"targetPort\":8474}],\"selector\":{\"backend\":\"superpod-default\"}}}\n"
-                    },
-                    "creationTimestamp": "2020-07-06T15:20:08Z",
-=======
-                        "kubectl.kubernetes.io/last-applied-configuration": "{\"apiVersion\":\"v1\",\"kind\":\"Service\",\"metadata\":{\"annotations\":{},\"labels\":{\"kat-ambassador-id\":\"linkerdheadermapping\",\"scope\":\"AmbassadorTest\",\"service\":\"linkerdheadermapping-admin\"},\"name\":\"linkerdheadermapping-admin\",\"namespace\":\"default\"},\"spec\":{\"ports\":[{\"name\":\"linkerdheadermapping-admin\",\"port\":8877,\"targetPort\":8877}],\"selector\":{\"service\":\"linkerdheadermapping\"},\"type\":\"NodePort\"}}\n"
-                    },
-                    "creationTimestamp": "2020-07-08T12:24:03Z",
->>>>>>> e3bb21c3
-                    "labels": {
-                        "kat-ambassador-id": "linkerdheadermapping",
-                        "scope": "AmbassadorTest",
-                        "service": "linkerdheadermapping-admin"
-                    },
-<<<<<<< HEAD
+                        "kubectl.kubernetes.io/last-applied-configuration": "{\"apiVersion\":\"v1\",\"kind\":\"Service\",\"metadata\":{\"annotations\":{},\"labels\":{\"kat-ambassador-id\":\"linkerdheadermapping\",\"scope\":\"AmbassadorTest\"},\"name\":\"linkerdheadermapping-http\",\"namespace\":\"default\"},\"spec\":{\"ports\":[{\"name\":\"http\",\"port\":80,\"protocol\":\"TCP\",\"targetPort\":8113},{\"name\":\"https\",\"port\":443,\"protocol\":\"TCP\",\"targetPort\":8476}],\"selector\":{\"backend\":\"superpod-default\"}}}\n"
+                    },
+                    "creationTimestamp": "2020-07-09T17:31:08Z",
+                    "labels": {
+                        "kat-ambassador-id": "linkerdheadermapping",
+                        "scope": "AmbassadorTest"
+                    },
                     "name": "linkerdheadermapping-http",
                     "namespace": "default",
-                    "resourceVersion": "20003",
+                    "resourceVersion": "11039",
                     "selfLink": "/api/v1/namespaces/default/services/linkerdheadermapping-http",
-                    "uid": "2d193575-bf9c-11ea-b9b6-0e01d46fe775"
-                },
-                "spec": {
-                    "clusterIP": "10.96.234.187",
-                    "ports": [
-                        {
-                            "name": "http",
-                            "port": 80,
-                            "protocol": "TCP",
-                            "targetPort": 8111
-                        },
-                        {
-                            "name": "https",
-                            "port": 443,
-                            "protocol": "TCP",
-                            "targetPort": 8474
-=======
-                    "name": "linkerdheadermapping-admin",
-                    "namespace": "default",
-                    "resourceVersion": "54227",
-                    "selfLink": "/api/v1/namespaces/default/services/linkerdheadermapping-admin",
-                    "uid": "e9221359-c115-11ea-911e-1235a2d91ba9"
-                },
-                "spec": {
-                    "clusterIP": "10.97.60.147",
-                    "externalTrafficPolicy": "Cluster",
-                    "ports": [
-                        {
-                            "name": "linkerdheadermapping-admin",
-                            "nodePort": 30661,
-                            "port": 8877,
-                            "protocol": "TCP",
-                            "targetPort": 8877
->>>>>>> e3bb21c3
-                        }
-                    ],
-                    "selector": {
-                        "service": "linkerdheadermapping"
-                    },
-                    "sessionAffinity": "None",
-                    "type": "NodePort"
-                },
-                "status": {
-                    "loadBalancer": {}
-                }
-            },
-            {
-                "apiVersion": "v1",
-                "kind": "Service",
-                "metadata": {
-                    "annotations": {
-<<<<<<< HEAD
-                        "kubectl.kubernetes.io/last-applied-configuration": "{\"apiVersion\":\"v1\",\"kind\":\"Service\",\"metadata\":{\"annotations\":{},\"labels\":{\"kat-ambassador-id\":\"linkerdheadermapping\",\"scope\":\"AmbassadorTest\"},\"name\":\"linkerdheadermapping-http-addlinkerdonly\",\"namespace\":\"default\"},\"spec\":{\"ports\":[{\"name\":\"http\",\"port\":80,\"protocol\":\"TCP\",\"targetPort\":8113},{\"name\":\"https\",\"port\":443,\"protocol\":\"TCP\",\"targetPort\":8476}],\"selector\":{\"backend\":\"superpod-default\"}}}\n"
-                    },
-                    "creationTimestamp": "2020-07-06T15:20:08Z",
-=======
-                        "kubectl.kubernetes.io/last-applied-configuration": "{\"apiVersion\":\"v1\",\"kind\":\"Service\",\"metadata\":{\"annotations\":{},\"labels\":{\"kat-ambassador-id\":\"linkerdheadermapping\",\"scope\":\"AmbassadorTest\"},\"name\":\"linkerdheadermapping-http\",\"namespace\":\"default\"},\"spec\":{\"ports\":[{\"name\":\"http\",\"port\":80,\"protocol\":\"TCP\",\"targetPort\":8113},{\"name\":\"https\",\"port\":443,\"protocol\":\"TCP\",\"targetPort\":8476}],\"selector\":{\"backend\":\"superpod-default\"}}}\n"
-                    },
-                    "creationTimestamp": "2020-07-08T12:24:03Z",
->>>>>>> e3bb21c3
-                    "labels": {
-                        "kat-ambassador-id": "linkerdheadermapping",
-                        "scope": "AmbassadorTest"
-                    },
-<<<<<<< HEAD
+                    "uid": "f95aaa1f-c209-11ea-87b2-0ab82b9da1f7"
+                },
+                "spec": {
+                    "clusterIP": "10.101.10.205",
+                    "ports": [
+                        {
+                            "name": "http",
+                            "port": 80,
+                            "protocol": "TCP",
+                            "targetPort": 8113
+                        },
+                        {
+                            "name": "https",
+                            "port": 443,
+                            "protocol": "TCP",
+                            "targetPort": 8476
+                        }
+                    ],
+                    "selector": {
+                        "backend": "superpod-default"
+                    },
+                    "sessionAffinity": "None",
+                    "type": "ClusterIP"
+                },
+                "status": {
+                    "loadBalancer": {}
+                }
+            },
+            {
+                "apiVersion": "v1",
+                "kind": "Service",
+                "metadata": {
+                    "annotations": {
+                        "kubectl.kubernetes.io/last-applied-configuration": "{\"apiVersion\":\"v1\",\"kind\":\"Service\",\"metadata\":{\"annotations\":{},\"labels\":{\"kat-ambassador-id\":\"linkerdheadermapping\",\"scope\":\"AmbassadorTest\"},\"name\":\"linkerdheadermapping-http-addlinkerdonly\",\"namespace\":\"default\"},\"spec\":{\"ports\":[{\"name\":\"http\",\"port\":80,\"protocol\":\"TCP\",\"targetPort\":8115},{\"name\":\"https\",\"port\":443,\"protocol\":\"TCP\",\"targetPort\":8478}],\"selector\":{\"backend\":\"superpod-default\"}}}\n"
+                    },
+                    "creationTimestamp": "2020-07-09T17:31:09Z",
+                    "labels": {
+                        "kat-ambassador-id": "linkerdheadermapping",
+                        "scope": "AmbassadorTest"
+                    },
                     "name": "linkerdheadermapping-http-addlinkerdonly",
                     "namespace": "default",
-                    "resourceVersion": "20011",
+                    "resourceVersion": "11059",
                     "selfLink": "/api/v1/namespaces/default/services/linkerdheadermapping-http-addlinkerdonly",
-                    "uid": "2d2fc8b8-bf9c-11ea-b9b6-0e01d46fe775"
-                },
-                "spec": {
-                    "clusterIP": "10.104.110.54",
-=======
-                    "name": "linkerdheadermapping-http",
-                    "namespace": "default",
-                    "resourceVersion": "54234",
-                    "selfLink": "/api/v1/namespaces/default/services/linkerdheadermapping-http",
-                    "uid": "e93c40de-c115-11ea-911e-1235a2d91ba9"
-                },
-                "spec": {
-                    "clusterIP": "10.106.115.164",
->>>>>>> e3bb21c3
-                    "ports": [
-                        {
-                            "name": "http",
-                            "port": 80,
-                            "protocol": "TCP",
-                            "targetPort": 8113
-                        },
-                        {
-                            "name": "https",
-                            "port": 443,
-                            "protocol": "TCP",
-                            "targetPort": 8476
+                    "uid": "fa0a8168-c209-11ea-87b2-0ab82b9da1f7"
+                },
+                "spec": {
+                    "clusterIP": "10.110.240.176",
+                    "ports": [
+                        {
+                            "name": "http",
+                            "port": 80,
+                            "protocol": "TCP",
+                            "targetPort": 8115
+                        },
+                        {
+                            "name": "https",
+                            "port": 443,
+                            "protocol": "TCP",
+                            "targetPort": 8478
+                        }
+                    ],
+                    "selector": {
+                        "backend": "superpod-default"
+                    },
+                    "sessionAffinity": "None",
+                    "type": "ClusterIP"
+                },
+                "status": {
+                    "loadBalancer": {}
+                }
+            },
+            {
+                "apiVersion": "v1",
+                "kind": "Service",
+                "metadata": {
+                    "annotations": {
+                        "kubectl.kubernetes.io/last-applied-configuration": "{\"apiVersion\":\"v1\",\"kind\":\"Service\",\"metadata\":{\"annotations\":{},\"labels\":{\"kat-ambassador-id\":\"linkerdheadermapping\",\"scope\":\"AmbassadorTest\"},\"name\":\"linkerdheadermapping-http-noheader\",\"namespace\":\"default\"},\"spec\":{\"ports\":[{\"name\":\"http\",\"port\":80,\"protocol\":\"TCP\",\"targetPort\":8114},{\"name\":\"https\",\"port\":443,\"protocol\":\"TCP\",\"targetPort\":8477}],\"selector\":{\"backend\":\"superpod-default\"}}}\n"
+                    },
+                    "creationTimestamp": "2020-07-09T17:31:08Z",
+                    "labels": {
+                        "kat-ambassador-id": "linkerdheadermapping",
+                        "scope": "AmbassadorTest"
+                    },
+                    "name": "linkerdheadermapping-http-noheader",
+                    "namespace": "default",
+                    "resourceVersion": "11050",
+                    "selfLink": "/api/v1/namespaces/default/services/linkerdheadermapping-http-noheader",
+                    "uid": "f9a9d805-c209-11ea-87b2-0ab82b9da1f7"
+                },
+                "spec": {
+                    "clusterIP": "10.96.126.63",
+                    "ports": [
+                        {
+                            "name": "http",
+                            "port": 80,
+                            "protocol": "TCP",
+                            "targetPort": 8114
+                        },
+                        {
+                            "name": "https",
+                            "port": 443,
+                            "protocol": "TCP",
+                            "targetPort": 8477
                         }
                     ],
                     "selector": {
