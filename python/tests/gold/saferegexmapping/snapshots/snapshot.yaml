{
    "Consul": {},
    "Kubernetes": {
        "AuthService": null,
        "ConsulResolver": null,
        "Host": null,
        "KubernetesEndpointResolver": null,
        "KubernetesServiceResolver": null,
        "LogService": null,
        "Mapping": null,
        "Module": null,
        "RateLimitService": null,
        "TCPMapping": null,
        "TLSContext": null,
        "TracingService": null,
        "ingresses": null,
        "service": [
            {
                "apiVersion": "v1",
                "kind": "Service",
                "metadata": {
                    "annotations": {
                        "getambassador.io/config": "---\napiVersion: ambassador/v1\nkind: Mapping\nname: SafeRegexMapping\nprefix: /SafeRegexMapping/\nprefix_regex: true\nhost: \"[a-zA-Z].*\"\nhost_regex: true\nregex_headers:\n  X-Foo: \"^[a-z].*\"\nservice: http://saferegexmapping-http\nambassador_id: saferegexmapping\n",
                        "kubectl.kubernetes.io/last-applied-configuration": "{\"apiVersion\":\"v1\",\"kind\":\"Service\",\"metadata\":{\"annotations\":{\"getambassador.io/config\":\"---\\napiVersion: ambassador/v1\\nkind: Mapping\\nname: SafeRegexMapping\\nprefix: /SafeRegexMapping/\\nprefix_regex: true\\nhost: \\\"[a-zA-Z].*\\\"\\nhost_regex: true\\nregex_headers:\\n  X-Foo: \\\"^[a-z].*\\\"\\nservice: http://saferegexmapping-http\\nambassador_id: saferegexmapping\\n\"},\"labels\":{\"app.kubernetes.io/component\":\"ambassador-service\",\"kat-ambassador-id\":\"saferegexmapping\",\"scope\":\"AmbassadorTest\"},\"name\":\"saferegexmapping\",\"namespace\":\"default\"},\"spec\":{\"ports\":[{\"name\":\"http\",\"port\":80,\"protocol\":\"TCP\",\"targetPort\":8080},{\"name\":\"https\",\"port\":443,\"protocol\":\"TCP\",\"targetPort\":8443}],\"selector\":{\"service\":\"saferegexmapping\"},\"type\":\"NodePort\"}}\n"
                    },
<<<<<<< HEAD
                    "creationTimestamp": "2020-07-06T15:19:47Z",
=======
                    "creationTimestamp": "2020-07-08T12:23:44Z",
>>>>>>> e3bb21c3
                    "labels": {
                        "app.kubernetes.io/component": "ambassador-service",
                        "kat-ambassador-id": "saferegexmapping",
                        "scope": "AmbassadorTest"
                    },
                    "name": "saferegexmapping",
                    "namespace": "default",
<<<<<<< HEAD
                    "resourceVersion": "19111",
                    "selfLink": "/api/v1/namespaces/default/services/saferegexmapping",
                    "uid": "20a3c8f9-bf9c-11ea-b9b6-0e01d46fe775"
                },
                "spec": {
                    "clusterIP": "10.97.74.93",
=======
                    "resourceVersion": "53308",
                    "selfLink": "/api/v1/namespaces/default/services/saferegexmapping",
                    "uid": "ddb7edbf-c115-11ea-911e-1235a2d91ba9"
                },
                "spec": {
                    "clusterIP": "10.99.49.31",
>>>>>>> e3bb21c3
                    "externalTrafficPolicy": "Cluster",
                    "ports": [
                        {
                            "name": "http",
<<<<<<< HEAD
                            "nodePort": 30782,
=======
                            "nodePort": 30235,
>>>>>>> e3bb21c3
                            "port": 80,
                            "protocol": "TCP",
                            "targetPort": 8080
                        },
                        {
                            "name": "https",
<<<<<<< HEAD
                            "nodePort": 31091,
=======
                            "nodePort": 32586,
>>>>>>> e3bb21c3
                            "port": 443,
                            "protocol": "TCP",
                            "targetPort": 8443
                        }
                    ],
                    "selector": {
                        "service": "saferegexmapping"
                    },
                    "sessionAffinity": "None",
                    "type": "NodePort"
                },
                "status": {
                    "loadBalancer": {}
                }
            },
            {
                "apiVersion": "v1",
                "kind": "Service",
                "metadata": {
                    "annotations": {
                        "kubectl.kubernetes.io/last-applied-configuration": "{\"apiVersion\":\"v1\",\"kind\":\"Service\",\"metadata\":{\"annotations\":{},\"labels\":{\"kat-ambassador-id\":\"saferegexmapping\",\"scope\":\"AmbassadorTest\",\"service\":\"saferegexmapping-admin\"},\"name\":\"saferegexmapping-admin\",\"namespace\":\"default\"},\"spec\":{\"ports\":[{\"name\":\"saferegexmapping-admin\",\"port\":8877,\"targetPort\":8877}],\"selector\":{\"service\":\"saferegexmapping\"},\"type\":\"NodePort\"}}\n"
                    },
<<<<<<< HEAD
                    "creationTimestamp": "2020-07-06T15:19:47Z",
=======
                    "creationTimestamp": "2020-07-08T12:23:44Z",
>>>>>>> e3bb21c3
                    "labels": {
                        "kat-ambassador-id": "saferegexmapping",
                        "scope": "AmbassadorTest",
                        "service": "saferegexmapping-admin"
                    },
                    "name": "saferegexmapping-admin",
                    "namespace": "default",
<<<<<<< HEAD
                    "resourceVersion": "19115",
                    "selfLink": "/api/v1/namespaces/default/services/saferegexmapping-admin",
                    "uid": "20ae8232-bf9c-11ea-b9b6-0e01d46fe775"
                },
                "spec": {
                    "clusterIP": "10.106.107.78",
=======
                    "resourceVersion": "53312",
                    "selfLink": "/api/v1/namespaces/default/services/saferegexmapping-admin",
                    "uid": "ddc168db-c115-11ea-911e-1235a2d91ba9"
                },
                "spec": {
                    "clusterIP": "10.105.168.242",
>>>>>>> e3bb21c3
                    "externalTrafficPolicy": "Cluster",
                    "ports": [
                        {
                            "name": "saferegexmapping-admin",
<<<<<<< HEAD
                            "nodePort": 30541,
=======
                            "nodePort": 30167,
>>>>>>> e3bb21c3
                            "port": 8877,
                            "protocol": "TCP",
                            "targetPort": 8877
                        }
                    ],
                    "selector": {
                        "service": "saferegexmapping"
                    },
                    "sessionAffinity": "None",
                    "type": "NodePort"
                },
                "status": {
                    "loadBalancer": {}
                }
            },
            {
                "apiVersion": "v1",
                "kind": "Service",
                "metadata": {
                    "annotations": {
                        "kubectl.kubernetes.io/last-applied-configuration": "{\"apiVersion\":\"v1\",\"kind\":\"Service\",\"metadata\":{\"annotations\":{},\"labels\":{\"kat-ambassador-id\":\"saferegexmapping\",\"scope\":\"AmbassadorTest\"},\"name\":\"saferegexmapping-http\",\"namespace\":\"default\"},\"spec\":{\"ports\":[{\"name\":\"http\",\"port\":80,\"protocol\":\"TCP\",\"targetPort\":8082},{\"name\":\"https\",\"port\":443,\"protocol\":\"TCP\",\"targetPort\":8445}],\"selector\":{\"backend\":\"superpod-default\"}}}\n"
                    },
<<<<<<< HEAD
                    "creationTimestamp": "2020-07-06T15:19:47Z",
=======
                    "creationTimestamp": "2020-07-08T12:23:44Z",
>>>>>>> e3bb21c3
                    "labels": {
                        "kat-ambassador-id": "saferegexmapping",
                        "scope": "AmbassadorTest"
                    },
                    "name": "saferegexmapping-http",
                    "namespace": "default",
<<<<<<< HEAD
                    "resourceVersion": "19122",
                    "selfLink": "/api/v1/namespaces/default/services/saferegexmapping-http",
                    "uid": "20c3c5f9-bf9c-11ea-b9b6-0e01d46fe775"
                },
                "spec": {
                    "clusterIP": "10.110.60.65",
=======
                    "resourceVersion": "53322",
                    "selfLink": "/api/v1/namespaces/default/services/saferegexmapping-http",
                    "uid": "ddd5ce90-c115-11ea-911e-1235a2d91ba9"
                },
                "spec": {
                    "clusterIP": "10.110.144.55",
>>>>>>> e3bb21c3
                    "ports": [
                        {
                            "name": "http",
                            "port": 80,
                            "protocol": "TCP",
                            "targetPort": 8082
                        },
                        {
                            "name": "https",
                            "port": 443,
                            "protocol": "TCP",
                            "targetPort": 8445
                        }
                    ],
                    "selector": {
                        "backend": "superpod-default"
                    },
                    "sessionAffinity": "None",
                    "type": "ClusterIP"
                },
                "status": {
                    "loadBalancer": {}
                }
            }
        ]
    }
}<|MERGE_RESOLUTION|>--- conflicted
+++ resolved
@@ -20,162 +20,21 @@
                 "kind": "Service",
                 "metadata": {
                     "annotations": {
-                        "getambassador.io/config": "---\napiVersion: ambassador/v1\nkind: Mapping\nname: SafeRegexMapping\nprefix: /SafeRegexMapping/\nprefix_regex: true\nhost: \"[a-zA-Z].*\"\nhost_regex: true\nregex_headers:\n  X-Foo: \"^[a-z].*\"\nservice: http://saferegexmapping-http\nambassador_id: saferegexmapping\n",
-                        "kubectl.kubernetes.io/last-applied-configuration": "{\"apiVersion\":\"v1\",\"kind\":\"Service\",\"metadata\":{\"annotations\":{\"getambassador.io/config\":\"---\\napiVersion: ambassador/v1\\nkind: Mapping\\nname: SafeRegexMapping\\nprefix: /SafeRegexMapping/\\nprefix_regex: true\\nhost: \\\"[a-zA-Z].*\\\"\\nhost_regex: true\\nregex_headers:\\n  X-Foo: \\\"^[a-z].*\\\"\\nservice: http://saferegexmapping-http\\nambassador_id: saferegexmapping\\n\"},\"labels\":{\"app.kubernetes.io/component\":\"ambassador-service\",\"kat-ambassador-id\":\"saferegexmapping\",\"scope\":\"AmbassadorTest\"},\"name\":\"saferegexmapping\",\"namespace\":\"default\"},\"spec\":{\"ports\":[{\"name\":\"http\",\"port\":80,\"protocol\":\"TCP\",\"targetPort\":8080},{\"name\":\"https\",\"port\":443,\"protocol\":\"TCP\",\"targetPort\":8443}],\"selector\":{\"service\":\"saferegexmapping\"},\"type\":\"NodePort\"}}\n"
-                    },
-<<<<<<< HEAD
-                    "creationTimestamp": "2020-07-06T15:19:47Z",
-=======
-                    "creationTimestamp": "2020-07-08T12:23:44Z",
->>>>>>> e3bb21c3
-                    "labels": {
-                        "app.kubernetes.io/component": "ambassador-service",
-                        "kat-ambassador-id": "saferegexmapping",
-                        "scope": "AmbassadorTest"
-                    },
-                    "name": "saferegexmapping",
-                    "namespace": "default",
-<<<<<<< HEAD
-                    "resourceVersion": "19111",
-                    "selfLink": "/api/v1/namespaces/default/services/saferegexmapping",
-                    "uid": "20a3c8f9-bf9c-11ea-b9b6-0e01d46fe775"
-                },
-                "spec": {
-                    "clusterIP": "10.97.74.93",
-=======
-                    "resourceVersion": "53308",
-                    "selfLink": "/api/v1/namespaces/default/services/saferegexmapping",
-                    "uid": "ddb7edbf-c115-11ea-911e-1235a2d91ba9"
-                },
-                "spec": {
-                    "clusterIP": "10.99.49.31",
->>>>>>> e3bb21c3
-                    "externalTrafficPolicy": "Cluster",
-                    "ports": [
-                        {
-                            "name": "http",
-<<<<<<< HEAD
-                            "nodePort": 30782,
-=======
-                            "nodePort": 30235,
->>>>>>> e3bb21c3
-                            "port": 80,
-                            "protocol": "TCP",
-                            "targetPort": 8080
-                        },
-                        {
-                            "name": "https",
-<<<<<<< HEAD
-                            "nodePort": 31091,
-=======
-                            "nodePort": 32586,
->>>>>>> e3bb21c3
-                            "port": 443,
-                            "protocol": "TCP",
-                            "targetPort": 8443
-                        }
-                    ],
-                    "selector": {
-                        "service": "saferegexmapping"
-                    },
-                    "sessionAffinity": "None",
-                    "type": "NodePort"
-                },
-                "status": {
-                    "loadBalancer": {}
-                }
-            },
-            {
-                "apiVersion": "v1",
-                "kind": "Service",
-                "metadata": {
-                    "annotations": {
-                        "kubectl.kubernetes.io/last-applied-configuration": "{\"apiVersion\":\"v1\",\"kind\":\"Service\",\"metadata\":{\"annotations\":{},\"labels\":{\"kat-ambassador-id\":\"saferegexmapping\",\"scope\":\"AmbassadorTest\",\"service\":\"saferegexmapping-admin\"},\"name\":\"saferegexmapping-admin\",\"namespace\":\"default\"},\"spec\":{\"ports\":[{\"name\":\"saferegexmapping-admin\",\"port\":8877,\"targetPort\":8877}],\"selector\":{\"service\":\"saferegexmapping\"},\"type\":\"NodePort\"}}\n"
-                    },
-<<<<<<< HEAD
-                    "creationTimestamp": "2020-07-06T15:19:47Z",
-=======
-                    "creationTimestamp": "2020-07-08T12:23:44Z",
->>>>>>> e3bb21c3
-                    "labels": {
-                        "kat-ambassador-id": "saferegexmapping",
-                        "scope": "AmbassadorTest",
-                        "service": "saferegexmapping-admin"
-                    },
-                    "name": "saferegexmapping-admin",
-                    "namespace": "default",
-<<<<<<< HEAD
-                    "resourceVersion": "19115",
-                    "selfLink": "/api/v1/namespaces/default/services/saferegexmapping-admin",
-                    "uid": "20ae8232-bf9c-11ea-b9b6-0e01d46fe775"
-                },
-                "spec": {
-                    "clusterIP": "10.106.107.78",
-=======
-                    "resourceVersion": "53312",
-                    "selfLink": "/api/v1/namespaces/default/services/saferegexmapping-admin",
-                    "uid": "ddc168db-c115-11ea-911e-1235a2d91ba9"
-                },
-                "spec": {
-                    "clusterIP": "10.105.168.242",
->>>>>>> e3bb21c3
-                    "externalTrafficPolicy": "Cluster",
-                    "ports": [
-                        {
-                            "name": "saferegexmapping-admin",
-<<<<<<< HEAD
-                            "nodePort": 30541,
-=======
-                            "nodePort": 30167,
->>>>>>> e3bb21c3
-                            "port": 8877,
-                            "protocol": "TCP",
-                            "targetPort": 8877
-                        }
-                    ],
-                    "selector": {
-                        "service": "saferegexmapping"
-                    },
-                    "sessionAffinity": "None",
-                    "type": "NodePort"
-                },
-                "status": {
-                    "loadBalancer": {}
-                }
-            },
-            {
-                "apiVersion": "v1",
-                "kind": "Service",
-                "metadata": {
-                    "annotations": {
                         "kubectl.kubernetes.io/last-applied-configuration": "{\"apiVersion\":\"v1\",\"kind\":\"Service\",\"metadata\":{\"annotations\":{},\"labels\":{\"kat-ambassador-id\":\"saferegexmapping\",\"scope\":\"AmbassadorTest\"},\"name\":\"saferegexmapping-http\",\"namespace\":\"default\"},\"spec\":{\"ports\":[{\"name\":\"http\",\"port\":80,\"protocol\":\"TCP\",\"targetPort\":8082},{\"name\":\"https\",\"port\":443,\"protocol\":\"TCP\",\"targetPort\":8445}],\"selector\":{\"backend\":\"superpod-default\"}}}\n"
                     },
-<<<<<<< HEAD
-                    "creationTimestamp": "2020-07-06T15:19:47Z",
-=======
-                    "creationTimestamp": "2020-07-08T12:23:44Z",
->>>>>>> e3bb21c3
+                    "creationTimestamp": "2020-07-09T17:30:37Z",
                     "labels": {
                         "kat-ambassador-id": "saferegexmapping",
                         "scope": "AmbassadorTest"
                     },
                     "name": "saferegexmapping-http",
                     "namespace": "default",
-<<<<<<< HEAD
-                    "resourceVersion": "19122",
+                    "resourceVersion": "10038",
                     "selfLink": "/api/v1/namespaces/default/services/saferegexmapping-http",
-                    "uid": "20c3c5f9-bf9c-11ea-b9b6-0e01d46fe775"
+                    "uid": "e6d32a74-c209-11ea-87b2-0ab82b9da1f7"
                 },
                 "spec": {
-                    "clusterIP": "10.110.60.65",
-=======
-                    "resourceVersion": "53322",
-                    "selfLink": "/api/v1/namespaces/default/services/saferegexmapping-http",
-                    "uid": "ddd5ce90-c115-11ea-911e-1235a2d91ba9"
-                },
-                "spec": {
-                    "clusterIP": "10.110.144.55",
->>>>>>> e3bb21c3
+                    "clusterIP": "10.96.131.140",
                     "ports": [
                         {
                             "name": "http",
@@ -199,6 +58,96 @@
                 "status": {
                     "loadBalancer": {}
                 }
+            },
+            {
+                "apiVersion": "v1",
+                "kind": "Service",
+                "metadata": {
+                    "annotations": {
+                        "getambassador.io/config": "---\napiVersion: ambassador/v1\nkind: Mapping\nname: SafeRegexMapping\nprefix: /SafeRegexMapping/\nprefix_regex: true\nhost: \"[a-zA-Z].*\"\nhost_regex: true\nregex_headers:\n  X-Foo: \"^[a-z].*\"\nservice: http://saferegexmapping-http\nambassador_id: saferegexmapping\n",
+                        "kubectl.kubernetes.io/last-applied-configuration": "{\"apiVersion\":\"v1\",\"kind\":\"Service\",\"metadata\":{\"annotations\":{\"getambassador.io/config\":\"---\\napiVersion: ambassador/v1\\nkind: Mapping\\nname: SafeRegexMapping\\nprefix: /SafeRegexMapping/\\nprefix_regex: true\\nhost: \\\"[a-zA-Z].*\\\"\\nhost_regex: true\\nregex_headers:\\n  X-Foo: \\\"^[a-z].*\\\"\\nservice: http://saferegexmapping-http\\nambassador_id: saferegexmapping\\n\"},\"labels\":{\"app.kubernetes.io/component\":\"ambassador-service\",\"kat-ambassador-id\":\"saferegexmapping\",\"scope\":\"AmbassadorTest\"},\"name\":\"saferegexmapping\",\"namespace\":\"default\"},\"spec\":{\"ports\":[{\"name\":\"http\",\"port\":80,\"protocol\":\"TCP\",\"targetPort\":8080},{\"name\":\"https\",\"port\":443,\"protocol\":\"TCP\",\"targetPort\":8443}],\"selector\":{\"service\":\"saferegexmapping\"},\"type\":\"NodePort\"}}\n"
+                    },
+                    "creationTimestamp": "2020-07-09T17:30:36Z",
+                    "labels": {
+                        "app.kubernetes.io/component": "ambassador-service",
+                        "kat-ambassador-id": "saferegexmapping",
+                        "scope": "AmbassadorTest"
+                    },
+                    "name": "saferegexmapping",
+                    "namespace": "default",
+                    "resourceVersion": "10027",
+                    "selfLink": "/api/v1/namespaces/default/services/saferegexmapping",
+                    "uid": "e6b82139-c209-11ea-87b2-0ab82b9da1f7"
+                },
+                "spec": {
+                    "clusterIP": "10.103.233.167",
+                    "externalTrafficPolicy": "Cluster",
+                    "ports": [
+                        {
+                            "name": "http",
+                            "nodePort": 30982,
+                            "port": 80,
+                            "protocol": "TCP",
+                            "targetPort": 8080
+                        },
+                        {
+                            "name": "https",
+                            "nodePort": 32470,
+                            "port": 443,
+                            "protocol": "TCP",
+                            "targetPort": 8443
+                        }
+                    ],
+                    "selector": {
+                        "service": "saferegexmapping"
+                    },
+                    "sessionAffinity": "None",
+                    "type": "NodePort"
+                },
+                "status": {
+                    "loadBalancer": {}
+                }
+            },
+            {
+                "apiVersion": "v1",
+                "kind": "Service",
+                "metadata": {
+                    "annotations": {
+                        "kubectl.kubernetes.io/last-applied-configuration": "{\"apiVersion\":\"v1\",\"kind\":\"Service\",\"metadata\":{\"annotations\":{},\"labels\":{\"kat-ambassador-id\":\"saferegexmapping\",\"scope\":\"AmbassadorTest\",\"service\":\"saferegexmapping-admin\"},\"name\":\"saferegexmapping-admin\",\"namespace\":\"default\"},\"spec\":{\"ports\":[{\"name\":\"saferegexmapping-admin\",\"port\":8877,\"targetPort\":8877}],\"selector\":{\"service\":\"saferegexmapping\"},\"type\":\"NodePort\"}}\n"
+                    },
+                    "creationTimestamp": "2020-07-09T17:30:37Z",
+                    "labels": {
+                        "kat-ambassador-id": "saferegexmapping",
+                        "scope": "AmbassadorTest",
+                        "service": "saferegexmapping-admin"
+                    },
+                    "name": "saferegexmapping-admin",
+                    "namespace": "default",
+                    "resourceVersion": "10031",
+                    "selfLink": "/api/v1/namespaces/default/services/saferegexmapping-admin",
+                    "uid": "e6c0e159-c209-11ea-87b2-0ab82b9da1f7"
+                },
+                "spec": {
+                    "clusterIP": "10.110.45.84",
+                    "externalTrafficPolicy": "Cluster",
+                    "ports": [
+                        {
+                            "name": "saferegexmapping-admin",
+                            "nodePort": 30779,
+                            "port": 8877,
+                            "protocol": "TCP",
+                            "targetPort": 8877
+                        }
+                    ],
+                    "selector": {
+                        "service": "saferegexmapping"
+                    },
+                    "sessionAffinity": "None",
+                    "type": "NodePort"
+                },
+                "status": {
+                    "loadBalancer": {}
+                }
             }
         ]
     }
