--- conflicted
+++ resolved
@@ -134,14 +134,10 @@
 
     def queries(self):
         yield Query(self.url(self.name + "/"), insecure=True,
-<<<<<<< HEAD
                     client_crt=TLSCerts["presto.example.com"].pubcert,
                     client_key=TLSCerts["presto.example.com"].privkey,
                     client_cert_required=True,
                     ca_cert=TLSCerts["master.datawire.io"].pubcert)
-=======
-                    client_crt=self.presto_crt, client_key=self.presto_key, client_cert_required=True, ca_cert=self.ca_cert)
->>>>>>> b0a06c8e
 
         # In TLS < 1.3, there's not a dedicated alert code for "the client forgot to include a certificate",
         # so we get a generic alert=40 ("handshake_failure").
