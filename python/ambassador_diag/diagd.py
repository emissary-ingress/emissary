--- conflicted
+++ resolved
@@ -258,17 +258,12 @@
         with self.config_lock:
             # OK. If we haven't already generated the Diagnostics...
             if not app._diag:
-<<<<<<< HEAD
-                # ...then we need to fix that, and the diag_timer is the
-                # thing to use to time it.
-=======
                 # ...then we need to fix that, assuming that we have an 
                 # IR and econf to fix it with.
                 if not app.ir or not app.econf:
                     return None
 
                 # Good to go. Use the diag_timer to time this.
->>>>>>> 94897567
                 with self.diag_timer:
                     app._diag = Diagnostics(app.ir, app.econf)
 
