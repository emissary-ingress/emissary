--- conflicted
+++ resolved
@@ -21,7 +21,6 @@
                 }
             ]
         },
-<<<<<<< HEAD
         "apiVersion": {
             "enum": [
                 "getambassador.io/v2"
@@ -42,13 +41,10 @@
             },
             "additionalProperties": false
         },
+        "preserve_servers": { "type": "boolean" },
         "default": {
             "type": "boolean"
         },
-=======
-        "default": { "type": "boolean" },
-        "preserve_servers": { "type": "boolean" },
->>>>>>> 1607f0d3
         "docs": {
             "type": "array",
             "items": {
