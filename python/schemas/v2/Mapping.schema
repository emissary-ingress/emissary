--- conflicted
+++ resolved
@@ -43,7 +43,6 @@
                 "getambassador.io/v2"
             ]
         },
-<<<<<<< HEAD
         "auth_context_extensions": {
             "$ref": "#/definitions/mapStrStr"
         },
@@ -59,22 +58,8 @@
         "case_sensitive": {
             "type": "boolean"
         },
-=======
-
-        "prefix": { "type": "string" },
-        "prefix_regex": { "type": "boolean" },
-        "prefix_exact": { "type": "boolean" },
-        "service": { "type": "string" },
-        "add_request_headers": { "$ref": "#/definitions/mapStrObj" },
-        "add_response_headers": { "$ref": "#/definitions/mapStrObj" },
-        "add_linkerd_headers": { "type": "boolean" },
-        "auto_host_rewrite": { "type": "boolean" },
-        "case_sensitive": { "type": "boolean" },
-        "enable_ipv4": { "type": "boolean" },
-        "enable_ipv6": { "type": "boolean" },
         "respect_dns_ttl": { "type": "boolean" },
         "dns_type": { "type": "string" },
->>>>>>> 1607f0d3
         "circuit_breakers": {
             "type": "array",
             "items": {
