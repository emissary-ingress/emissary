--- conflicted
+++ resolved
@@ -102,10 +102,6 @@
         "priority": { "type": "string" },
         "precedence": { "type": "integer" },
         "cluster_tag": { "type": "string" },
-<<<<<<< HEAD
-        "proper_case": { "type": "boolean" },
-=======
->>>>>>> 3fafb113
         "remove_request_headers": {
             "anyOf": [
                 { "type": "string" },
