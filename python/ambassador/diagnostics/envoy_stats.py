# Copyright 2018 Datawire. All rights reserved.
#
# Licensed under the Apache License, Version 2.0 (the "License");
# you may not use this file except in compliance with the License.
# You may obtain a copy of the License at
#
#     http://www.apache.org/licenses/LICENSE-2.0
#
# Unless required by applicable law or agreed to in writing, software
# distributed under the License is distributed on an "AS IS" BASIS,
# WITHOUT WARRANTIES OR CONDITIONS OF ANY KIND, either express or implied.
# See the License for the specific language governing permissions and
# limitations under the License

import logging
import threading
import time
from dataclasses import dataclass
from dataclasses import field as dc_field
from typing import Any, Callable, Dict, List, Optional, Union

import requests


def percentage(x: float, y: float) -> int:
    if y == 0:
        return 0
    else:
        return int(((x * 100) / y) + 0.5)


@dataclass(frozen=True)
class EnvoyStats:
    max_live_age: int = 120
    max_ready_age: int = 120
    created: float = 0.0
    last_update: Optional[float] = None
    last_attempt: Optional[float] = None
    update_errors: int = 0

    # Yes yes yes I know -- the contents of these dicts are not immutable.
    # That's OK for now, but realize that you mustn't go munging around altering
    # things in here once they're assigned!
    requests: Dict[str, Any] = dc_field(default_factory=dict)
    clusters: Dict[str, Any] = dc_field(default_factory=dict)
    envoy: Dict[str, Any] = dc_field(default_factory=dict)

    def is_alive(self) -> bool:
        """
        Make sure we've heard from Envoy within max_live_age seconds.

        If we haven't yet heard from Envoy at all (we've just booted),
        consider Envoy alive if we haven't yet been running for max_live_age
        seconds -- basically, Envoy gets a grace period to start running at
        boot time.
        """

        epoch = self.last_update

        if not epoch:
            epoch = self.created

        return (time.time() - epoch) <= self.max_live_age

    def is_ready(self) -> bool:
        """
        Make sure we've heard from Envoy within max_ready_age seconds.

        If we haven't yet heard from Envoy at all (we've just booted),
        then Envoy is not yet ready, and is_ready() returns False.
        """

        epoch = self.last_update

        if not epoch:
            return False

        return (time.time() - epoch) <= self.max_ready_age

    def time_since_boot(self) -> float:
        """Return the number of seconds since Envoy booted."""
        return time.time() - self.created

    def time_since_update(self) -> Optional[float]:
        """
        Return the number of seconds since we last heard from Envoy, or None if
        we've never heard from Envoy.
        """

        if not self.last_update:
            return None
        else:
            return time.time() - self.last_update

    def cluster_stats(self, name: str) -> Dict[str, Union[str, bool]]:
        if not self.last_update:
            # No updates.
            return {
                "valid": False,
                "reason": "No stats updates have succeeded",
                "health": "no stats yet",
                "hmetric": "startup",
                "hcolor": "grey",
            }

        # OK, we should be OK.
        when = self.last_update
        cstat = self.clusters

        if name not in cstat:
            return {
                "valid": False,
                "reason": "Cluster %s is not defined" % name,
                "health": "undefined cluster",
                "hmetric": "undefined cluster",
                "hcolor": "orange",
            }

        cstat = dict(**cstat[name])
        cstat.update({"valid": True, "reason": "Cluster %s updated at %d" % (name, when)})

        pct = cstat.get("healthy_percent", None)

        if pct != None:
            color = "green"

            if pct < 70:
                color = "red"
            elif pct < 90:
                color = "yellow"

            cstat.update({"health": "%d%% healthy" % pct, "hmetric": int(pct), "hcolor": color})
        else:
            cstat.update({"health": "no requests yet", "hmetric": "waiting", "hcolor": "grey"})

        return cstat


LogLevelFetcher = Callable[[Optional[str]], Optional[str]]
EnvoyStatsFetcher = Callable[[], Optional[str]]


class EnvoyStatsMgr:
    # fetch_log_levels and fetch_envoy_stats are debugging hooks
    def __init__(
        self,
        logger: logging.Logger,
        max_live_age: int = 120,
        max_ready_age: int = 120,
        fetch_log_levels: Optional[LogLevelFetcher] = None,
        fetch_envoy_stats: Optional[EnvoyStatsFetcher] = None,
    ) -> None:
        self.logger = logger
        self.loginfo: Dict[str, Union[str, List[str]]] = {}

        self.update_lock = threading.Lock()
        self.access_lock = threading.Lock()

        self.fetch_log_levels = fetch_log_levels or self._fetch_log_levels
        self.fetch_envoy_stats = fetch_envoy_stats or self._fetch_envoy_stats

        self.stats = EnvoyStats(
            created=time.time(), max_live_age=max_live_age, max_ready_age=max_ready_age
        )

    def _fetch_log_levels(self, level: Optional[str]) -> Optional[str]:
        try:
            url = "http://127.0.0.1:8001/logging"

            if level:
                url += "?level=%s" % level

            r = requests.post(url)

            # OMFG. Querying log levels returns with a 404 code.
            if (r.status_code != 200) and (r.status_code != 404):
                self.logger.warning("EnvoyStats.update_log_levels failed: %s" % r.text)
                return None

            return r.text
        except Exception as e:
            self.logger.warning("EnvoyStats.update_log_levels failed: %s" % e)
            return None

    def _fetch_envoy_stats(self) -> Optional[str]:
        try:
            r = requests.get("http://127.0.0.1:8001/stats")

            if r.status_code != 200:
                self.logger.warning("EnvoyStats.update failed: %s" % r.text)
                return None

            return r.text
        except OSError as e:
            self.logger.warning("EnvoyStats.update failed: %s" % e)
            return None

    def update_log_levels(self, last_attempt: float, level: Optional[str] = None) -> bool:
        """
        Heavy lifting around updating the Envoy log levels.

        You MUST hold the update lock when calling this method.
        You MUST NOT hold the access lock when calling this method.

        update_log_levels does all the work of talking to Envoy and computing
        new stats, then grabs the access_lock just long enough to update the data
        structures for others to look at.
        """

        text = self.fetch_log_levels(level)

        if not text:
            # Ew.
            with self.access_lock:
                # EnvoyStats is immutable, so...
                new_stats = EnvoyStats(
                    max_live_age=self.stats.max_live_age,
                    max_ready_age=self.stats.max_ready_age,
                    created=self.stats.created,
                    last_update=self.stats.last_update,
                    last_attempt=last_attempt,  # THIS IS A CHANGE
                    update_errors=self.stats.update_errors + 1,  # THIS IS A CHANGE
                    requests=self.stats.requests,
                    clusters=self.stats.clusters,
                    envoy=self.stats.envoy,
                )

                self.stats = new_stats

                return False

        levels: Dict[str, Dict[str, bool]] = {}

        for line in text.split("\n"):
            if not line:
                continue

            if line.startswith("  "):
                (logtype, level) = line[2:].split(": ")

                x = levels.setdefault(level, {})
                x[logtype] = True

        loginfo: Dict[str, Union[str, List[str]]]

        if len(levels.keys()) == 1:
            loginfo = {"all": list(levels.keys())[0]}
        else:
            loginfo = {x: list(levels[x].keys()) for x in levels.keys()}

        with self.access_lock:
            self.loginfo = loginfo
            return True

    def get_stats(self) -> EnvoyStats:
        """
        Get the current Envoy stats object, safely.

        You MUST NOT hold the access_lock when calling this method.
        """

        with self.access_lock:
            return self.stats

    def get_prometheus_stats(self) -> str:
        try:
            r = requests.get("http://127.0.0.1:8001/stats/prometheus")
        except OSError as e:
            self.logger.warning("EnvoyStats.get_prometheus_state failed: %s" % e)
            return ""

        if r.status_code != 200:
            self.logger.warning("EnvoyStats.get_prometheus_state failed: %s" % r.text)
            return ""
        return r.text

    def update_envoy_stats(self, last_attempt: float) -> None:
        """
        Heavy lifting around updating the Envoy stats.

        You MUST hold the update lock when calling this method.
        You MUST NOT hold the access lock when calling this method.

        update_envoy_stats does all the work of talking to Envoy and computing
        new stats, then grabs the access_lock just long enough to update the data
        structures for others to look at.
        """

        text = self.fetch_envoy_stats()

        if not text:
            # EnvoyStats is immutable, so...
            new_stats = EnvoyStats(
                max_live_age=self.stats.max_live_age,
                max_ready_age=self.stats.max_ready_age,
                created=self.stats.created,
                last_update=self.stats.last_update,
                last_attempt=last_attempt,  # THIS IS A CHANGE
                update_errors=self.stats.update_errors + 1,  # THIS IS A CHANGE
                requests=self.stats.requests,
                clusters=self.stats.clusters,
                envoy=self.stats.envoy,
            )

            with self.access_lock:
                self.stats = new_stats
                return

        # Parse stats into a hierarchy.
        envoy_stats: Dict[str, Any] = {}  # Ew.

        for line in text.split("\n"):
            if not line:
                continue

<<<<<<< HEAD
            # self.logger.info('line: %s' % line)
            key, value = line.split(":")
=======
            # TODO: Splitting from the right is a work-around for the
            # following issue: https://github.com/emissary-ingress/emissary/issues/4528
            # and needs to be addressed via a behavior change
            key, value = line.rsplit(":", 1)
>>>>>>> 264888df
            keypath = key.split(".")

            node = envoy_stats

            for key in keypath[:-1]:
                if key not in node:
                    node[key] = {}

                node = node[key]

            value = value.strip()

            try:
                node[keypath[-1]] = int(value)
            except:
                continue

        # Now dig into clusters a bit more.

        requests_info = {}
        active_clusters = {}

        if ("http" in envoy_stats) and ("ingress_http" in envoy_stats["http"]):
            ingress_stats = envoy_stats["http"]["ingress_http"]

            requests_total = ingress_stats.get("downstream_rq_total", 0)

            requests_4xx = ingress_stats.get("downstream_rq_4xx", 0)
            requests_5xx = ingress_stats.get("downstream_rq_5xx", 0)
            requests_bad = requests_4xx + requests_5xx

            requests_ok = requests_total - requests_bad

            requests_info = {
                "total": requests_total,
                "4xx": requests_4xx,
                "5xx": requests_5xx,
                "bad": requests_bad,
                "ok": requests_ok,
            }

        if "cluster" in envoy_stats:
            for cluster_name in envoy_stats["cluster"]:
                cluster = envoy_stats["cluster"][cluster_name]

                healthy_percent: Optional[int]

                healthy_members = cluster["membership_healthy"]
                total_members = cluster["membership_total"]
                healthy_percent = percentage(healthy_members, total_members)

                update_attempts = cluster["update_attempt"]
                update_successes = cluster["update_success"]
                update_percent = percentage(update_successes, update_attempts)

<<<<<<< HEAD
                # Weird.
                # upstream_ok = cluster.get('upstream_rq_2xx', 0)
                # upstream_total = cluster.get('upstream_rq_pending_total', 0)
=======
>>>>>>> 264888df
                upstream_total = cluster.get("upstream_rq_completed", 0)

                upstream_4xx = cluster.get("upstream_rq_4xx", 0)
                upstream_5xx = cluster.get("upstream_rq_5xx", 0)
                upstream_bad = upstream_5xx  # used to include 4XX here, but that seems wrong.

                upstream_ok = upstream_total - upstream_bad

                if upstream_total > 0:
                    healthy_percent = percentage(upstream_ok, upstream_total)
                else:
                    healthy_percent = None

                active_clusters[cluster_name] = {
                    "healthy_members": healthy_members,
                    "total_members": total_members,
                    "healthy_percent": healthy_percent,
                    "update_attempts": update_attempts,
                    "update_successes": update_successes,
                    "update_percent": update_percent,
                    "upstream_ok": upstream_ok,
                    "upstream_4xx": upstream_4xx,
                    "upstream_5xx": upstream_5xx,
                    "upstream_bad": upstream_bad,
                }

        # OK, we're now officially finished with all the hard stuff.
        last_update = time.time()

        # Finally, set up the new EnvoyStats.
        new_stats = EnvoyStats(
            max_live_age=self.stats.max_live_age,
            max_ready_age=self.stats.max_ready_age,
            created=self.stats.created,
            last_update=last_update,  # THIS IS A CHANGE
            last_attempt=last_attempt,  # THIS IS A CHANGE
            update_errors=self.stats.update_errors,
            requests=requests_info,  # THIS IS A CHANGE
            clusters=active_clusters,  # THIS IS A CHANGE
            envoy=envoy_stats,  # THIS IS A CHANGE
        )

        # Make sure we hold the access_lock while messing with self.stats!
        with self.access_lock:
            self.stats = new_stats

    def update(self) -> None:
        """
        Update the Envoy stats object, including our take on Envoy's loglevel and
        lower-level statistics.

        You MUST NOT hold the update lock when calling this method.
        You MUST NOT hold the access lock when calling this method.

        The first thing that update_envoy_stats does is to acquire the update_lock.
        If it cannot do so immediately, it assumes that another update is already
        running, and returns without doing anything further.

        update_envoy_stats uses update_log_levels and update_envoy_stats to do all
        the heavy lifting around talking to Envoy, managing the access_lock, and
        actually writing new data into the Envoy stats object.
        """

        # First up, try bailing early.
        if not self.update_lock.acquire(blocking=False):
            self.logger.warning("EStats update: skipping due to lock contention")
            return

        # If here, we have the lock. Make sure it gets released!
        try:
            # Remember when we started.
            last_attempt = time.time()

            self.update_log_levels(last_attempt)
            self.update_envoy_stats(last_attempt)
        except Exception as e:
            self.logger.exception("could not update Envoy stats: %s" % e)
        finally:
            self.update_lock.release()<|MERGE_RESOLUTION|>--- conflicted
+++ resolved
@@ -313,15 +313,10 @@
             if not line:
                 continue
 
-<<<<<<< HEAD
-            # self.logger.info('line: %s' % line)
-            key, value = line.split(":")
-=======
             # TODO: Splitting from the right is a work-around for the
             # following issue: https://github.com/emissary-ingress/emissary/issues/4528
             # and needs to be addressed via a behavior change
             key, value = line.rsplit(":", 1)
->>>>>>> 264888df
             keypath = key.split(".")
 
             node = envoy_stats
@@ -377,12 +372,6 @@
                 update_successes = cluster["update_success"]
                 update_percent = percentage(update_successes, update_attempts)
 
-<<<<<<< HEAD
-                # Weird.
-                # upstream_ok = cluster.get('upstream_rq_2xx', 0)
-                # upstream_total = cluster.get('upstream_rq_pending_total', 0)
-=======
->>>>>>> 264888df
                 upstream_total = cluster.get("upstream_rq_completed", 0)
 
                 upstream_4xx = cluster.get("upstream_rq_4xx", 0)
