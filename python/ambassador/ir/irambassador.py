from typing import Any, ClassVar, Dict, List, Optional, TYPE_CHECKING

from ..constants import Constants

from ..config import Config

from .irresource import IRResource
from .iripallowdeny import IRIPAllowDeny
from .irbasemapping import IRBaseMapping
from .irhttpmapping import IRHTTPMapping
from .irtls import IRAmbassadorTLS
from .irtlscontext import IRTLSContext
from .ircors import IRCORS
from .irretrypolicy import IRRetryPolicy
from .irbuffer import IRBuffer
from .irgzip import IRGzip
from .irfilter import IRFilter

if TYPE_CHECKING:
    from .ir import IR


class IRAmbassador (IRResource):

    # All the AModTransparentKeys are copied from the incoming Ambassador resource
    # into the IRAmbassador object partway through IRAmbassador.finalize().
    #
    # PLEASE KEEP THIS LIST SORTED.

    AModTransparentKeys: ClassVar = [
        'add_linkerd_headers',
        'admin_port',
        'auth_enabled',
        'circuit_breakers',
        'cluster_idle_timeout_ms',
        'debug_mode',
        # Do not include defaults, that's handled manually in setup.
        'default_label_domain',
        'default_labels',
        'diagnostics',
        'enable_http10',
        'enable_ipv4',
        'enable_ipv6',
        'envoy_log_format',
        'envoy_log_path',
        'envoy_log_type',
        # Do not include envoy_validation_timeout; we let finalize() type-check it.
<<<<<<< HEAD
        # Do not include ip_allow or ip_deny; we let finalize() type-check them.
        'keepalive',
=======
        'enable_ipv4',
        'cluster_idle_timeout_ms',
        'forward_client_cert_details',
>>>>>>> b0a06c8e
        'listener_idle_timeout_ms',
        'liveness_probe',
        'load_balancer',
        'preserve_external_request_id'
        'proper_case',
        'prune_unreachable_routes',
        'readiness_probe',
        'regex_max_size',
        'regex_type',
        'resolver',
        'error_response_overrides',
        'header_case_overrides',
        'server_name',
        'service_port',
        'set_current_client_cert_details',
        'statsd',
        'use_ambassador_namespace_for_service_resolution',
        'use_proxy_proto',
        'use_remote_address',
        'x_forwarded_proto_redirect',
        'xff_num_trusted_hops',
    ]

    service_port: int
    default_label_domain: str

    # Set up the default probes and such.
    default_liveness_probe: ClassVar[Dict[str, str]] = {
        "prefix": "/ambassador/v0/check_alive",
        "rewrite": "/ambassador/v0/check_alive",
    }

    default_readiness_probe: ClassVar[Dict[str, str]] = {
        "prefix": "/ambassador/v0/check_ready",
        "rewrite": "/ambassador/v0/check_ready",
    }

    default_diagnostics: ClassVar[Dict[str, str]] = {
        "prefix": "/ambassador/v0/",
        "rewrite": "/ambassador/v0/",
    }

    # Set up the default Envoy validation timeout. This is deliberately chosen to be very large
    # because the consequences of this timeout tripping are very bad. Ambassador basically ceases
    # to function. It is far better to slow down as our configurations grow and give users a
    # leading indicator that there is a scaling issue that needs to be dealt with than to
    # suddenly and mysteriously stop functioning the day their configuration happens to become
    # large enough to exceed this threshold.
    default_validation_timeout: ClassVar[int] = 60

    def __init__(self, ir: 'IR', aconf: Config,
                 rkey: str="ir.ambassador",
                 kind: str="IRAmbassador",
                 name: str="ir.ambassador",
                 use_remote_address: bool=True,
                 **kwargs) -> None:
        # print("IRAmbassador __init__ (%s %s %s)" % (kind, name, kwargs))

        super().__init__(
            ir=ir, aconf=aconf, rkey=rkey, kind=kind, name=name,
            service_port=Constants.SERVICE_PORT_HTTP,
            admin_port=Constants.ADMIN_PORT,
            auth_enabled=None,
            enable_ipv6=False,
            envoy_log_type="text",
            envoy_log_path="/dev/fd/1",
            envoy_log_format=None,
            envoy_validation_timeout=IRAmbassador.default_validation_timeout,
            enable_ipv4=True,
            listener_idle_timeout_ms=None,
            liveness_probe={"enabled": True},
            readiness_probe={"enabled": True},
            diagnostics={"enabled": True},
            use_proxy_proto=False,
            enable_http10=False,
            proper_case=False,
            prune_unreachable_routes=False,
            use_remote_address=use_remote_address,
            x_forwarded_proto_redirect=False,
            load_balancer=None,
            circuit_breakers=None,
            xff_num_trusted_hops=0,
            use_ambassador_namespace_for_service_resolution=False,
            server_name="envoy",
            debug_mode=False,
            preserve_external_request_id=False,
            **kwargs
        )

        self.ip_allow_deny: Optional[IRIPAllowDeny] = None
        self._finalized = False

    def setup(self, ir: 'IR', aconf: Config) -> bool:
        # The heavy lifting here is mostly in the finalize() method, so that when we do fallback
        # lookups for TLS configuration stuff, the defaults are present in the Ambassador module.
        #
        # Of course, that means that we have to copy the defaults in here.

        # We're interested in the 'ambassador' module from the Config, if any...
        amod = aconf.get_module("ambassador")

        if amod and 'defaults' in amod:
            self['defaults'] = amod['defaults']

        return True

    def finalize(self, ir: 'IR', aconf: Config) -> bool:
        self._finalized = True

        # Check TLSContext resources to see if we should enable TLS termination.
        to_delete = []

        for ctx_name, ctx in ir.tls_contexts.items():
            if not ctx.resolve():
                # Welllll this ain't good.
                ctx.set_active(False)
                to_delete.append(ctx_name)
            elif ctx.get('hosts', None):
                # This is a termination context
                self.logger.debug("TLSContext %s is a termination context, enabling TLS termination" % ctx.name)
                self.service_port = Constants.SERVICE_PORT_HTTPS

                if ctx.get('ca_cert', None):
                    # Client-side TLS is enabled.
                    self.logger.debug("TLSContext %s enables client certs!" % ctx.name)

        for ctx_name in to_delete:
            del(ir.tls_contexts[ctx_name])

        # After that, walk the AModTransparentKeys and copy all those things from the
        # input into our IRAmbassador.
        #
        # Some of these will get overridden later, and some things not in AModTransparentKeys
        # get handled manually below.
        amod = aconf.get_module("ambassador")

        if amod:
            for key in IRAmbassador.AModTransparentKeys:
                if key in amod:
                    # Override the default here.
                    self[key] = amod[key]

            # If we have an envoy_validation_timeout...
            if 'envoy_validation_timeout' in amod:
                # ...then set our timeout from it.
                try:
                    self.envoy_validation_timeout = int(amod['envoy_validation_timeout'])
                except ValueError:
                    self.post_error("envoy_validation_timeout must be an integer number of seconds")

        # If we don't have a default label domain, force it to 'ambassador'.
        if not self.get('default_label_domain'):
            self.default_label_domain = 'ambassador'

        # Likewise, if we have no default labels, force an empty dict (it makes life easier
        # on other modules).
        if not self.get('default_labels'):
            self.default_labels: Dict[str, Any] = {}

        # Next up: diag port & services.
        diag_service = "127.0.0.1:%d" % Constants.DIAG_PORT

        for name, cur, dflt in [
            ("liveness",    self.liveness_probe,  IRAmbassador.default_liveness_probe),
            ("readiness",   self.readiness_probe, IRAmbassador.default_readiness_probe),
            ("diagnostics", self.diagnostics,     IRAmbassador.default_diagnostics)
        ]:
            if cur and cur.get("enabled", False):
                if not cur.get('prefix', None):
                    cur['prefix'] = dflt['prefix']

                if not cur.get('rewrite', None):
                    cur['rewrite'] = dflt['rewrite']

                if not cur.get('service', None):
                    cur['service'] = diag_service

        if amod and ('enable_grpc_http11_bridge' in amod):
            self.grpc_http11_bridge = IRFilter(ir=ir, aconf=aconf,
                                               kind='ir.grpc_http1_bridge',
                                               name='grpc_http1_bridge',
                                               config=dict())
            self.grpc_http11_bridge.sourced_by(amod)
            ir.save_filter(self.grpc_http11_bridge)

        if amod and ('enable_grpc_web' in amod):
            self.grpc_web = IRFilter(ir=ir, aconf=aconf, kind='ir.grpc_web', name='grpc_web', config=dict())
            self.grpc_web.sourced_by(amod)
            ir.save_filter(self.grpc_web)

        if amod and ('grpc_stats' in amod):
            grpc_stats = amod.grpc_stats

            # default config with safe values
            config = {
                'individual_method_stats_allowlist': {
                    'services': []
                },
                'stats_for_all_methods': False,
                'enable_upstream_stats': False
            }

            if ('services' in grpc_stats):
                config['individual_method_stats_allowlist'] = {
                    'services': grpc_stats['services']
                }
                # remove stats_for_all_methods key from config. only one of individual_method_stats_allowlist or
                # stats_for_all_methods can be set
                config.pop('stats_for_all_methods')

            # if 'services' is present, ignore 'all_methods'
            if ('all_methods' in grpc_stats) and ('services' not in grpc_stats):
                config['stats_for_all_methods'] = bool(grpc_stats['all_methods'])
                # remove individual_method_stats_allowlist key from config. only one of individual_method_stats_allowlist or
                # stats_for_all_methods can be set
                config.pop('individual_method_stats_allowlist')

            if ('upstream_stats' in grpc_stats):
                config['enable_upstream_stats'] = bool(grpc_stats['upstream_stats'])

            self.grpc_stats = IRFilter(ir=ir, aconf=aconf,
                                       kind='ir.grpc_stats',
                                       name='grpc_stats',
                                       config=config)
            self.grpc_stats.sourced_by(amod)
            ir.save_filter(self.grpc_stats)

        if amod and ('lua_scripts' in amod):
            self.lua_scripts = IRFilter(ir=ir, aconf=aconf, kind='ir.lua_scripts', name='lua_scripts',
                                        config={'inline_code': amod.lua_scripts})
            self.lua_scripts.sourced_by(amod)
            ir.save_filter(self.lua_scripts)

        # Gzip.
        if amod and ('gzip' in amod):
            self.gzip = IRGzip(ir=ir, aconf=aconf, location=self.location, **amod.gzip)

            if self.gzip:
                ir.save_filter(self.gzip)
            else:
                return False

         # Buffer.
        if amod and ('buffer' in amod):
            self.buffer = IRBuffer(ir=ir, aconf=aconf, location=self.location, **amod.buffer)

            if self.buffer:
                ir.save_filter(self.buffer)
            else:
                return False

        if amod and ('keepalive' in amod):
            self.keepalive = amod['keepalive']

        # Finally, default CORS stuff.
        if amod and ('cors' in amod):
            self.cors = IRCORS(ir=ir, aconf=aconf, location=self.location, **amod.cors)

            if self.cors:
                self.cors.referenced_by(self)
            else:
                return False

        if amod and ('retry_policy' in amod):
            self.retry_policy = IRRetryPolicy(ir=ir, aconf=aconf, location=self.location, **amod.retry_policy)

            if self.retry_policy:
                self.retry_policy.referenced_by(self)
            else:
                return False

        if amod:
            if 'ip_allow' in amod:
                self.handle_ip_allow_deny(allow=True, principals=amod.ip_allow)

            if 'ip_deny' in amod:
                self.handle_ip_allow_deny(allow=False, principals=amod.ip_deny)

            if self.ip_allow_deny is not None:
                ir.save_filter(self.ip_allow_deny)

                # Clear this so it doesn't get duplicated when we dump the
                # Ambassador module.
                self.ip_allow_deny = None

        if self.get('load_balancer', None) is not None:
            if not IRHTTPMapping.validate_load_balancer(self['load_balancer']):
                self.post_error("Invalid load_balancer specified: {}".format(self['load_balancer']))
                return False

        if self.get('circuit_breakers', None) is not None:
            if not IRBaseMapping.validate_circuit_breakers(self.ir, self['circuit_breakers']):
                self.post_error("Invalid circuit_breakers specified: {}".format(self['circuit_breakers']))
                return False

        if self.get('envoy_log_type') == 'text':
            if self.get('envoy_log_format', None) is not None and not isinstance(self.get('envoy_log_format'), str):
                self.post_error(
                    "envoy_log_type 'text' requires a string in envoy_log_format: {}, invalidating...".format(
                        self.get('envoy_log_format')))
                self['envoy_log_format'] = ""
                return False
        elif self.get('envoy_log_type') == 'json':
            if self.get('envoy_log_format', None) is not None and not isinstance(self.get('envoy_log_format'), dict):
                self.post_error(
                    "envoy_log_type 'json' requires a dictionary in envoy_log_format: {}, invalidating...".format(
                        self.get('envoy_log_format')))
                self['envoy_log_format'] = {}
                return False
        else:
            self.post_error("Invalid log_type specified: {}. Supported: json, text".format(self.get('envoy_log_type')))
            return False

        return True

    def add_mappings(self, ir: 'IR', aconf: Config):
        for name, cur in [
            ( "liveness",    self.liveness_probe ),
            ( "readiness",   self.readiness_probe ),
            ( "diagnostics", self.diagnostics )
        ]:
            if cur and cur.get("enabled", False):
                name = "internal_%s_probe_mapping" % name

                mapping = IRHTTPMapping(ir, aconf, rkey=self.rkey, name=name, location=self.location,
                                        timeout_ms=10000, **cur)
                mapping.referenced_by(self)
                ir.add_mapping(aconf, mapping)

        if ir.edge_stack_allowed:
            if self.diagnostics and self.diagnostics.get("enabled", False):
                ir.logger.debug("adding mappings for Edge Policy Console")
                edge_stack_response_header = {"x-content-type-options": "nosniff"}
                mapping = IRHTTPMapping(ir, aconf, rkey=self.rkey, location=self.location,
                                        name="edgestack-direct-mapping",
                                        metadata_labels={"ambassador_diag_class": "private"},
                                        prefix="/edge_stack/",
                                        rewrite="/edge_stack_ui/edge_stack/",
                                        service="127.0.0.1:8500",
                                        precedence=1000000,
                                        timeout_ms=60000,
                                        add_response_headers=edge_stack_response_header)
                mapping.referenced_by(self)
                ir.add_mapping(aconf, mapping)

                mapping = IRHTTPMapping(ir, aconf, rkey=self.rkey, location=self.location,
                                        name="edgestack-fallback-mapping",
                                        metadata_labels={"ambassador_diag_class": "private"},
                                        prefix="^/$", prefix_regex=True,
                                        rewrite="/edge_stack_ui/",
                                        service="127.0.0.1:8500",
                                        precedence=-1000000,
                                        timeout_ms=60000,
                                        add_response_headers=edge_stack_response_header)
                mapping.referenced_by(self)
                ir.add_mapping(aconf, mapping)
            else:
                ir.logger.debug("diagnostics disabled, skipping mapping for Edge Policy Console")

    def get_default_label_domain(self) -> str:
        return self.default_label_domain

    def get_default_labels(self, domain: Optional[str]=None) -> Optional[List]:
        if not domain:
            domain = self.get_default_label_domain()

        domain_info = self.default_labels.get(domain, {})

        self.logger.debug("default_labels info for %s: %s" % (domain, domain_info))

        return domain_info.get('defaults')

    def handle_ip_allow_deny(self, allow: bool, principals: List[str]) -> None:
        """
        Handle IP Allow/Deny. "allow" here states whether this is an
        allow rule (True) or a deny rule (False); "principals" is a list
        of IP addresses or CIDR ranges to allow or deny.

        Only one of ip_allow or ip_deny can be set, so it's an error to
        call this twice (even if "allow" is the same for both calls).

        :param allow: True for an ALLOW rule, False for a DENY rule
        :param principals: list of IP addresses or CIDR ranges to match
        """

        if self.get('ip_allow_deny') is not None:
            self.post_error("ip_allow and ip_deny may not both be set")
            return

        ipa = IRIPAllowDeny(self.ir, self.ir.aconf, rkey=self.rkey,
                            parent=self,
                            action="ALLOW" if allow else "DENY",
                            principals=principals)

        if ipa:
            self['ip_allow_deny'] = ipa
<|MERGE_RESOLUTION|>--- conflicted
+++ resolved
@@ -45,14 +45,11 @@
         'envoy_log_path',
         'envoy_log_type',
         # Do not include envoy_validation_timeout; we let finalize() type-check it.
-<<<<<<< HEAD
+        'error_response_overrides',
+        'forward_client_cert_details',
+        'header_case_overrides',
         # Do not include ip_allow or ip_deny; we let finalize() type-check them.
         'keepalive',
-=======
-        'enable_ipv4',
-        'cluster_idle_timeout_ms',
-        'forward_client_cert_details',
->>>>>>> b0a06c8e
         'listener_idle_timeout_ms',
         'liveness_probe',
         'load_balancer',
@@ -63,8 +60,6 @@
         'regex_max_size',
         'regex_type',
         'resolver',
-        'error_response_overrides',
-        'header_case_overrides',
         'server_name',
         'service_port',
         'set_current_client_cert_details',
