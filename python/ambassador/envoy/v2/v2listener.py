--- conflicted
+++ resolved
@@ -316,12 +316,8 @@
             base_http_config["max_request_headers_kb"] = max_request_headers_kb
 
         if 'enable_http10' in self.config.ir.ambassador_module:
-<<<<<<< HEAD
-            base_http_config["http_protocol_options"] = { 'accept_http_10': self.config.ir.ambassador_module.enable_http10 }
-=======
-            http_options = self.base_http_config.setdefault("http_protocol_options", {})
+            http_options = base_http_config.setdefault("http_protocol_options", {})
             http_options['accept_http_10'] = self.config.ir.ambassador_module.enable_http10
->>>>>>> 955520c1
 
         if 'preserve_external_request_id' in self.config.ir.ambassador_module:
             base_http_config["preserve_external_request_id"] = self.config.ir.ambassador_module.preserve_external_request_id
