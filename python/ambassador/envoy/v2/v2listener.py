--- conflicted
+++ resolved
@@ -811,12 +811,8 @@
             if req_hdrs:
                 self.base_http_config["tracing"]["request_headers_for_tags"] = req_hdrs
 
-<<<<<<< HEAD
-        proper_case = self.config.ir.ambassador_module.get('proper_case', False)
-=======
         proper_case = self.config.ir.ambassador_module['proper_case']
         
->>>>>>> 3fafb113
         if proper_case:
             proper_case_header = {'header_key_format': {'proper_case_words': {}}}
             if 'http_protocol_options' in self.base_http_config:
