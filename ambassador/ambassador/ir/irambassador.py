--- conflicted
+++ resolved
@@ -36,11 +36,7 @@
         'use_proxy_proto',
         'use_remote_address',
         'x_forwarded_proto_redirect',
-<<<<<<< HEAD
-        'xff_num_trusted_hops'
-=======
         'xff_num_trusted_hops',
->>>>>>> 9484c0b0
     ]
 
     service_port: int
@@ -84,13 +80,9 @@
             use_proxy_proto=False,
             use_remote_address=use_remote_address,
             x_forwarded_proto_redirect=False,
-<<<<<<< HEAD
-            xff_num_trusted_hops=0,
-=======
             load_balancer=None,
             xff_num_trusted_hops=0,
             server_name="envoy",
->>>>>>> 9484c0b0
             **kwargs
         )
 
