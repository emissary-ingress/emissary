--- conflicted
+++ resolved
@@ -92,12 +92,9 @@
         if 'xff_num_trusted_hops' in amod:
             primary_listener.xff_num_trusted_hops = amod.xff_num_trusted_hops
 
-<<<<<<< HEAD
-=======
         if 'server_name' in amod:
             primary_listener.server_name = amod.server_name
 
->>>>>>> 9484c0b0
         ir.add_listener(primary_listener)
 
         if redirect_cleartext_from:
@@ -119,12 +116,9 @@
             if 'xff_num_trusted_hops' in amod:
                 new_listener.xff_num_trusted_hops = amod.xff_num_trusted_hops
 
-<<<<<<< HEAD
-=======
             if 'server_name' in amod:
                 new_listener.server_name = amod.server_name
 
->>>>>>> 9484c0b0
             ir.add_listener(new_listener)
 
     @classmethod
