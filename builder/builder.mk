--- conflicted
+++ resolved
@@ -209,11 +209,7 @@
 
 # Give Make a hint about which pattern rules to apply.  Honestly, I'm
 # not sure why Make isn't figuring it out on its own, but it isn't.
-<<<<<<< HEAD
-_images = builder-base base-envoy $(LCNAME) kat-client kat-server
-=======
 _images = base-envoy $(LCNAME) kat-client kat-server
->>>>>>> 933baf8e
 $(foreach i,$(_images), docker/$i.docker.tag.local  ): docker/%.docker.tag.local : docker/%.docker
 $(foreach i,$(_images), docker/$i.docker.tag.remote ): docker/%.docker.tag.remote: docker/%.docker
 
@@ -229,28 +225,6 @@
 	  fi; \
 	  echo $(ENVOY_DOCKER_TAG) >$@; \
 	}
-<<<<<<< HEAD
-docker/$(LCNAME).docker.stamp: %/$(LCNAME).docker.stamp: %/base-envoy.docker.tag.local %/builder-base.docker python/ambassador.version $(BUILDER_HOME)/Dockerfile FORCE
-	@set -e; { \
-	    printf "${CYN}==> ${GRN}Building image ${BLU}$(LCNAME)${END}\n"; \
-	    printf "    ${BLU}envoy=$$(cat $*/base-envoy.docker)${END}\n"; \
-	    printf "    ${BLU}builderbase=$$(cat $*/builder-base.docker)${END}\n"; \
-	    TIMEFORMAT="     (docker build took %1R seconds)"; \
-	    time ${DBUILD} -f ${BUILDER_HOME}/Dockerfile . \
-	      --build-arg=envoy="$$(cat $*/base-envoy.docker)" \
-	      --build-arg=builderbase="$$(cat $*/builder-base.docker)" \
-	      --build-arg=version="$(BUILD_VERSION)" \
-	      --target=ambassador \
-	      --iidfile=$@; \
-	    unset TIMEFORMAT; \
-	}
-
-docker/kat-client.docker.stamp: %/kat-client.docker.stamp: %/base-envoy.docker.tag.local %/builder-base.docker $(BUILDER_HOME)/Dockerfile FORCE
-	@set -e; { \
-	  printf "${CYN}==> ${GRN}Building image ${BLU}kat-client${END}\n"; \
-	  TIMEFORMAT="     (kat-client build took %1R seconds)"; \
-	  time ${DBUILD} -f ${BUILDER_HOME}/Dockerfile . \
-=======
 clobber: docker/base-envoy.docker.clean
 
 docker/.$(LCNAME).docker.stamp: %/.$(LCNAME).docker.stamp: %/base.docker.tag.local %/base-envoy.docker.tag.local %/base-pip.docker.tag.local python/ambassador.version $(BUILDER_HOME)/Dockerfile $(OSS_HOME)/build-aux/py-version.txt $(tools/dsum) FORCE
@@ -262,7 +236,6 @@
 	  docker build -f ${BUILDER_HOME}/Dockerfile . \
 			--platform="$(BUILD_ARCH)" \
 	    --build-arg=base="$$(sed -n 2p $*/base.docker.tag.local)" \
->>>>>>> 933baf8e
 	    --build-arg=envoy="$$(cat $*/base-envoy.docker)" \
 	    --build-arg=builderbase="$$(sed -n 2p $*/base-pip.docker.tag.local)" \
 	    --build-arg=py_version="$$(cat build-aux/py-version.txt)" \
@@ -286,70 +259,6 @@
 push: docker/kat-server.docker.push.remote
 .PHONY: push
 
-<<<<<<< HEAD
-push-dev: docker/$(LCNAME).docker.tag.local
-	@if [ -n "$(IS_DIRTY)" ]; then \
-	  echo "push-dev: tree must be clean" >&2; \
-	  exit 1; \
-	fi
-	@if [ "$$(echo $(BUILD_VERSION) | grep -c -e -dev)" -lt 1 ]; then \
-	  printf "$(RED)push-dev: BUILD_VERSION $(BUILD_VERSION) is not a dev version$(END)\n" >&2; \
-	  exit 1; \
-	fi
-
-	@printf "$(CYN)==> $(GRN)pushing $(BLU)$(LCNAME)$(GRN) as $(BLU)$(DEV_REGISTRY)/$(LCNAME):$(subst +,-,$(BUILD_VERSION))$(GRN)...$(END)\n"
-	docker tag $$(cat docker/$(LCNAME).docker) $(DEV_REGISTRY)/$(LCNAME):$(subst +,-,$(BUILD_VERSION))
-	docker push $(DEV_REGISTRY)/$(LCNAME):$(subst +,-,$(BUILD_VERSION))
-
-ifneq ($(IS_PRIVATE),)
-	@echo '$@: not pushing to S3 because this is a private repo'
-else
-	@printf "$(CYN)==> $(GRN)recording $(BLU)$$(git rev-parse HEAD)$(GRN) => $(BLU)$(subst +,-,$(BUILD_VERSION))$(GRN) in S3...$(END)\n" ;\
-	echo '$(subst +,-,$(BUILD_VERSION))' | aws s3 cp - s3://datawire-static-files/dev-builds/$$(git rev-parse HEAD)
-
-	{ chartsuffix='$(subst +,-,$(BUILD_VERSION))'; \
-	  chartsuffix=$${chartsuffix#*-}; \
-	  $(MAKE) \
-	    CHART_VERSION_SUFFIX=-$$chartsuffix \
-	    IMAGE_TAG=$(subst +,-,$(BUILD_VERSION)) \
-	    IMAGE_REPO="$(DEV_REGISTRY)/$(LCNAME)" \
-	    chart-push-ci; }
-	$(MAKE) update-yaml --always-make
-	$(MAKE) VERSION_OVERRIDE=$(subst +,-,$(BUILD_VERSION)) push-manifests
-	$(MAKE) clean-manifests
-endif
-.PHONY: push-dev
-
-push-nightly: docker/$(LCNAME).docker.tag.local
-	@set -e; { \
-		if [ -n "$(IS_DIRTY)" ]; then \
-			echo "push-nightly: tree must be clean" >&2 ;\
-			exit 1 ;\
-		fi; \
-		now=$$(date +"%Y%m%dT%H%M%S") ;\
-		today=$$(date +"%Y%m%d") ;\
-		base_version=$$(echo $(BUILD_VERSION) | cut -d- -f1) ;\
-		for image in $(LCNAME); do \
-			for suffix in "$$now" "$$today"; do \
-				tag="$(DEV_REGISTRY)/$$image:$${base_version}-nightly.$${suffix}" ;\
-				printf "$(CYN)==> $(GRN)pushing $(BLU)$$image$(GRN) as $(BLU)$$tag$(GRN)...$(END)\n" ;\
-				docker tag $$(cat docker/$$image.docker) $$tag && \
-				docker push $$tag ;\
-			done ;\
-		done ;\
-		CHART_VERSION_SUFFIX=-nightly.$$today ;\
-		IMAGE_TAG=$${base_version}$${CHART_VERSION_SUFFIX} ;\
-		$(MAKE) \
-			CHART_VERSION_SUFFIX="$${CHART_VERSION_SUFFIX}" \
-			IMAGE_TAG="$${IMAGE_TAG}" \
-			IMAGE_REPO="$(DEV_REGISTRY)/$(LCNAME)" \
-			chart-push-ci ; \
-		$(MAKE) update-yaml --always-make; \
-		$(MAKE) VERSION_OVERRIDE=$${base_version}-nightly.$${suffix} push-manifests  ; \
-		$(MAKE) clean-manifests ; \
-	}
-.PHONY: push-nightly
-=======
 # `make push-dev` is meant to be run by CI.
 push-dev: docker/$(LCNAME).docker.tag.local
 	@[[ '$(VERSION)' == *-* ]] || (echo "$(RED)$@: VERSION=$(VERSION) is not a pre-release version$(END)" >&2; exit 1)
@@ -358,7 +267,6 @@
 	docker tag $$(cat docker/$(LCNAME).docker) '$(DEV_REGISTRY)/$(LCNAME):$(patsubst v%,%,$(VERSION))'
 	docker push '$(DEV_REGISTRY)/$(LCNAME):$(patsubst v%,%,$(VERSION))'
 .PHONY: push-dev
->>>>>>> 933baf8e
 
 export KUBECONFIG_ERR=$(RED)ERROR: please set the $(BLU)DEV_KUBECONFIG$(RED) make/env variable to the cluster\n       you would like to use for development. Note this cluster must have access\n       to $(BLU)DEV_REGISTRY$(RED) (currently $(BLD)$(DEV_REGISTRY)$(END)$(RED))$(END)
 export KUBECTL_ERR=$(RED)ERROR: preflight kubectl check failed$(END)
@@ -371,70 +279,12 @@
 
 PYTEST_GOLD_DIR ?= $(abspath python/tests/gold)
 
-<<<<<<< HEAD
-# Internal target for running a bash shell.
-_bash:
-	@PS1="\u:\w $$ " /bin/bash
-.PHONY: _bash
-
-# Internal runner target that executes an entrypoint after setting up the user's UID/GUID etc.
-_runner:
-	@printf "$(CYN)==>$(END) * Creating group $(BLU)$$INTERACTIVE_GROUP$(END) with GID $(BLU)$$INTERACTIVE_GID$(END)\n"
-	@addgroup -g $$INTERACTIVE_GID $$INTERACTIVE_GROUP
-	@printf "$(CYN)==>$(END) * Creating user $(BLU)$$INTERACTIVE_USER$(END) with UID $(BLU)$$INTERACTIVE_UID$(END)\n"
-	@adduser -u $$INTERACTIVE_UID -G $$INTERACTIVE_GROUP $$INTERACTIVE_USER -D
-	@printf "$(CYN)==>$(END) * Adding user $(BLU)$$INTERACTIVE_USER$(END) to $(BLU)/etc/sudoers$(END)\n"
-	@echo "$$INTERACTIVE_USER ALL=(ALL) NOPASSWD: ALL" > /etc/sudoers
-	@printf "$(CYN)==>$(END) * Switching to user $(BLU)$$INTERACTIVE_USER$(END) with shell $(BLU)/bin/bash$(END)\n"
-	@su -s /bin/bash $$INTERACTIVE_USER -c "$$ENTRYPOINT"
-.PHONY: _runner
-
-# This target is a convenience alias for running the _bash target.
-docker/shell: docker/run/_bash
-.PHONY: docker/shell
-
-# This target runs any existing target inside of the builder base docker image.
-docker/run/%: docker/builder-base.docker
-	docker run --net=host \
-		-e INTERACTIVE_UID=$$(id -u) \
-		-e INTERACTIVE_GID=$$(id -g) \
-		-e INTERACTIVE_USER=$$(id -u -n) \
-		-e INTERACTIVE_GROUP=$$(id -g -n) \
-		-e PYTEST_ARGS="$$PYTEST_ARGS" \
-		-e AMBASSADOR_DOCKER_IMAGE="$$AMBASSADOR_DOCKER_IMAGE" \
-		-e KAT_CLIENT_DOCKER_IMAGE="$$KAT_CLIENT_DOCKER_IMAGE" \
-		-e KAT_SERVER_DOCKER_IMAGE="$$KAT_SERVER_DOCKER_IMAGE" \
-		-e DEV_KUBECONFIG="$$DEV_KUBECONFIG" \
-		-v /etc/resolv.conf:/etc/resolv.conf \
-		-v /var/run/docker.sock:/var/run/docker.sock \
-		-v $${DEV_KUBECONFIG}:$${DEV_KUBECONFIG} \
-		-v $${PWD}:$${PWD} \
-		--rm \
-		-it \
-		--init \
-		--cap-add=NET_ADMIN \
-		--entrypoint /bin/bash \
-		$$(cat docker/builder-base.docker) -c "cd $$PWD && ENTRYPOINT=make\ $* make --quiet _runner"
-
-# Don't try running 'make shell' from within docker. That target already tries to run a builder shell.
-# Instead, quietly define 'docker/run/shell' to be an alias for 'docker/shell'.
-docker/run/shell:
-	$(MAKE) --quiet docker/shell
-
-setup-envoy: extract-bin-envoy
-
-pytest: docker/$(LCNAME).docker.push.remote docker/kat-client.docker.push.remote docker/kat-server.docker.push.remote $(OSS_HOME)/bin/kubestatus
-	@$(MAKE) setup-diagd
-	@$(MAKE) setup-envoy
-	@$(MAKE) proxy
-=======
 pytest: push-pytest-images
 pytest: $(tools/kubestatus)
 pytest: $(tools/kubectl)
 pytest: $(OSS_HOME)/venv
 pytest: build-output/bin/envoy
 pytest: proxy
->>>>>>> 933baf8e
 	@printf "$(CYN)==> $(GRN)Running $(BLU)py$(GRN) tests$(END)\n"
 	@echo "AMBASSADOR_DOCKER_IMAGE=$$AMBASSADOR_DOCKER_IMAGE"
 	@echo "DEV_KUBECONFIG=$$DEV_KUBECONFIG"
@@ -468,70 +318,6 @@
 
 pytest-kat-local: push-pytest-images
 	$(MAKE) pytest PYTEST_ARGS="$$PYTEST_ARGS python/tests/kat"
-<<<<<<< HEAD
-.PHONY: pytest-kat
-
-extract-bin-envoy: docker/base-envoy.docker.tag.local
-	@mkdir -p $(OSS_HOME)/bin/
-	@rm -f $(OSS_HOME)/bin/envoy
-	@printf "Extracting envoy binary to $(OSS_HOME)/bin/envoy\n"
-	@echo "#!/bin/bash" > $(OSS_HOME)/bin/envoy
-	@echo "" >> $(OSS_HOME)/bin/envoy
-	@echo "docker run --rm -v $(OSS_HOME):$(OSS_HOME) -v /var/:/var/ -v /tmp/:/tmp/ -t --entrypoint /usr/local/bin/envoy-static-stripped $$(cat docker/base-envoy.docker) \"\$$@\"" >> $(OSS_HOME)/bin/envoy
-	@chmod +x $(OSS_HOME)/bin/envoy
-.PHONY: extract-bin-envoy
-
-$(OSS_HOME)/bin/kubestatus:
-	@(cd $(OSS_HOME) && mkdir -p bin && go build -o bin/kubestatus ./cmd/busyambassador)
-
-pytest-builder: test-ready
-	$(MAKE) pytest-builder-only
-.PHONY: pytest-builder
-
-pytest-envoy:
-	$(MAKE) pytest KAT_RUN_MODE=envoy
-.PHONY: pytest-envoy
-
-pytest-envoy-builder:
-	$(MAKE) pytest-builder KAT_RUN_MODE=envoy
-.PHONY: pytest-envoy-builder
-
-pytest-envoy-v2:
-	$(MAKE) pytest KAT_RUN_MODE=envoy KAT_USE_ENVOY_V2=true
-.PHONY: pytest-envoy-v2
-
-pytest-envoy-v2-builder:
-	$(MAKE) pytest-builder KAT_RUN_MODE=envoy KAT_USE_ENVOY_V2=true
-.PHONY: pytest-envoy-v2-builder
-
-pytest-builder-only: sync preflight-cluster | docker/$(LCNAME).docker.push.remote docker/kat-client.docker.push.remote docker/kat-server.docker.push.remote
-	@printf "$(CYN)==> $(GRN)Running $(BLU)py$(GRN) tests in builder shell$(END)\n"
-	docker exec \
-		-e AMBASSADOR_DOCKER_IMAGE=$$(sed -n 2p docker/$(LCNAME).docker.push.remote) \
-		-e KAT_CLIENT_DOCKER_IMAGE=$$(sed -n 2p docker/kat-client.docker.push.remote) \
-		-e KAT_SERVER_DOCKER_IMAGE=$$(sed -n 2p docker/kat-server.docker.push.remote) \
-		-e KAT_IMAGE_PULL_POLICY=Always \
-		-e DOCKER_NETWORK=$(DOCKER_NETWORK) \
-		-e KAT_REQ_LIMIT \
-		-e KAT_RUN_MODE \
-		-e KAT_USE_ENVOY_V2 \
-		-e KAT_VERBOSE \
-		-e PYTEST_ARGS \
-		-e TEST_SERVICE_REGISTRY \
-		-e TEST_SERVICE_VERSION \
-		-e DEV_USE_IMAGEPULLSECRET \
-		-e DEV_REGISTRY \
-		-e DOCKER_BUILD_USERNAME \
-		-e DOCKER_BUILD_PASSWORD \
-		-e AMBASSADOR_LEGACY_MODE \
-		-e AMBASSADOR_FAST_RECONFIGURE \
-		-e AWS_SECRET_ACCESS_KEY \
-		-e AWS_ACCESS_KEY_ID \
-		-e AWS_SESSION_TOKEN \
-		-it $(shell $(BUILDER)) /buildroot/builder.sh pytest-internal ; test_exit=$$? ; \
-		[ -n "$(TEST_XML_DIR)" ] && docker cp $(shell $(BUILDER)):/tmp/test-data/pytest.xml $(TEST_XML_DIR) ; exit $$test_exit
-.PHONY: pytest-builder-only
-=======
 pytest-kat-envoy3: push-pytest-images # doing this all at once is too much for CI...
 	$(MAKE) pytest KAT_RUN_MODE=envoy PYTEST_ARGS="$$PYTEST_ARGS python/tests/kat"
 # ... so we have a separate rule to run things split up
@@ -556,7 +342,6 @@
 	  echo "docker run --rm -v $(OSS_HOME):$(OSS_HOME) -v /var/:/var/ -v /tmp/:/tmp/ -t --entrypoint /usr/local/bin/envoy-static-stripped $$(cat docker/base-envoy.docker) \"\$$@\""; \
 	} > $@
 	chmod +x $@
->>>>>>> 933baf8e
 
 pytest-gold:
 	sh $(COPY_GOLD) $(PYTEST_GOLD_DIR)
@@ -581,45 +366,6 @@
 	{ . $(OSS_HOME)/venv/bin/activate && time dmypy check python; }
 .PHONY: mypy
 
-<<<<<<< HEAD
-GOTEST_PKGS = github.com/datawire/ambassador/...
-GOTEST_MODDIRS = $(OSS_HOME)
-export GOTEST_PKGS
-export GOTEST_MODDIRS
-
-GOTEST_ARGS ?= -race -count=1
-GOTEST_ARGS += -parallel=150 # The ./pkg/envoy-control-plane/cache/v{2,3}/ tests require high parallelism to reliably work
-export GOTEST_ARGS
-
-create-venv:
-	[[ -d $(OSS_HOME)/venv ]] || python3 -m venv $(OSS_HOME)/venv
-.PHONY: create-venv
-
-# If we're setting up within Alpine linux, make sure to pin pip and pip-tools
-# to something that is still PEP517 compatible. This allows us to set _manylinux.py
-# and convince pip to install prebuilt wheels. We do this because there's no good
-# rust toolchain to build orjson within Alpine itself.
-setup-venv:
-	@set -e; { \
-		if [ -f /etc/issue ] && grep "Alpine Linux" < /etc/issue ; then \
-			pip3 install -U pip==20.2.4 pip-tools==5.3.1; \
-			echo 'manylinux1_compatible = True' > venv/lib/python3.8/site-packages/_manylinux.py; \
-			pip install orjson==3.3.1; \
-			rm -f venv/lib/python3.8/site-packages/_manylinux.py; \
-		else \
-			pip install orjson==3.6.0; \
-		fi; \
-		pip install -r $(OSS_HOME)/builder/requirements.txt; \
-		pip install -e $(OSS_HOME)/python; \
-	}
-.PHONY: setup-orjson
-
-setup-diagd: create-venv
-	. $(OSS_HOME)/venv/bin/activate && $(MAKE) setup-venv
-.PHONY: setup-diagd
-
-gotest: setup-diagd
-=======
 $(OSS_HOME)/venv: python/requirements.txt python/requirements-dev.txt
 	rm -rf $@
 	python3 -m venv $@
@@ -632,7 +378,6 @@
 GOTEST_ARGS += -parallel=150 # The ./pkg/envoy-control-plane/cache/v{2,3}/ tests require high parallelism to reliably work
 GOTEST_PKGS ?= ./...
 gotest: $(OSS_HOME)/venv $(tools/kubectl)
->>>>>>> 933baf8e
 	@printf "$(CYN)==> $(GRN)Running $(BLU)go$(GRN) tests$(END)\n"
 	{ . $(OSS_HOME)/venv/bin/activate && \
 	  export PATH=$(tools.bindir):$${PATH} && \
@@ -729,17 +474,6 @@
 
 export RELEASE_REGISTRY_ERR=$(RED)ERROR: please set the RELEASE_REGISTRY make/env variable to the docker registry\n       you would like to use for release$(END)
 
-<<<<<<< HEAD
-RELEASE_TYPE    = $(shell $(BUILDER) release-type)
-RELEASE_VERSION = $(shell $(BUILDER) release-version)
-BUILD_VERSION   = $(shell $(BUILDER) version)
-IS_DIRTY        = $(shell $(BUILDER) is-dirty)
-
-# 'rc' is a deprecated alias for 'release/bits', kept around for the
-# moment to avoid pain with needing to update apro.git in lockstep.
-rc: release/bits
-.PHONY: rc
-=======
 release/promote-oss/.main: $(tools/docker-promote)
 	@[[ '$(PROMOTE_FROM_VERSION)' =~ ^v[0-9]+\.[0-9]+\.[0-9]+(-.*)?$$ ]] || (echo >&2 'Must set PROMOTE_FROM_VERSION to a vSEMVER value'; exit 1)
 	@[[ '$(PROMOTE_TO_VERSION)'   =~ ^v[0-9]+\.[0-9]+\.[0-9]+(-.*)?$$ ]] || (echo >&2 'Must set PROMOTE_TO_VERSION to a vSEMVER value' ; exit 1)
@@ -749,7 +483,6 @@
 	  ''|wip|early|test|hotfix) true;; \
 	  *) echo >&2 'Unknown PROMOTE_CHANNEL $(PROMOTE_CHANNEL)'; exit 1;; \
 	esac
->>>>>>> 933baf8e
 
 	@printf "$(CYN)==> $(GRN)Promoting $(BLU)%s$(GRN) to $(BLU)%s$(GRN) (channel='$(BLU)%s$(GRN)')$(END)\n" '$(PROMOTE_FROM_VERSION)' '$(PROMOTE_TO_VERSION)' '$(PROMOTE_CHANNEL)'
 
@@ -757,67 +490,11 @@
 	$(tools/docker-promote) $(PROMOTE_FROM_REPO):$(patsubst v%,%,$(PROMOTE_FROM_VERSION)) $(PROMOTE_TO_REPO):$(patsubst v%,%,$(PROMOTE_TO_VERSION))
 	docker push $(PROMOTE_TO_REPO):$(patsubst v%,%,$(PROMOTE_TO_VERSION))
 
-<<<<<<< HEAD
-	@printf '  $(CYN)s3://scout-datawire-io/ambassador/$(PROMOTE_CHANNEL)app.json$(END)\n'
-	printf '{"application":"ambassador","latest_version":"%s","notices":[]}' "$(RELEASE_VERSION)" | aws s3 cp - s3://scout-datawire-io/ambassador/$(PROMOTE_CHANNEL)app.json
-.PHONY: release/promote-oss/.main
-
-release/promote-oss/dev-to-rc:
-	@test -n "$(RELEASE_REGISTRY)" || (printf "$${RELEASE_REGISTRY_ERR}\n"; exit 1)
-	@[[ ( "$(RELEASE_VERSION)" =~ ^[0-9]+\.[0-9]+\.[0-9]+-rc\.[0-9]+$$ ) || \
-	    ( "$(RELEASE_VERSION)" =~ ^[0-9]+\.[0-9]+\.[0-9]+-hf\.[0-9]+\+[0-9]+$$ ) ]] || (printf '$(RED)ERROR: RELEASE_VERSION=%s does not look like an RC tag\n' "$(RELEASE_VERSION)"; exit 1)
-	@set -e; { \
-		if [ -n "$(IS_DIRTY)" ]; then \
-			echo "release/promote-oss/dev-to-rc: tree must be clean" >&2 ;\
-			exit 1 ;\
-		fi; \
-		commit=$$(git rev-parse HEAD) ;\
-		dev_version=$$(aws s3 cp s3://datawire-static-files/dev-builds/$$commit -) ;\
-		if [ -z "$$dev_version" ]; then \
-			printf "$(RED)==> found no dev version for $$commit in S3...$(END)\n" ;\
-			exit 1 ;\
-		fi ;\
-		printf "$(CYN)==> $(GRN)found version $(BLU)$$dev_version$(GRN) for $(BLU)$$commit$(GRN) in S3...$(END)\n" ;\
-		veroverride=$(RELEASE_VERSION) ; \
-		tag=$$(echo $(RELEASE_VERSION) | tr '+' '-') ; \
-		$(MAKE) release/promote-oss/.main \
-			PROMOTE_FROM_VERSION="$$dev_version" \
-			PROMOTE_FROM_REPO=$(DEV_REGISTRY) \
-			PROMOTE_TO_VERSION="$$tag" \
-			PROMOTE_CHANNEL=test ; \
-		if [ $(IS_PRIVATE) ] ; then \
-			echo "Not publishing charts or manifests because in a private repo" ;\
-			exit 0 ; \
-		fi ; \
-		chartsuffix=$(RELEASE_VERSION) ; \
-		chartsuffix=$${chartsuffix#*-} ; \
-		$(MAKE) \
-			CHART_VERSION_SUFFIX=-$$chartsuffix \
-			IMAGE_TAG=$${veroverride} \
-			IMAGE_REPO="$(RELEASE_REGISTRY)/$(LCNAME)" \
-			chart-push-ci ; \
-		$(MAKE) update-yaml --always-make; \
-		$(MAKE) VERSION_OVERRIDE=$${veroverride} push-manifests  ; \
-		$(MAKE) VERSION_OVERRIDE=$${veroverride} publish-docs-yaml ; \
-		$(MAKE) clean-manifests ; \
-	}
-.PHONY: release/promote-oss/dev-to-rc
-
-release/print-test-artifacts:
-	@set -e; { \
-		manifest_ver=$(RELEASE_VERSION) ; \
-		manifest_ver=$${manifest_ver%"-dirty"} ; \
-		echo "export AMBASSADOR_MANIFEST_URL=https://app.getambassador.io/yaml/ambassador/$$manifest_ver" ; \
-		echo "export HELM_CHART_VERSION=`grep 'version' $(OSS_HOME)/charts/ambassador/Chart.yaml | awk '{ print $$2 }'`" ; \
-	}
-.PHONY: release/print-test-artifacts
-=======
 ifneq ($(IS_PRIVATE),)
 	@echo '$@: not pushing to S3 because this is a private repo'
 else
 	@printf '  pushing $(CYN)https://s3.amazonaws.com/$(AWS_S3_BUCKET)/emissary-ingress/$(PROMOTE_CHANNEL)stable.txt$(END)...\n'
 	printf '%s' "$(patsubst v%,%,$(PROMOTE_TO_VERSION))" | aws s3 cp - s3://$(AWS_S3_BUCKET)/emissary-ingress/$(PROMOTE_CHANNEL)stable.txt
->>>>>>> 933baf8e
 
 	@printf '  pushing $(CYN)s3://scout-datawire-io/emissary-ingress/$(PROMOTE_CHANNEL)app.json$(END)...\n'
 	printf '{"application":"emissary","latest_version":"%s","notices":[]}' "$(patsubst v%,%,$(PROMOTE_TO_VERSION))" | aws s3 cp - s3://scout-datawire-io/emissary-ingress/$(PROMOTE_CHANNEL)app.json
@@ -860,80 +537,8 @@
 	}
 .PHONY: release/promote-oss/to-ga
 
-<<<<<<< HEAD
-VERSIONS_YAML_VER := $(shell grep 'version:' $(OSS_HOME)/docs/yaml/versions.yml | awk '{ print $$2 }')
-
-release/prep-rc:
-	@test -n "$(VERSIONS_YAML_VER)" || (printf "version not found in versions.yml\n"; exit 1)
-	@test -n "$(RELEASE_REGISTRY)" || (printf "RELEASE_REGISTRY must be set\n"; exit 1)
-	@[[ "$(VERSIONS_YAML_VER)" =~ ^[0-9]+\.[0-9]+\.[0-9]+$$ ]] || (printf '$(RED)ERROR: Version in versions.yml %s does not look like a GA tag\n' "$(VERSIONS_YAML_VER)"; exit 1)
-	@set -e; { \
-		if [ -n "$(IS_DIRTY)" ]; then \
-			echo "release/prep-rc: tree must be clean" >&2 ;\
-			exit 1 ;\
-		fi; \
-		commit=$$(git rev-parse HEAD) ;\
-		$(OSS_HOME)/releng/release-wait-for-commit --commit $$commit --s3-key dev-builds ; \
-		curl --fail --silent https://datawire-static-files.s3.amazonaws.com/dev-builds/$$commit > /dev/null || \
-			(printf "$(RED)ERROR: $$commit not found in dev builds.\nPlease check that this commit passed oss-dev-images in circle or run \"make images push-dev\"\n" ; exit 1); \
-		rc_tag=$(VERSIONS_YAML_VER)-rc. ; \
-		if [[ -n "$${RC_NUMBER}" ]] ; then \
-			rc_tag="$${rc_tag}$(RC_NUMBER)" ;\
-		else \
-			rc_tag="$${rc_tag}0" ;\
-		fi ;\
-		git tag -m v$$rc_tag -a v$$rc_tag && git push origin v$$rc_tag ; \
-		$(OSS_HOME)/releng/release-wait-for-rc-artifacts --rc-tag $$rc_tag --release-registry $(RELEASE_REGISTRY) ; \
-	}
-.PHONY: release/prep-rc
-
-release/go:
-	@set -e; { \
-		if [ -n "$(IS_DIRTY)" ]; then \
-			echo "release/go: tree must be clean" >&2 ;\
-			exit 1 ;\
-		fi; \
-		commit=$$(git rev-parse HEAD) ;\
-		curl --fail --silent https://datawire-static-files.s3.amazonaws.com/passed-builds/$$commit > /dev/null || \
-			(printf "$(RED)ERROR: $$commit not found in dev builds.\nPlease check that this commit passed OSS: Dev in circle or run \"make release/promote-oss/dev-to-passed-ci\"\n" ; exit 1); \
-	}
-	@test -n "$(VERSIONS_YAML_VER)" || (printf "version not found in versions.yml\n"; exit 1)
-	@test -n "$${RC_NUMBER}" || (printf "RC_NUMBER must be set.\n"; exit 1)
-	@[[ "$(VERSIONS_YAML_VER)" =~ ^[0-9]+\.[0-9]+\.[0-9]+$$ ]] || (printf '$(RED)ERROR: RELEASE_VERSION=%s does not look like a GA tag\n' "$(VERSIONS_YAML_VER)"; exit 1)
-	@git fetch && git checkout v$(VERSIONS_YAML_VER)-rc.$(RC_NUMBER)
-	@$(OSS_HOME)/releng/release-ga-sanity-check --quiet $(VERSIONS_YAML_VER)
-	@git tag -m "Tagging v$(VERSIONS_YAML_VER) for GA" -a v$(VERSIONS_YAML_VER)
-	@git push origin v$(VERSIONS_YAML_VER)
-	@$(OSS_HOME)/releng/release-go-changelog-update --quiet $(VERSIONS_YAML_VER)
-	@$(OSS_HOME)/releng/release-wait-for-ga-image --ga-tag $(RELEASE_VERSION) --release-registry $(RELEASE_REGISTRY)
-	@$(MAKE) release/ga-mirror
-	@git checkout v$(VERSIONS_YAML_VER)
-	@$(MAKE) release/manifests
-	@$(MAKE) release/chart/tag
-	@$(AES_HOME)/releng/release-wait-for-ga-artifacts --ga-tag $(VERSIONS_YAML_VER)
-.PHONY: release/go
-
-release/manifests:
-	@test -n "$(VERSIONS_YAML_VER)" || (printf "version not found in versions.yml\n"; exit 1)
-	@[[ "$(VERSIONS_YAML_VER)" =~ ^[0-9]+\.[0-9]+\.[0-9]+$$ ]] || (printf '$(RED)ERROR: RELEASE_VERSION=%s does not look like a GA tag\n' "$(VERSIONS_YAML_VER)"; exit 1)
-	@$(OSS_HOME)/releng/release-manifest-image-update --oss-version $(VERSIONS_YAML_VER) --aes-version "$(AES_VERSION)"
-.PHONY: release/manifests
-
-release/ga-mirror:
-	@test -n "$(VERSIONS_YAML_VER)" || (printf "$(RED)ERROR: version not found in versions.yml\n"; exit 1)
-	@[[ "$(VERSIONS_YAML_VER)" =~ ^[0-9]+\.[0-9]+\.[0-9]+$$ ]] || (printf '$(RED)ERROR: RELEASE_VERSION=%s does not look like a GA tag\n' "$(VERSIONS_YAML_VER)"; exit 1)
-	@test -n "$(RELEASE_REGISTRY)" || (printf "$(RED)ERROR: RELEASE_REGISTRY not set\n"; exit 1)
-	@$(OSS_HOME)/releng/release-mirror-images $(VERSIONS_YAML_VER) $(RELEASE_REGISTRY)
-
-release/create-gh-release:
-	@test -n "$(VERSIONS_YAML_VER)" || (printf "$(RED)ERROR: version not found in versions.yml\n"; exit 1)
-	@[[ "$(VERSIONS_YAML_VER)" =~ ^[0-9]+\.[0-9]+\.[0-9]+$$ ]] || (printf '$(RED)ERROR: RELEASE_VERSION=%s does not look like a GA tag\n' "$(VERSIONS_YAML_VER)"; exit 1)
-	@$(OSS_HOME)/releng/release-create-github $(VERSIONS_YAML_VER)
-
-=======
 # `make release/ga-check` is meant to be run by a human maintainer to
 # check that CI did all the right things.
->>>>>>> 933baf8e
 release/ga-check:
 	{ $(OSS_HOME)/releng/release-ga-check \
 	  --ga-version=$(patsubst v%,%,$(VERSION)) \
@@ -943,13 +548,6 @@
 
 AMBASSADOR_DOCKER_IMAGE = $(shell sed -n 2p docker/$(LCNAME).docker.push.remote 2>/dev/null)
 export AMBASSADOR_DOCKER_IMAGE
-<<<<<<< HEAD
-KAT_CLIENT_DOCKER_IMAGE = $(shell sed -n 2p docker/kat-client.docker.push.remote 2>/dev/null)
-export KAT_CLIENT_DOCKER_IMAGE
-KAT_SERVER_DOCKER_IMAGE = $(shell sed -n 2p docker/kat-server.docker.push.remote 2>/dev/null)
-export KAT_SERVER_DOCKER_IMAGE
-=======
->>>>>>> 933baf8e
 
 _user-vars  = BUILDER_NAME
 _user-vars += DEV_KUBECONFIG
@@ -1077,22 +675,6 @@
 
     $(BLD)DO NOT$(END) run $(BLD)$(MAKE) $(BLU)pytest-gold$(END) if you have failing tests.
 
-<<<<<<< HEAD
-  $(BLD)$(MAKE) $(BLU)shell$(END)        -- starts a shell in the build container
-
-  $(BLD)$(MAKE) $(BLU)release/bits$(END) -- do the 'push some bits' part of a release
-
-    The current commit must be tagged for this to work, and your tree must be clean.
-    If the tag is of the form 'vX.Y.Z-rc.[0-9]*'.
-
-  $(BLD)$(MAKE) $(BLU)release/promote-oss/to-rc-latest$(END) -- promote a release candidate '-rc.N' release to '-rc-latest'
-
-    The current commit must be tagged for this to work, and your tree must be clean.
-    Additionally, the tag must be of the form 'vX.Y.Z-rc.N'. You must also have previously
-    built an RC for the same tag using $(BLD)release/bits$(END).
-
-=======
->>>>>>> 933baf8e
   $(BLD)$(MAKE) $(BLU)release/promote-oss/to-ga$(END) -- promote a release candidate to general availability
 
     The current commit must be tagged for this to work, and your tree must be clean.
