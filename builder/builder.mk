# A quick primer on GNU Make syntax
# =================================
#
# This tries to cover the syntax that is hard to ctrl-f for in
# <https://www.gnu.org/software/make/manual/make.html> (err, hard to
# C-s for in `M-: (info "Make")`).
#
#   At the core is a "rule":
#
#       target: dependency1 dependency2
#       	command to run
#
#   If `target` something that isn't a real file (like 'build', 'lint', or
#   'test'), then it should be marked as "phony":
#
#       target: dependency1 dependency2
#       	command to run
#       .PHONY: target
#
#   You can write reusable "pattern" rules:
#
#       %.o: %.c
#       	command to run
#
#   Of course, if you don't have variables for the inputs and outputs,
#   it's hard to write a "command to run" for a pattern rule.  The
#   variables that you should know are:
#
#       $@ = the target
#       $^ = the list of dependencies (space separated)
#       $< = the first (left-most) dependency
#       $* = the value of the % glob in a pattern rule
#
#       Each of these have $(@D) and $(@F) variants that are the
#       directory-part and file-part of each value, respectively.
#
#       I think those are easy enough to remember mnemonically:
#         - $@ is where you shoul direct the output at.
#         - $^ points up at the dependency list
#         - $< points at the left-most member of the dependency list
#         - $* is the % glob; "*" is well-known as the glob char in other languages
#
#   Make will do its best to guess whether to apply a pattern rule for a
#   given file.  Or, you can explicitly tell it by using a 3-field
#   (2-colon) version:
#
#       foo.o bar.o: %.o: %.c
#       	command to run
#
#   In a non-pattern rule, if there are multiple targets listed, then it
#   is as if rule were duplicated for each target:
#
#       target1 target2: deps
#       	command to run
#
#       # is the same as
#
#       target1: deps
#       	command to run
#       target2: deps
#       	command to run
#
#   Because of this, if you have a command that generates multiple,
#   outputs, it _must_ be a pattern rule:
#
#       %.c %.h: %.y
#       	command to run
#
#   Normally, Make crawls the entire tree of dependencies, updating a file
#   if any of its dependencies have been updated.  There's a really poorly
#   named feature called "order-only" dependencies:
#
#       target: normal-deps | order-only-deps
#
#   Dependencies after the "|" are created if they don't exist, but if
#   they already exist, then don't bother updating them.
#
# Tips:
# -----
#
#  - Use absolute filenames.  It's dumb, but it really does result in
#    fewer headaches.  Use $(OSS_HOME) and $(AES_HOME) to spell the
#    absolute filenames.
#
#  - If you have a multiple-output command where the output files have
#    dissimilar names, have % be just the directory (the above tip makes
#    this easier).
#
#  - It can be useful to use the 2-colon form of a pattern rule when
#    writing a rule for just one file; it lets you use % and $* to avoid
#    repeating yourself, which can be especially useful with long
#    filenames.

BUILDER_HOME := $(dir $(abspath $(lastword $(MAKEFILE_LIST))))

LCNAME := $(shell echo $(NAME) | tr '[:upper:]' '[:lower:]')
BUILDER_NAME ?= $(LCNAME)

include $(OSS_HOME)/build-aux/prelude.mk
include $(OSS_HOME)/build-aux/colors.mk

docker.tag.local = $(BUILDER_NAME).local/$(*F)
docker.tag.remote = $(if $(DEV_REGISTRY),,$(error $(REGISTRY_ERR)))$(DEV_REGISTRY)/$(*F):$(patsubst v%,%,$(VERSION))
include $(OSS_HOME)/build-aux/docker.mk

include $(OSS_HOME)/build-aux/teleproxy.mk

MODULES :=

module = $(eval MODULES += $(1))$(eval SOURCE_$(1)=$(abspath $(2)))

BUILDER = BUILDER_NAME=$(BUILDER_NAME) $(abspath $(BUILDER_HOME)/builder.sh)
COPY_GOLD = $(abspath $(BUILDER_HOME)/copy-gold.sh)

AWS_S3_BUCKET ?= datawire-static-files

# the image used for running the Ingress v1 tests with KIND.
# the current, official image does not support Ingress v1, so we must build our own image with k8s 1.18.
# build this image with:
# 1. checkout the Kuberentes sources in a directory like "~/sources/kubernetes"
# 2. kind build node-image --kube-root ~/sources/kubernetes
# 3. docker tag kindest/node:latest docker.io/datawire/kindest-node:latest
# 4. docker push docker.io/datawire/kindest-node:latest
# This will not be necessary once the KIND images are built for a Kubernetes 1.18 and support Ingress v1beta1 improvements.
KIND_IMAGE ?= kindest/node:v1.18.0
#KIND_IMAGE ?= docker.io/datawire/kindest-node:latest
KIND_KUBECONFIG = /tmp/kind-kubeconfig

# The ingress conformance tests directory
# build this image with:
# 1. checkout https://github.com/kubernetes-sigs/ingress-controller-conformance
# 2. cd ingress-controller-conformance && make image
# 3. docker tag ingress-controller-conformance:latest docker.io/datawire/ingress-controller-conformance:latest
# 4. docker push docker.io/datawire/ingress-controller-conformance:latest
INGRESS_TEST_IMAGE ?= docker.io/datawire/ingress-controller-conformance:latest

# local ports for the Ingress conformance tests
INGRESS_TEST_LOCAL_PLAIN_PORT = 8000
INGRESS_TEST_LOCAL_TLS_PORT = 8443
INGRESS_TEST_LOCAL_ADMIN_PORT = 8877

# directory with the manifests for loading Ambassador for running the Ingress Conformance tests
# NOTE: these manifests can be slightly different to the regular ones asd they include
INGRESS_TEST_MANIF_DIR = $(BUILDER_HOME)/../manifests/emissary/
INGRESS_TEST_MANIFS = emissary-crds.yaml emissary-emissaryns.yaml

# DOCKER_BUILDKIT is _required_ by our Dockerfile, since we use Dockerfile extensions for the
# Go build cache. See https://github.com/moby/buildkit/blob/master/frontend/dockerfile/docs/syntax.md.
export DOCKER_BUILDKIT := 1

all: help
.PHONY: all

.NOTPARALLEL:

# the name of the Docker network
# note: use your local k3d/microk8s/kind network for running tests
DOCKER_NETWORK ?= $(BUILDER_NAME)

# local host IP address (and not 127.0.0.1)
ifneq ($(shell which ipconfig 2>/dev/null),)
  # macOS
  HOST_IP := $(shell ipconfig getifaddr $$(route get 1.1.1.1 | awk '/interface:/ {print $$2}'))
else ifneq ($(shell which ip 2>/dev/null),)
  # modern (iproute2) GNU/Linux
  #HOST_IP := $(shell ip --json route get to 1.1.1.1 | jq -r '.[0].prefsrc')
  HOST_IP := $(shell ip route get to 1.1.1.1 | sed -n '1s/.*src \([0-9.]\+\).*/\1/p')
else
  $(error I do not know how to get the host IP on this system; it has neither 'ipconfig' (macOS) nor 'ip' (modern GNU/Linux))
  # ...and I (lukeshu) couldn't figure out a good way to do it on old (net-tools) GNU/Linux.
endif

GO_ERR     = $(RED)ERROR: please update to go 1.13 or newer$(END)
DOCKER_ERR = $(RED)ERROR: please update to a version of docker built with Go 1.13 or newer$(END)

preflight:
	@printf "$(CYN)==> $(GRN)Preflight checks$(END)\n"

	@echo "Checking that 'go' is installed and is 1.13 or later"
	@$(if $(call _prelude.go.VERSION.HAVE,1.13),,printf '%s\n' $(call quote.shell,$(GO_ERR)))

	@echo "Checking that 'docker' is installed and supports the 'slice' function for '--format'"
	@$(if $(and $(shell which docker 2>/dev/null),\
	            $(call _prelude.go.VERSION.ge,$(patsubst go%,%,$(lastword $(shell go version $$(which docker)))),1.13)),\
	      ,\
	      printf '%s\n' $(call quote.shell,$(DOCKER_ERR)))
.PHONY: preflight

preflight-cluster: $(tools/kubectl)
	@test -n "$(DEV_KUBECONFIG)" || (printf "$${KUBECONFIG_ERR}\n"; exit 1)
	@if [ "$(DEV_KUBECONFIG)" == '-skip-for-release-' ]; then \
		printf "$(CYN)==> $(RED)Skipping test cluster checks$(END)\n" ;\
	else \
		printf "$(CYN)==> $(GRN)Checking for test cluster$(END)\n" ;\
		success=; \
		for i in {1..5}; do \
			$(tools/kubectl) --kubeconfig $(DEV_KUBECONFIG) -n default get service kubernetes > /dev/null && success=true && break || sleep 15 ; \
		done; \
		if [ ! "$${success}" ] ; then { printf "$$KUBECTL_ERR\n" ; exit 1; } ; fi; \
	fi
.PHONY: preflight-cluster

python/ambassador.version: $(tools/write-ifchanged) FORCE
	set -e -o pipefail; { \
	  echo $(patsubst v%,%,$(VERSION)); \
	  git rev-parse HEAD; \
	} | $(tools/write-ifchanged) $@
clean: python/ambassador.version.rm

# Give Make a hint about which pattern rules to apply.  Honestly, I'm
# not sure why Make isn't figuring it out on its own, but it isn't.
_images = base-envoy $(LCNAME) kat-client kat-server
$(foreach i,$(_images), docker/$i.docker.tag.local  ): docker/%.docker.tag.local : docker/%.docker
$(foreach i,$(_images), docker/$i.docker.tag.remote ): docker/%.docker.tag.remote: docker/%.docker

docker/.base-envoy.docker.stamp: FORCE
	@set -e; { \
	  if docker image inspect $(ENVOY_DOCKER_TAG) --format='{{ .Id }}' >$@ 2>/dev/null; then \
	    printf "${CYN}==> ${GRN}Base Envoy image is already pulled${END}\n"; \
	  else \
	    printf "${CYN}==> ${GRN}Pulling base Envoy image${END}\n"; \
	    TIMEFORMAT="     (docker pull took %1R seconds)"; \
	    time docker pull $(ENVOY_DOCKER_TAG); \
	    unset TIMEFORMAT; \
	  fi; \
	  echo $(ENVOY_DOCKER_TAG) >$@; \
	}
clobber: docker/base-envoy.docker.clean

docker/.$(LCNAME).docker.stamp: %/.$(LCNAME).docker.stamp: %/base.docker.tag.local %/base-envoy.docker.tag.local %/base-pip.docker.tag.local python/ambassador.version $(BUILDER_HOME)/Dockerfile $(OSS_HOME)/build-aux/py-version.txt $(tools/dsum) FORCE
	@printf "${CYN}==> ${GRN}Building image ${BLU}$(LCNAME)${END}\n"
	@printf "    ${BLU}base=$$(sed -n 2p $*/base.docker.tag.local)${END}\n"
	@printf "    ${BLU}envoy=$$(cat $*/base-envoy.docker)${END}\n"
	@printf "    ${BLU}builderbase=$$(sed -n 2p $*/base-pip.docker.tag.local)${END}\n"
	{ $(tools/dsum) '$(LCNAME) build' 3s \
	  docker build -f ${BUILDER_HOME}/Dockerfile . \
			--platform="$(BUILD_ARCH)" \
	    --build-arg=base="$$(sed -n 2p $*/base.docker.tag.local)" \
	    --build-arg=envoy="$$(cat $*/base-envoy.docker)" \
	    --build-arg=builderbase="$$(sed -n 2p $*/base-pip.docker.tag.local)" \
	    --build-arg=py_version="$$(cat build-aux/py-version.txt)" \
	    --iidfile=$@; }
clean: docker/$(LCNAME).docker.clean

REPO=$(BUILDER_NAME)

images: docker/$(LCNAME).docker.tag.local
images: docker/kat-client.docker.tag.local
images: docker/kat-server.docker.tag.local
.PHONY: images

REGISTRY_ERR  = $(RED)
REGISTRY_ERR += $(NL)ERROR: please set the DEV_REGISTRY make/env variable to the docker registry
REGISTRY_ERR += $(NL)       you would like to use for development
REGISTRY_ERR += $(END)

push: docker/$(LCNAME).docker.push.remote
push: docker/kat-client.docker.push.remote
push: docker/kat-server.docker.push.remote
.PHONY: push

# `make push-dev` is meant to be run by CI.
push-dev: docker/$(LCNAME).docker.tag.local
	@[[ '$(VERSION)' == *-* ]] || (echo "$(RED)$@: VERSION=$(VERSION) is not a pre-release version$(END)" >&2; exit 1)

	@printf '$(CYN)==> $(GRN)pushing $(BLU)%s$(GRN) as $(BLU)$(GRN)...$(END)\n' '$(LCNAME)' '$(DEV_REGISTRY)/$(LCNAME):$(patsubst v%,%,$(VERSION))'
	docker tag $$(cat docker/$(LCNAME).docker) '$(DEV_REGISTRY)/$(LCNAME):$(patsubst v%,%,$(VERSION))'
	docker push '$(DEV_REGISTRY)/$(LCNAME):$(patsubst v%,%,$(VERSION))'
.PHONY: push-dev

export KUBECONFIG_ERR=$(RED)ERROR: please set the $(BLU)DEV_KUBECONFIG$(RED) make/env variable to the cluster\n       you would like to use for development. Note this cluster must have access\n       to $(BLU)DEV_REGISTRY$(RED) (currently $(BLD)$(DEV_REGISTRY)$(END)$(RED))$(END)
export KUBECTL_ERR=$(RED)ERROR: preflight kubectl check failed$(END)

test-ready: push preflight-cluster
.PHONY: test-ready

PYTEST_ARGS ?=
export PYTEST_ARGS

PYTEST_GOLD_DIR ?= $(abspath python/tests/gold)

pytest: push-pytest-images
pytest: $(tools/kubestatus)
pytest: $(tools/kubectl)
pytest: $(OSS_HOME)/venv
pytest: docker/base-envoy.docker.tag.local
pytest: proxy
	@printf "$(CYN)==> $(GRN)Running $(BLU)py$(GRN) tests$(END)\n"
	@echo "AMBASSADOR_DOCKER_IMAGE=$$AMBASSADOR_DOCKER_IMAGE"
	@echo "DEV_KUBECONFIG=$$DEV_KUBECONFIG"
	@echo "KAT_RUN_MODE=$$KAT_RUN_MODE"
	@echo "PYTEST_ARGS=$$PYTEST_ARGS"
	set -e; { \
	  . $(OSS_HOME)/venv/bin/activate; \
	  export SOURCE_ROOT=$(CURDIR); \
	  export ENVOY_DOCKER_TAG=$$(cat docker/base-envoy.docker); \
	  export KUBESTATUS_PATH=$(CURDIR)/tools/bin/kubestatus; \
	  pytest --tb=short -rP $(PYTEST_ARGS); \
	}
.PHONY: pytest

pytest-unit: $(OSS_HOME)/venv
pytest-unit: docker/base-envoy.docker.tag.local
	@printf "$(CYN)==> $(GRN)Running $(BLU)py$(GRN) unit tests$(END)\n"
	set -e; { \
	  . $(OSS_HOME)/venv/bin/activate; \
	  export SOURCE_ROOT=$(CURDIR); \
	  export ENVOY_DOCKER_TAG=$$(cat docker/base-envoy.docker); \
	  pytest --tb=short -rP $(PYTEST_ARGS) python/tests/unit; \
	}
.PHONY: pytest-unit

pytest-integration: push-pytest-images
	@printf "$(CYN)==> $(GRN)Running $(BLU)py$(GRN) integration tests$(END)\n"
	$(MAKE) pytest PYTEST_ARGS="$$PYTEST_ARGS python/tests/integration"
.PHONY: pytest-integration

pytest-kat-local: push-pytest-images
	$(MAKE) pytest PYTEST_ARGS="$$PYTEST_ARGS python/tests/kat"
pytest-kat-envoy3: push-pytest-images # doing this all at once is too much for CI...
	$(MAKE) pytest KAT_RUN_MODE=envoy PYTEST_ARGS="$$PYTEST_ARGS python/tests/kat"
# ... so we have a separate rule to run things split up
build-aux/.pytest-kat.txt.stamp: $(OSS_HOME)/venv push-pytest-images FORCE
	. venv/bin/activate && set -o pipefail && pytest --collect-only python/tests/kat 2>&1 | sed -En 's/.*<Function (.*)>/\1/p' | sed 's/[].].*//' | sort -u > $@
build-aux/pytest-kat.txt: build-aux/%: build-aux/.%.stamp $(tools/copy-ifchanged)
	$(tools/copy-ifchanged) $< $@
clean: build-aux/.pytest-kat.txt.stamp.rm build-aux/pytest-kat.txt.rm
pytest-kat-envoy3-%: build-aux/pytest-kat.txt $(tools/py-split-tests)
	$(MAKE) pytest KAT_RUN_MODE=envoy PYTEST_ARGS="$$PYTEST_ARGS -k '$$($(tools/py-split-tests) $(subst -of-, ,$*) <build-aux/pytest-kat.txt)' python/tests/kat"
<<<<<<< HEAD
pytest-kat-envoy2: push-pytest-images # doing this all at once is too much for CI...
	$(MAKE) pytest KAT_RUN_MODE=envoy AMBASSADOR_ENVOY_API_VERSION=V2 PYTEST_ARGS="$$PYTEST_ARGS python/tests/kat"
# ... so we have a separate rule to run things split up
pytest-kat-envoy2-%: build-aux/pytest-kat.txt $(tools/py-split-tests)
	$(MAKE) pytest KAT_RUN_MODE=envoy AMBASSADOR_ENVOY_API_VERSION=V2 PYTEST_ARGS="$$PYTEST_ARGS -k '$$($(tools/py-split-tests) $(subst -of-, ,$*) <build-aux/pytest-kat.txt)' python/tests/kat"
.PHONY: pytest-kat-%

build-output/bin/envoy: docker/base-envoy.docker.tag.local
	mkdir -p $(@D)
	{ \
	  echo '#!/bin/bash'; \
	  echo "docker run --rm -v $(OSS_HOME):$(OSS_HOME) -v /var/:/var/ -v /tmp/:/tmp/ -t --entrypoint /usr/local/bin/envoy-static-stripped $$(cat docker/base-envoy.docker) \"\$$@\""; \
	} > $@
	chmod +x $@
=======
>>>>>>> 5790f520

pytest-gold:
	sh $(COPY_GOLD) $(PYTEST_GOLD_DIR)

$(OSS_HOME)/venv: python/requirements.txt python/requirements-dev.txt
	rm -rf $@
	python3 -m venv $@
	$@/bin/pip3 install -r python/requirements.txt
	$@/bin/pip3 install -r python/requirements-dev.txt
	$@/bin/pip3 install -e $(OSS_HOME)/python
clobber: venv.rm-r

GOTEST_ARGS ?= -race -count=1 -timeout 30m
GOTEST_ARGS += -parallel=150 # The ./pkg/envoy-control-plane/cache/v{2,3}/ tests require high parallelism to reliably work
GOTEST_PKGS ?= ./...
gotest: $(OSS_HOME)/venv $(tools/kubectl)
	@printf "$(CYN)==> $(GRN)Running $(BLU)go$(GRN) tests$(END)\n"
	{ . $(OSS_HOME)/venv/bin/activate && \
	  export PATH=$(tools.bindir):$${PATH} && \
	  export EDGE_STACK=$(GOTEST_AES_ENABLED) && \
	  go test $(GOTEST_ARGS) $(GOTEST_PKGS); }
.PHONY: gotest

# Ingress v1 conformance tests, using KIND and the Ingress Conformance Tests suite.
ingresstest: $(tools/kubectl) | docker/$(LCNAME).docker.push.remote
	@printf "$(CYN)==> $(GRN)Running $(BLU)Ingress v1$(GRN) tests$(END)\n"
	@[ -n "$(INGRESS_TEST_IMAGE)" ] || { printf "$(RED)ERROR: no INGRESS_TEST_IMAGE defined$(END)\n"; exit 1; }
	@[ -n "$(INGRESS_TEST_MANIF_DIR)" ] || { printf "$(RED)ERROR: no INGRESS_TEST_MANIF_DIR defined$(END)\n"; exit 1; }
	@[ -d "$(INGRESS_TEST_MANIF_DIR)" ] || { printf "$(RED)ERROR: $(INGRESS_TEST_MANIF_DIR) does not seem a valid directory$(END)\n"; exit 1; }
	@[ -n "$(HOST_IP)" ] || { printf "$(RED)ERROR: no IP obtained for host$(END)\n"; ip addr ; exit 1; }

	@printf "$(CYN)==> $(GRN)Creating/recreating KIND cluster with image $(KIND_IMAGE)$(END)\n"
	@for i in {1..5} ; do \
		kind delete cluster 2>/dev/null || true ; \
		kind create cluster --image $(KIND_IMAGE) && break || sleep 10 ; \
	done

	@printf "$(CYN)==> $(GRN)Saving KUBECONFIG at $(KIND_KUBECONFIG)$(END)\n"
	@kind get kubeconfig > $(KIND_KUBECONFIG)
	@sleep 10

	@APISERVER_IP=`docker inspect -f '{{range .NetworkSettings.Networks}}{{.IPAddress}}{{end}}' kind-control-plane` ; \
		[ -n "$$APISERVER_IP" ] || { printf "$(RED)ERROR: no IP obtained for API server$(END)\n"; docker ps ; docker inspect kind-control-plane ; exit 1; } ; \
		printf "$(CYN)==> $(GRN)API server at $$APISERVER_IP. Fixing server in $(KIND_KUBECONFIG).$(END)\n" ; \
		sed -i -e "s|server: .*|server: https://$$APISERVER_IP:6443|g" $(KIND_KUBECONFIG)

	@printf "$(CYN)==> $(GRN)Showing some cluster info:$(END)\n"
	@$(tools/kubectl) --kubeconfig=$(KIND_KUBECONFIG) cluster-info || { printf "$(RED)ERROR: kubernetes cluster not ready $(END)\n"; exit 1 ; }
	@$(tools/kubectl) --kubeconfig=$(KIND_KUBECONFIG) version || { printf "$(RED)ERROR: kubernetes cluster not ready $(END)\n"; exit 1 ; }

	@printf "$(CYN)==> $(GRN)Loading Ambassador (from the Ingress conformance tests) with image=$$(sed -n 2p docker/$(LCNAME).docker.push.remote)$(END)\n"
	@for f in $(INGRESS_TEST_MANIFS) ; do \
		printf "$(CYN)==> $(GRN)... $$f $(END)\n" ; \
		cat $(INGRESS_TEST_MANIF_DIR)/$$f | sed -e "s|image:.*ambassador\:.*|image: $$(sed -n 2p docker/$(LCNAME).docker.push.remote)|g" | tee /dev/tty | $(tools/kubectl) apply -f - ; \
	done

	@printf "$(CYN)==> $(GRN)Waiting for Ambassador to be ready$(END)\n"
	@$(tools/kubectl) --kubeconfig=$(KIND_KUBECONFIG) wait --for=condition=available --timeout=180s deployment/ambassador || { \
		printf "$(RED)ERROR: Ambassador was not ready after 3 mins $(END)\n"; \
		$(tools/kubectl) --kubeconfig=$(KIND_KUBECONFIG) get services --all-namespaces ; \
		exit 1 ; }

	@printf "$(CYN)==> $(GRN)Exposing Ambassador service$(END)\n"
	@$(tools/kubectl) --kubeconfig=$(KIND_KUBECONFIG) expose deployment ambassador --type=LoadBalancer --name=ambassador

	@printf "$(CYN)==> $(GRN)Starting the tests container (in the background)$(END)\n"
	@docker stop -t 3 ingress-tests 2>/dev/null || true && docker rm ingress-tests 2>/dev/null || true
	@docker run -d --rm --name ingress-tests -e KUBECONFIG=/opt/.kube/config --mount type=bind,source=$(KIND_KUBECONFIG),target=/opt/.kube/config \
		--entrypoint "/bin/sleep" $(INGRESS_TEST_IMAGE) 600

	@printf "$(CYN)==> $(GRN)Loading the Ingress conformance tests manifests$(END)\n"
	@docker exec -ti ingress-tests \
		/opt/ingress-controller-conformance apply --api-version=networking.k8s.io/v1beta1 --ingress-controller=getambassador.io/ingress-controller --ingress-class=ambassador
	@sleep 10

	@printf "$(CYN)==> $(GRN)Forwarding traffic to Ambassador service$(END)\n"
	@$(tools/kubectl) --kubeconfig=$(KIND_KUBECONFIG) port-forward --address=$(HOST_IP) svc/ambassador \
		$(INGRESS_TEST_LOCAL_PLAIN_PORT):8080 $(INGRESS_TEST_LOCAL_TLS_PORT):8443 $(INGRESS_TEST_LOCAL_ADMIN_PORT):8877 &
	@sleep 10

	@for url in "http://$(HOST_IP):$(INGRESS_TEST_LOCAL_PLAIN_PORT)" "https://$(HOST_IP):$(INGRESS_TEST_LOCAL_TLS_PORT)" "http://$(HOST_IP):$(INGRESS_TEST_LOCAL_ADMIN_PORT)/ambassador/v0/check_ready" ; do \
		printf "$(CYN)==> $(GRN)Waiting until $$url is ready...$(END)\n" ; \
		until curl --silent -k "$$url" ; do printf "$(CYN)==> $(GRN)... still waiting.$(END)\n" ; sleep 2 ; done ; \
		printf "$(CYN)==> $(GRN)... $$url seems to be ready.$(END)\n" ; \
	done
	@sleep 30

	@printf "$(CYN)==> $(GRN)Running the Ingress conformance tests against $(HOST_IP)$(END)\n"
	@docker exec -ti ingress-tests \
		/opt/ingress-controller-conformance verify \
			--api-version=networking.k8s.io/v1beta1 \
			--use-insecure-host=$(HOST_IP):$(INGRESS_TEST_LOCAL_PLAIN_PORT) \
			--use-secure-host=$(HOST_IP):$(INGRESS_TEST_LOCAL_TLS_PORT)

	@printf "$(CYN)==> $(GRN)Cleaning up...$(END)\n"
	-@pkill $(tools/kubectl) -9
	@docker stop -t 3 ingress-tests 2>/dev/null || true && docker rm ingress-tests 2>/dev/null || true

	@if [ -n "$(CLEANUP)" ] ; then \
		printf "$(CYN)==> $(GRN)We are done. Destroying the cluster now.$(END)\n"; kind delete cluster || true; \
	else \
		printf "$(CYN)==> $(GRN)We are done. You should destroy the cluster with 'kind delete cluster'.$(END)\n"; \
	fi

test: ingresstest gotest pytest
.PHONY: test

AMB_IMAGE_RC=$(RELEASE_REGISTRY)/$(REPO):$(patsubst v%,%,$(VERSION))
AMB_IMAGE_RELEASE=$(RELEASE_REGISTRY)/$(REPO):$(patsubst v%,%,$(VERSION))

export RELEASE_REGISTRY_ERR=$(RED)ERROR: please set the RELEASE_REGISTRY make/env variable to the docker registry\n       you would like to use for release$(END)

release/promote-oss/.main: $(tools/docker-promote)
	@[[ '$(PROMOTE_FROM_VERSION)' =~ ^v[0-9]+\.[0-9]+\.[0-9]+(-.*)?$$ ]] || (echo >&2 'Must set PROMOTE_FROM_VERSION to a vSEMVER value'; exit 1)
	@[[ '$(PROMOTE_TO_VERSION)'   =~ ^v[0-9]+\.[0-9]+\.[0-9]+(-.*)?$$ ]] || (echo >&2 'Must set PROMOTE_TO_VERSION to a vSEMVER value' ; exit 1)
	@[[ -n '$(PROMOTE_FROM_REPO)'                                     ]] || (echo >&2 'Must set PROMOTE_FROM_REPO' ; exit 1)
	@[[ -n '$(PROMOTE_TO_REPO)'                                       ]] || (echo >&2 'Must set PROMOTE_TO_REPO' ; exit 1)
	@case '$(PROMOTE_CHANNEL)' in \
	  ''|wip|early|test|hotfix) true;; \
	  *) echo >&2 'Unknown PROMOTE_CHANNEL $(PROMOTE_CHANNEL)'; exit 1;; \
	esac

	@printf "$(CYN)==> $(GRN)Promoting $(BLU)%s$(GRN) to $(BLU)%s$(GRN) (channel='$(BLU)%s$(GRN)')$(END)\n" '$(PROMOTE_FROM_VERSION)' '$(PROMOTE_TO_VERSION)' '$(PROMOTE_CHANNEL)'

	@printf '  pushing $(CYN)$(PROMOTE_TO_REPO):$(patsubst v%,%,$(PROMOTE_FROM_VERSION))$(END)...\n'
	$(tools/docker-promote) $(PROMOTE_FROM_REPO):$(patsubst v%,%,$(PROMOTE_FROM_VERSION)) $(PROMOTE_TO_REPO):$(patsubst v%,%,$(PROMOTE_TO_VERSION))
	docker push $(PROMOTE_TO_REPO):$(patsubst v%,%,$(PROMOTE_TO_VERSION))

ifneq ($(IS_PRIVATE),)
	@echo '$@: not pushing to S3 because this is a private repo'
else
	@printf '  pushing $(CYN)https://s3.amazonaws.com/$(AWS_S3_BUCKET)/emissary-ingress/$(PROMOTE_CHANNEL)stable.txt$(END)...\n'
	printf '%s' "$(patsubst v%,%,$(PROMOTE_TO_VERSION))" | aws s3 cp - s3://$(AWS_S3_BUCKET)/emissary-ingress/$(PROMOTE_CHANNEL)stable.txt

	@printf '  pushing $(CYN)s3://scout-datawire-io/emissary-ingress/$(PROMOTE_CHANNEL)app.json$(END)...\n'
	printf '{"application":"emissary","latest_version":"%s","notices":[]}' "$(patsubst v%,%,$(PROMOTE_TO_VERSION))" | aws s3 cp - s3://scout-datawire-io/emissary-ingress/$(PROMOTE_CHANNEL)app.json

	{ $(MAKE) \
	  push-manifests \
	  publish-docs-yaml; }
endif
.PHONY: release/promote-oss/.main

release/promote-oss/to-rc: $(tools/devversion)
	@test -n "$(RELEASE_REGISTRY)" || (printf "$${RELEASE_REGISTRY_ERR}\n"; exit 1)
	@[[ "$(VERSION)" =~ ^v[0-9]+\.[0-9]+\.[0-9]+-rc\.[0-9]+$$ ]] || (printf '$(RED)ERROR: VERSION=%s does not look like an RC tag\n' "$(VERSION)"; exit 1)
	@set -e; { \
	  dev_version=$$($(tools/devversion)); \
	  printf "$(CYN)==> $(GRN)found version $(BLU)$$dev_version$(GRN).$(END)\n"; \
	  $(MAKE) release/promote-oss/.main \
	    PROMOTE_FROM_VERSION="$$dev_version" \
	    PROMOTE_TO_VERSION='$(VERSION)' \
	    PROMOTE_FROM_REPO='$(DEV_REGISTRY)/$(REPO)' \
	    PROMOTE_TO_REPO='$(RELEASE_REGISTRY)/$(REPO)' \
	    PROMOTE_CHANNEL='test'; \
	}
.PHONY: release/promote-oss/to-rc

# To be run from a checkout at the tag you are promoting _from_.
# This is normally run from CI by creating the GA tag.
release/promote-oss/to-ga: $(tools/devversion)
	@test -n "$(RELEASE_REGISTRY)" || (printf "$${RELEASE_REGISTRY_ERR}\n"; exit 1)
	@[[ "$(VERSION)" =~ ^v[0-9]+\.[0-9]+\.[0-9]+(-ea)?$$ ]] || (printf '$(RED)ERROR: VERSION=%s does not look like a GA tag\n' "$(VERSION)"; exit 1)
	@set -e; { \
	  dev_version=$$($(tools/devversion)); \
	  printf "$(CYN)==> $(GRN)found version $(BLU)$$dev_version$(GRN).$(END)\n"; \
	  $(MAKE) release/promote-oss/.main \
	    PROMOTE_FROM_VERSION="$$dev_version" \
	    PROMOTE_TO_VERSION='$(VERSION)' \
	    PROMOTE_FROM_REPO='$(DEV_REGISTRY)/$(REPO)' \
	    PROMOTE_TO_REPO='$(RELEASE_REGISTRY)/$(REPO)' \
	    PROMOTE_CHANNEL=''; \
	}
.PHONY: release/promote-oss/to-ga

# `make release/ga-check` is meant to be run by a human maintainer to
# check that CI did all the right things.
release/ga-check:
	{ $(OSS_HOME)/releng/release-ga-check \
	  --ga-version=$(patsubst v%,%,$(VERSION)) \
	  --chart-version=$(patsubst v%,%,$(CHART_VERSION)) \
	  --source-registry=$(RELEASE_REGISTRY) \
	  --image-name=$(LCNAME); }

AMBASSADOR_DOCKER_IMAGE = $(shell sed -n 2p docker/$(LCNAME).docker.push.remote 2>/dev/null)
export AMBASSADOR_DOCKER_IMAGE

_user-vars  = BUILDER_NAME
_user-vars += DEV_KUBECONFIG
_user-vars += DEV_REGISTRY
_user-vars += RELEASE_REGISTRY
_user-vars += AMBASSADOR_DOCKER_IMAGE
env:
	@printf '$(BLD)%s$(END)=$(BLU)%s$(END)\n' $(foreach v,$(_user-vars), $v $(call quote.shell,$(call quote.shell,$($v))) )
.PHONY: env

export:
	@printf 'export %s=%s\n' $(foreach v,$(_user-vars), $v $(call quote.shell,$(call quote.shell,$($v))) )
.PHONY: export

help:
	@printf '%s\n' $(call quote.shell,$(_help.intro))
.PHONY: help

targets:
	@printf '%s\n' $(call quote.shell,$(HELP_TARGETS))
.PHONY: help

define HELP_TARGETS
$(BLD)Targets:$(END)

$(_help.targets)

$(BLD)Codebases:$(END)
  $(foreach MODULE,$(MODULES),$(NL)  $(BLD)$(SOURCE_$(MODULE)) ==> $(BLU)$(MODULE)$(END))

endef

# Style note: _help.intro
# - is wrapped to 72 columns (after stripping the ANSI color codes)
# - has sentences separated with 2 spaces
# - uses bold blue ("$(BLU)") when introducing a new variable
# - uses bold ("$(BLD)") for variables that have already been introduced
# - uses bold ("$(BLD)") when you would use `backticks` in markdown
define _help.intro
This Makefile builds Ambassador using a standard build environment
inside a Docker container.  The $(BLD)$(REPO)$(END), $(BLD)kat-server$(END), and $(BLD)kat-client$(END)
images are created from this container after the build stage is
finished.

The build works by maintaining a running build container in the
background.  It gets source code into that container via $(BLD)rsync$(END).  The
$(BLD)/home/dw$(END) directory in this container is a Docker volume, which allows
files (e.g. the Go build cache and $(BLD)pip$(END) downloads) to be cached across
builds.

This arrangement also permits building multiple codebases.  This is
useful for producing builds with extended functionality.  Each external
codebase is synced into the container at the $(BLD)/buildroot/<name>$(END) path.

You can control the name of the container and the images it builds by
setting $(BLU)$$BUILDER_NAME$(END), which defaults to $(BLD)$(LCNAME)$(END).  Note well that if
you want to make multiple clones of this repo and build in more than one
of them at the same time, you $(BLD)must$(END) set $(BLD)$$BUILDER_NAME$(END) so that each clone
has its own builder!  If you do not do this, your builds will collide
with confusing results.

The build system doesn't try to magically handle all dependencies.  In
general, if you change something that is not pure source code, you will
likely need to do a $(BLD)$(MAKE) clean$(END) in order to see the effect.  For example,
Python code only gets set up once, so if you change $(BLD)setup.py$(END), then you
will need to do a clean build to see the effects.  Assuming you didn't
$(BLD)$(MAKE) clobber$(END), this shouldn't take long due to the cache in the Docker
volume.

All targets that deploy to a cluster by way of $(BLU)$$DEV_REGISTRY$(END) can be made
to have the cluster use an imagePullSecret to pull from $(BLD)$$DEV_REGISTRY$(END),
by setting $(BLU)$$DEV_USE_IMAGEPULLSECRET$(END) to a non-empty value.  The
imagePullSecret will be constructed from $(BLD)$$DEV_REGISTRY$(END),
$(BLU)$$DOCKER_BUILD_USERNAME$(END), and $(BLU)$$DOCKER_BUILD_PASSWORD$(END).

Use $(BLD)$(MAKE) $(BLU)targets$(END) for help about available $(BLD)make$(END) targets.
endef

define _help.targets
  $(BLD)$(MAKE) $(BLU)help$(END)         -- displays the main help message.

  $(BLD)$(MAKE) $(BLU)targets$(END)      -- displays this message.

  $(BLD)$(MAKE) $(BLU)env$(END)          -- display the value of important env vars.

  $(BLD)$(MAKE) $(BLU)export$(END)       -- display important env vars in shell syntax, for use with $(BLD)eval$(END).

  $(BLD)$(MAKE) $(BLU)preflight$(END)    -- checks dependencies of this makefile.

  $(BLD)$(MAKE) $(BLU)version$(END)      -- display source code version.

  $(BLD)$(MAKE) $(BLU)images$(END)       -- creates images from the build container.

  $(BLD)$(MAKE) $(BLU)push$(END)         -- pushes images to $(BLD)$$DEV_REGISTRY$(END). ($(DEV_REGISTRY))

  $(BLD)$(MAKE) $(BLU)test$(END)         -- runs Go and Python tests inside the build container.

    The tests require a Kubernetes cluster and a Docker registry in order to
    function. These must be supplied via the $(BLD)$(MAKE)$(END)/$(BLD)env$(END) variables $(BLD)$$DEV_KUBECONFIG$(END)
    and $(BLD)$$DEV_REGISTRY$(END).

  $(BLD)$(MAKE) $(BLU)gotest$(END)       -- runs just the Go tests inside the build container.

    Use $(BLD)$$GOTEST_PKGS$(END) to control which packages are passed to $(BLD)gotest$(END). ($(GOTEST_PKGS))
    Use $(BLD)$$GOTEST_ARGS$(END) to supply additional non-package arguments. ($(GOTEST_ARGS))
    Example: $(BLD)$(MAKE) gotest GOTEST_PKGS=./cmd/entrypoint GOTEST_ARGS=-v$(END)  # run entrypoint tests verbosely

  $(BLD)$(MAKE) $(BLU)pytest$(END)       -- runs just the Python tests inside the build container.

    Use $(BLD)$$KAT_RUN_MODE=envoy$(END) to force the Python tests to ignore local caches, and run everything
    in the cluster.

    Use $(BLD)$$KAT_RUN_MODE=local$(END) to force the Python tests to ignore the cluster, and only run tests
    with a local cache.

    Use $(BLD)$$PYTEST_ARGS$(END) to pass args to $(BLD)pytest$(END). ($(PYTEST_ARGS))

    Example: $(BLD)$(MAKE) pytest KAT_RUN_MODE=envoy PYTEST_ARGS="-k Lua"$(END)  # run only the Lua test, with a real Envoy

  $(BLD)$(MAKE) $(BLU)pytest-gold$(END)  -- update the gold files for the pytest cache

    $(BLD)$(MAKE) $(BLU)pytest$(END) uses a local cache to speed up tests. $(BLD)ONCE YOU HAVE SUCCESSFULLY
    RUN TESTS WITH $(BLU)KAT_RUN_MODE=envoy$(END), you can use $(BLD)$(MAKE) $(BLU)pytest-gold$(END) to update the
    caches for the passing tests.

    $(BLD)DO NOT$(END) run $(BLD)$(MAKE) $(BLU)pytest-gold$(END) if you have failing tests.

  $(BLD)$(MAKE) $(BLU)release/promote-oss/to-ga$(END) -- promote a release candidate to general availability

    The current commit must be tagged for this to work, and your tree must be clean.
    Additionally, the tag must be of the form 'vX.Y.Z'. You must also have previously
    built and promoted the RC that will become GA, using $(BLD)release/bits$(END).

  $(BLD)$(MAKE) $(BLU)clean$(END)     -- kills the build container.

  $(BLD)$(MAKE) $(BLU)clobber$(END)   -- kills the build container and the cache volume.

  $(BLD)$(MAKE) $(BLU)generate$(END)  -- update generated files that get checked in to Git.

    1. Use $(BLD)$$ENVOY_COMMIT$(END) to update the vendored gRPC protobuf files ('api/envoy').
    2. Run 'protoc' to generate things from the protobuf files (both those from
       Envoy, and those from 'api/kat').
    3. Use $(BLD)$$ENVOY_GO_CONTROL_PLANE_COMMIT$(END) to update the vendored+patched copy of
       envoyproxy/go-control-plane ('pkg/envoy-control-plane/').
    4. Use the Go CRD definitions in 'pkg/api/getambassador.io/' to generate YAML
       (and a few 'zz_generated.*.go' files).

  $(BLD)$(MAKE) $(BLU)generate-fast$(END) -- like $(BLD)make generate$(END), but skips the slow Envoy stuff.

  $(BLD)$(MAKE) $(BLU)go-mod-tidy$(END) -- 'go mod tidy', but plays nice with 'make generate'

  $(BLD)$(MAKE) $(BLU)guess-envoy-go-control-plane-commit$(END) -- Make a suggestion for setting ENVOY_GO_CONTROL_PLANE_COMMIT= in generate.mk

  $(BLD)$(MAKE) $(BLU)lint$(END)        -- runs golangci-lint.

  $(BLD)$(MAKE) $(BLU)format$(END)      -- runs golangci-lint with --fix.

endef<|MERGE_RESOLUTION|>--- conflicted
+++ resolved
@@ -327,23 +327,6 @@
 clean: build-aux/.pytest-kat.txt.stamp.rm build-aux/pytest-kat.txt.rm
 pytest-kat-envoy3-%: build-aux/pytest-kat.txt $(tools/py-split-tests)
 	$(MAKE) pytest KAT_RUN_MODE=envoy PYTEST_ARGS="$$PYTEST_ARGS -k '$$($(tools/py-split-tests) $(subst -of-, ,$*) <build-aux/pytest-kat.txt)' python/tests/kat"
-<<<<<<< HEAD
-pytest-kat-envoy2: push-pytest-images # doing this all at once is too much for CI...
-	$(MAKE) pytest KAT_RUN_MODE=envoy AMBASSADOR_ENVOY_API_VERSION=V2 PYTEST_ARGS="$$PYTEST_ARGS python/tests/kat"
-# ... so we have a separate rule to run things split up
-pytest-kat-envoy2-%: build-aux/pytest-kat.txt $(tools/py-split-tests)
-	$(MAKE) pytest KAT_RUN_MODE=envoy AMBASSADOR_ENVOY_API_VERSION=V2 PYTEST_ARGS="$$PYTEST_ARGS -k '$$($(tools/py-split-tests) $(subst -of-, ,$*) <build-aux/pytest-kat.txt)' python/tests/kat"
-.PHONY: pytest-kat-%
-
-build-output/bin/envoy: docker/base-envoy.docker.tag.local
-	mkdir -p $(@D)
-	{ \
-	  echo '#!/bin/bash'; \
-	  echo "docker run --rm -v $(OSS_HOME):$(OSS_HOME) -v /var/:/var/ -v /tmp/:/tmp/ -t --entrypoint /usr/local/bin/envoy-static-stripped $$(cat docker/base-envoy.docker) \"\$$@\""; \
-	} > $@
-	chmod +x $@
-=======
->>>>>>> 5790f520
 
 pytest-gold:
 	sh $(COPY_GOLD) $(PYTEST_GOLD_DIR)
