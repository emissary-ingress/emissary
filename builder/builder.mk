
#DEV_REGISTRY=localhost:5000
#DEV_KUBECONFIG=/tmp/k3s.yaml

# Choose colors carefully. If they don't work on both a black 
# background and a white background, pick other colors (so white,
# yellow, and black are poor choices).
RED=\033[1;31m
GRN=\033[1;32m
BLU=\033[1;34m
CYN=\033[1;36m
BLD=\033[1m
END=\033[0m

MODULES :=

module = $(eval MODULES += $(1))$(eval SOURCE_$(1)=$(abspath $(2)))

BUILDER_HOME := $(dir $(abspath $(lastword $(MAKEFILE_LIST))))

BUILDER_NAME ?= $(NAME)

BUILDER = BUILDER_NAME=$(BUILDER_NAME) $(abspath $(BUILDER_HOME)/builder.sh)
DBUILD = $(abspath $(BUILDER_HOME)/dbuild.sh)
COPY_GOLD = $(abspath $(BUILDER_HOME)/copy-gold.sh)

# the image used for running the Ingress v1 tests with KIND.
# the current, official image does not support Ingress v1, so we must build our own image with k8s 1.18.
# build this image with:
# 1. checkout the Kuberentes sources in a directory like "~/sources/kubernetes"
# 2. kind build node-image --kube-root ~/sources/kubernetes
# 3. docker tag kindest/node:latest quay.io/datawire/kindest-node:latest
# 4. docker push quay.io/datawire/kindest-node:latest
# This will not be necessary once the KIND images are built for a Kubernetes 1.18 and support Ingress v1beta1 improvements.
KIND_IMAGE ?= kindest/node:v1.18.0
#KIND_IMAGE ?= quay.io/datawire/kindest-node:latest
KIND_KUBECONFIG = /tmp/kind-kubeconfig

# The ingress conformance tests directory
# build this image with:
# 1. checkout https://github.com/kubernetes-sigs/ingress-controller-conformance
# 2. cd ingress-controller-conformance && make image
# 3. docker tag ingress-controller-conformance:latest quay.io/datawire/ingress-controller-conformance:latest
# 4. docker push quay.io/datawire/ingress-controller-conformance:latest
INGRESS_TEST_IMAGE ?= quay.io/datawire/ingress-controller-conformance:latest

# local ports for the Ingress conformance tests
INGRESS_TEST_LOCAL_PLAIN_PORT = 8000
INGRESS_TEST_LOCAL_TLS_PORT = 8443
INGRESS_TEST_LOCAL_ADMIN_PORT = 8877

# directory with the manifests for loading Ambassador for running the Ingress Conformance tests
# NOTE: these manifests can be slightly different to the regular ones asd they include
INGRESS_TEST_MANIF_DIR = $(BUILDER_HOME)/../docs/yaml/ambassador/
INGRESS_TEST_MANIFS = ambassador-crds.yaml ambassador-rbac.yaml

all: help
.PHONY: all

.NOTPARALLEL:

export RSYNC_ERR=$(RED)ERROR: please update to a version of rsync with the --info option$(END)
export DOCKER_ERR=$(RED)ERROR: cannot find docker, please make sure docker is installed$(END)

# the name of the Docker network
# note: use your local k3d/microk8s/kind network for running tests
DOCKER_NETWORK ?= $(BUILDER_NAME)

# local host IP address (and not 127.0.0.1)
HOST_IP := $(shell ip -o route get to 8.8.8.8 | sed -n 's/.*src \([0-9.]\+\).*/\1/p' | cut -d' ' -f1)

preflight:
ifeq ($(strip $(shell $(BUILDER))),)
	@printf "$(CYN)==> $(GRN)Preflight checks$(END)\n"
# Checking for rsync --info
	test -n "$$(rsync --help | fgrep -- --info)" || (printf "$${RSYNC_ERR}\n"; exit 1)
# Checking for docker
	which docker > /dev/null || (printf "$${DOCKER_ERR}\n"; exit 1)
endif
.PHONY: preflight

preflight-cluster:
	@test -n "$(DEV_KUBECONFIG)" || (printf "$${KUBECONFIG_ERR}\n"; exit 1)
	@if [ "$(DEV_KUBECONFIG)" != '-skip-for-release-' ]; then \
		printf "$(CYN)==> $(GRN)Checking for test cluster$(END)\n" ;\
		kubectl --kubeconfig $(DEV_KUBECONFIG) -n default get service kubernetes > /dev/null || { printf "$${KUBECTL_ERR}\n"; exit 1; } ;\
	else \
		printf "$(CYN)==> $(RED)Skipping test cluster checks$(END)\n" ;\
	fi
.PHONY: preflight-cluster

sync: preflight
	@$(foreach MODULE,$(MODULES),$(BUILDER) sync $(MODULE) $(SOURCE_$(MODULE)) &&) true
	@if [ -n "$(DEV_KUBECONFIG)" ] && [ "$(DEV_KUBECONFIG)" != '-skip-for-release-' ]; then \
		kubectl --kubeconfig $(DEV_KUBECONFIG) config view --flatten | docker exec -i $$($(BUILDER)) sh -c "cat > /buildroot/kubeconfig.yaml" ;\
	fi
	@if [ -e ~/.docker/config.json ]; then \
		cat ~/.docker/config.json | docker exec -i $$($(BUILDER)) sh -c "mkdir -p /home/dw/.docker && cat > /home/dw/.docker/config.json" ; \
	fi
	@if [ -n "$(GCLOUD_CONFIG)" ]; then \
		printf "Copying gcloud config to builder container\n"; \
		docker cp $(GCLOUD_CONFIG) $$($(BUILDER)):/home/dw/.config/; \
	fi

.PHONY: sync

builder:
	@$(BUILDER) builder
.PHONY: builder

version:
	@$(BUILDER) version
.PHONY: version

compile:
	@$(MAKE) --no-print-directory sync
	@$(BUILDER) compile
.PHONY: compile

SNAPSHOT=snapshot-$(BUILDER_NAME)

commit:
	@$(BUILDER) commit $(SNAPSHOT)
.PHONY: commit

REPO=$(BUILDER_NAME)

images:
	@$(MAKE) --no-print-directory compile
	@$(MAKE) --no-print-directory commit
.PHONY: images

AMB_IMAGE=$(DEV_REGISTRY)/$(REPO):$(shell docker images -q $(REPO):latest)
KAT_CLI_IMAGE=$(DEV_REGISTRY)/kat-client:$(shell docker images -q kat-client:latest)
KAT_SRV_IMAGE=$(DEV_REGISTRY)/kat-server:$(shell docker images -q kat-server:latest)

export REGISTRY_ERR=$(RED)ERROR: please set the DEV_REGISTRY make/env variable to the docker registry\n       you would like to use for development$(END)

push: images
	@test -n "$(DEV_REGISTRY)" || (printf "$${REGISTRY_ERR}\n"; exit 1)
	@$(BUILDER) push $(AMB_IMAGE) $(KAT_CLI_IMAGE) $(KAT_SRV_IMAGE)
.PHONY: push

export KUBECONFIG_ERR=$(RED)ERROR: please set the $(BLU)DEV_KUBECONFIG$(RED) make/env variable to the cluster\n       you would like to use for development. Note this cluster must have access\n       to $(BLU)DEV_REGISTRY$(RED) (currently $(BLD)$(DEV_REGISTRY)$(END)$(RED))$(END)
export KUBECTL_ERR=$(RED)ERROR: preflight kubectl check failed$(END)

test-ready: push preflight-cluster
# XXX noop target for teleproxy tests
	@docker exec -w /buildroot/ambassador -i $(shell $(BUILDER)) sh -c "echo bin_linux_amd64/edgectl: > Makefile"
	@docker exec -w /buildroot/ambassador -i $(shell $(BUILDER)) sh -c "mkdir -p bin_linux_amd64"
	@docker exec -w /buildroot/ambassador -d $(shell $(BUILDER)) ln -s /buildroot/bin/edgectl /buildroot/ambassador/bin_linux_amd64/edgectl
.PHONY: test-ready

PYTEST_ARGS ?=
export PYTEST_ARGS

PYTEST_GOLD_DIR ?= $(abspath $(CURDIR)/python/tests/gold)

pytest: test-ready
	$(MAKE) pytest-only
.PHONY: pytest

pytest-only: sync preflight-cluster
	@printf "$(CYN)==> $(GRN)Running $(BLU)py$(GRN) tests$(END)\n"
	docker exec \
		-e AMBASSADOR_DOCKER_IMAGE=$(AMB_IMAGE) \
		-e KAT_CLIENT_DOCKER_IMAGE=$(KAT_CLI_IMAGE) \
		-e KAT_SERVER_DOCKER_IMAGE=$(KAT_SRV_IMAGE) \
		-e KAT_IMAGE_PULL_POLICY=Always \
		-e DOCKER_NETWORK=$(DOCKER_NETWORK) \
		-e KAT_REQ_LIMIT \
		-e KAT_RUN_MODE \
		-e KAT_VERBOSE \
		-e PYTEST_ARGS \
		-e DEV_USE_IMAGEPULLSECRET \
		-e DEV_REGISTRY \
		-e DOCKER_BUILD_USERNAME \
		-e DOCKER_BUILD_PASSWORD \
		-it $(shell $(BUILDER)) /buildroot/builder.sh pytest-internal
.PHONY: pytest-only

pytest-gold:
	sh $(COPY_GOLD) $(PYTEST_GOLD_DIR)

GOTEST_PKGS ?= ./...
export GOTEST_PKGS
GOTEST_ARGS ?=
export GOTEST_ARGS

gotest: test-ready
	@printf "$(CYN)==> $(GRN)Running $(BLU)go$(GRN) tests$(END)\n"
	docker exec \
		-e DTEST_REGISTRY=$(DEV_REGISTRY) \
		-e DTEST_KUBECONFIG=/buildroot/kubeconfig.yaml \
		-e GOTEST_PKGS \
		-e GOTEST_ARGS \
		-e DEV_USE_IMAGEPULLSECRET \
		-e DEV_REGISTRY \
		-e DOCKER_BUILD_USERNAME \
		-e DOCKER_BUILD_PASSWORD \
		-it $(shell $(BUILDER)) /buildroot/builder.sh gotest-internal
	docker exec \
		-w /buildroot/ambassador \
		-e GOOS=windows \
		-it $(shell $(BUILDER)) go build -o /dev/null ./cmd/edgectl
.PHONY: gotest

# Ingress v1 conformance tests, using KIND and the Ingress Conformance Tests suite.
ingresstest:
	@printf "$(CYN)==> $(GRN)Running $(BLU)Ingress v1$(GRN) tests$(END)\n"
	@[ -n "$(AMB_IMAGE)" ] || { printf "$(RED)ERROR: no AMB_IMAGE defined$(END)\n"; exit 1; }
	@[ -n "$(INGRESS_TEST_IMAGE)" ] || { printf "$(RED)ERROR: no INGRESS_TEST_IMAGE defined$(END)\n"; exit 1; }
	@[ -n "$(INGRESS_TEST_MANIF_DIR)" ] || { printf "$(RED)ERROR: no INGRESS_TEST_MANIF_DIR defined$(END)\n"; exit 1; }
	@[ -d "$(INGRESS_TEST_MANIF_DIR)" ] || { printf "$(RED)ERROR: $(INGRESS_TEST_MANIF_DIR) does not seem a valid directory$(END)\n"; exit 1; }
	@[ -n "$(HOST_IP)" ] || { printf "$(RED)ERROR: no IP obtained for host$(END)\n"; ip addr ; exit 1; }

	@printf "$(CYN)==> $(GRN)Creating/recreating KIND cluster with image $(KIND_IMAGE)$(END)\n"
	@kind delete cluster 2>/dev/null || /bin/true
	@kind create cluster --image $(KIND_IMAGE)

	@printf "$(CYN)==> $(GRN)Saving KUBECONFIG at $(KIND_KUBECONFIG)$(END)\n"
	@kind get kubeconfig > $(KIND_KUBECONFIG)
	@sleep 10

	@APISERVER_IP=`docker inspect -f '{{range .NetworkSettings.Networks}}{{.IPAddress}}{{end}}' kind-control-plane` ; \
		[ -n "$$APISERVER_IP" ] || { printf "$(RED)ERROR: no IP obtained for API server$(END)\n"; docker ps ; docker inspect kind-control-plane ; exit 1; } ; \
		printf "$(CYN)==> $(GRN)API server at $$APISERVER_IP. Fixing server in $(KIND_KUBECONFIG).$(END)\n" ; \
		sed -i -e "s|server: .*|server: https://$$APISERVER_IP:6443|g" $(KIND_KUBECONFIG)

	@printf "$(CYN)==> $(GRN)Showing some cluster info:$(END)\n"
	@kubectl --kubeconfig=$(KIND_KUBECONFIG) cluster-info || { printf "$(RED)ERROR: kubernetes cluster not ready $(END)\n"; exit 1 ; }
	@kubectl --kubeconfig=$(KIND_KUBECONFIG) version || { printf "$(RED)ERROR: kubernetes cluster not ready $(END)\n"; exit 1 ; }

	@printf "$(CYN)==> $(GRN)Loading Ambassador (from the Ingress conformance tests) with image=$(AMB_IMAGE)$(END)\n"
	@for f in $(INGRESS_TEST_MANIFS) ; do \
  		printf "$(CYN)==> $(GRN)... $$f $(END)\n" ; \
		cat $(INGRESS_TEST_MANIF_DIR)/$$f | sed -e "s|image:.*ambassador\:.*|image: $(AMB_IMAGE)|g" | tee /dev/tty | kubectl apply -f - ; \
	done

	@printf "$(CYN)==> $(GRN)Waiting for Ambassador to be ready$(END)\n"
	@kubectl --kubeconfig=$(KIND_KUBECONFIG) wait --for=condition=available --timeout=180s deployment/ambassador || { \
		printf "$(RED)ERROR: Ambassador was not ready after 3 mins $(END)\n"; \
		kubectl --kubeconfig=$(KIND_KUBECONFIG) get services --all-namespaces ; \
		exit 1 ; }

	@printf "$(CYN)==> $(GRN)Exposing Ambassador service$(END)\n"
	@kubectl --kubeconfig=$(KIND_KUBECONFIG) expose deployment ambassador --type=LoadBalancer --name=ambassador

	@printf "$(CYN)==> $(GRN)Starting the tests container (in the background)$(END)\n"
	@docker stop -t 3 ingress-tests 2>/dev/null || true && docker rm ingress-tests 2>/dev/null || true
	@docker run -d --rm --name ingress-tests -e KUBECONFIG=/opt/.kube/config --mount type=bind,source=$(KIND_KUBECONFIG),target=/opt/.kube/config \
		--entrypoint "/bin/sleep" $(INGRESS_TEST_IMAGE) 600

	@printf "$(CYN)==> $(GRN)Loading the Ingress conformance tests manifests$(END)\n"
	@docker exec -ti ingress-tests \
		/opt/ingress-controller-conformance apply --api-version=networking.k8s.io/v1beta1 --ingress-controller=getambassador.io/ingress-controller --ingress-class=ambassador
	@sleep 10

	@printf "$(CYN)==> $(GRN)Forwarding traffic to Ambassador service$(END)\n"
	@kubectl --kubeconfig=$(KIND_KUBECONFIG) port-forward --address=$(HOST_IP) svc/ambassador \
		$(INGRESS_TEST_LOCAL_PLAIN_PORT):8080 $(INGRESS_TEST_LOCAL_TLS_PORT):8443 $(INGRESS_TEST_LOCAL_ADMIN_PORT):8877 &
<<<<<<< HEAD
	@sleep 5
=======
	@sleep 10
>>>>>>> 3fafb113

	@for url in "http://$(HOST_IP):$(INGRESS_TEST_LOCAL_PLAIN_PORT)" "https://$(HOST_IP):$(INGRESS_TEST_LOCAL_TLS_PORT)" "http://$(HOST_IP):$(INGRESS_TEST_LOCAL_ADMIN_PORT)/ambassador/v0/check_ready" ; do \
		printf "$(CYN)==> $(GRN)Waiting until $$url is ready...$(END)\n" ; \
		until curl --silent -k "$$url" ; do printf "$(CYN)==> $(GRN)... still waiting.$(END)\n" ; sleep 2 ; done ; \
		printf "$(CYN)==> $(GRN)... $$url seems to be ready.$(END)\n" ; \
	done
<<<<<<< HEAD
	@sleep 10
=======
	@sleep 30
>>>>>>> 3fafb113

	@printf "$(CYN)==> $(GRN)Running the Ingress conformance tests against $(HOST_IP)$(END)\n"
	@docker exec -ti ingress-tests \
		/opt/ingress-controller-conformance verify \
			--api-version=networking.k8s.io/v1beta1 \
			--use-insecure-host=$(HOST_IP):$(INGRESS_TEST_LOCAL_PLAIN_PORT) \
			--use-secure-host=$(HOST_IP):$(INGRESS_TEST_LOCAL_TLS_PORT)

	@printf "$(CYN)==> $(GRN)Cleaning up...$(END)\n"
	-@pkill kubectl -9
	@docker stop -t 3 ingress-tests 2>/dev/null || true && docker rm ingress-tests 2>/dev/null || true

	@if [ -n "$(CLEANUP)" ] ; then \
		printf "$(CYN)==> $(GRN)We are done. Destroying the cluster now.$(END)\n"; kind delete cluster || /bin/true; \
	else \
		printf "$(CYN)==> $(GRN)We are done. You should destroy the cluster with 'kind delete cluster'.$(END)\n"; \
	fi

test: ingresstest gotest pytest
.PHONY: test

shell:
	@$(BUILDER) shell
.PHONY: shell

AMB_IMAGE_RC=$(RELEASE_REGISTRY)/$(REPO):$(RELEASE_VERSION)
AMB_IMAGE_RC_LATEST=$(RELEASE_REGISTRY)/$(REPO):$(BUILD_VERSION)-rc-latest
AMB_IMAGE_RELEASE=$(RELEASE_REGISTRY)/$(REPO):$(BUILD_VERSION)

export RELEASE_REGISTRY_ERR=$(RED)ERROR: please set the RELEASE_REGISTRY make/env variable to the docker registry\n       you would like to use for release$(END)

RELEASE_TYPE=$$($(BUILDER) release-type)
RELEASE_VERSION=$$($(BUILDER) release-version)
BUILD_VERSION=$$($(BUILDER) version)

# 'rc' is a deprecated alias for 'release/bits', kept around for the
# moment to avoid pain with needing to update apro.git in lockstep.
rc: release/bits
.PHONY: rc

release/bits: images
	@test -n "$(RELEASE_REGISTRY)" || (printf "$${RELEASE_REGISTRY_ERR}\n"; exit 1)
	@printf "$(CYN)==> $(GRN)Pushing $(BLU)$(REPO)$(GRN) Docker image$(END)\n"
	docker tag $(REPO) $(AMB_IMAGE_RC)
	docker push $(AMB_IMAGE_RC)
.PHONY: release/bits

release/promote-oss/.main:
	@[[ "$(RELEASE_VERSION)"      =~ ^[0-9]+\.[0-9]+\.[0-9]+(-.*)?$$ ]]
	@[[ '$(PROMOTE_FROM_VERSION)' =~ ^[0-9]+\.[0-9]+\.[0-9]+(-.*)?$$ ]]
	@[[ '$(PROMOTE_TO_VERSION)'   =~ ^[0-9]+\.[0-9]+\.[0-9]+(-.*)?$$ ]]
	@case "$(PROMOTE_CHANNEL)" in \
		""|early|test) true ;; \
		*) echo "Unknown PROMOTE_CHANNEL $(PROMOTE_CHANNEL)" >&2 ; exit 1;; \
	esac
	@printf "$(CYN)==> $(GRN)Promoting $(BLU)%s$(GRN) to $(BLU)%s$(GRN) (channel=$(BLU)%s$(GRN))$(END)\n" '$(PROMOTE_FROM_VERSION)' '$(PROMOTE_TO_VERSION)' '$(PROMOTE_CHANNEL)'

	@printf '  $(CYN)$(RELEASE_REGISTRY)/$(REPO):$(PROMOTE_FROM_VERSION)$(END)\n'
	docker pull $(RELEASE_REGISTRY)/$(REPO):$(PROMOTE_FROM_VERSION)
	docker tag $(RELEASE_REGISTRY)/$(REPO):$(PROMOTE_FROM_VERSION) $(RELEASE_REGISTRY)/$(REPO):$(PROMOTE_TO_VERSION)
	docker push $(RELEASE_REGISTRY)/$(REPO):$(PROMOTE_TO_VERSION)

	@printf '  $(CYN)https://s3.amazonaws.com/datawire-static-files/ambassador/$(PROMOTE_CHANNEL)stable.txt$(END)\n'
	printf '%s' "$(RELEASE_VERSION)" | aws s3 cp - s3://datawire-static-files/ambassador/$(PROMOTE_CHANNEL)stable.txt

	@printf '  $(CYN)s3://scout-datawire-io/ambassador/$(PROMOTE_CHANNEL)app.json$(END)\n'
	printf '{"application":"ambassador","latest_version":"%s","notices":[]}' "$(RELEASE_VERSION)" | aws s3 cp - s3://scout-datawire-io/ambassador/$(PROMOTE_CHANNEL)app.json
.PHONY: release/promote-oss/.main

# To be run from a checkout at the tag you are promoting _from_.
# At present, this is to be run by-hand.
release/promote-oss/to-ea-latest:
	@test -n "$(RELEASE_REGISTRY)" || (printf "$${RELEASE_REGISTRY_ERR}\n"; exit 1)
	@[[ "$(RELEASE_VERSION)" =~ ^[0-9]+\.[0-9]+\.[0-9]+-ea\.[0-9]+$$ ]] || (printf '$(RED)ERROR: RELEASE_VERSION=%s does not look like an EA tag\n' "$(RELEASE_VERSION)"; exit 1)
	@{ $(MAKE) release/promote-oss/.main \
	  PROMOTE_FROM_VERSION="$(RELEASE_VERSION)" \
	  PROMOTE_TO_VERSION="$$(echo "$(RELEASE_VERSION)" | sed 's/-ea.*/-ea-latest/')" \
	  PROMOTE_CHANNEL=early \
	; }
.PHONY: release/promote-oss/to-ea-latest

# To be run from a checkout at the tag you are promoting _from_.
# At present, this is to be run by-hand.
release/promote-oss/to-rc-latest:
	@test -n "$(RELEASE_REGISTRY)" || (printf "$${RELEASE_REGISTRY_ERR}\n"; exit 1)
	@[[ "$(RELEASE_VERSION)" =~ ^[0-9]+\.[0-9]+\.[0-9]+-rc\.[0-9]+$$ ]] || (printf '$(RED)ERROR: RELEASE_VERSION=%s does not look like an RC tag\n' "$(RELEASE_VERSION)"; exit 1)
	@{ $(MAKE) release/promote-oss/.main \
	  PROMOTE_FROM_VERSION="$(RELEASE_VERSION)" \
	  PROMOTE_TO_VERSION="$$(echo "$(RELEASE_VERSION)" | sed 's/-rc.*/-rc-latest/')" \
	  PROMOTE_CHANNEL=test \
	; }
.PHONY: release/promote-oss/to-rc-latest

# To be run from a checkout at the tag you are promoting _to_.
# This is normally run from CI by creating the GA tag.
release/promote-oss/to-ga:
	@test -n "$(RELEASE_REGISTRY)" || (printf "$${RELEASE_REGISTRY_ERR}\n"; exit 1)
	@[[ "$(RELEASE_VERSION)" =~ ^[0-9]+\.[0-9]+\.[0-9]+$$ ]] || (printf '$(RED)ERROR: RELEASE_VERSION=%s does not look like a GA tag\n' "$(RELEASE_VERSION)"; exit 1)
	@set -e; { \
	  rc_latest=$$(curl -sL --fail https://s3.amazonaws.com/datawire-static-files/ambassador/teststable.txt); \
	  if ! [[ "$$rc_latest" == "$(RELEASE_VERSION)"-rc.* ]]; then \
	    printf '$(RED)ERROR: https://s3.amazonaws.com/datawire-static-files/ambassador/teststable.txt => %s does not look like a RC of %s\n' "$$rc_latest" "$(RELEASE_VERSION)"; \
	    exit 1; \
	  fi; \
	  $(MAKE) release/promote-oss/.main \
	    PROMOTE_FROM_VERSION="$$rc_latest" \
	    PROMOTE_TO_VERSION="$(RELEASE_VERSION)" \
	    PROMOTE_CHANNEL='' \
	    ; \
	}
.PHONY: release/promote-oss/to-ga

release-prep:
	bash $(OSS_HOME)/releng/release-prep.sh
.PHONY: release-prep

clean:
	@$(BUILDER) clean
.PHONY: clean

clobber:
	@$(BUILDER) clobber
.PHONY: clobber

CURRENT_CONTEXT=$(shell kubectl --kubeconfig=$(DEV_KUBECONFIG) config current-context)
CURRENT_NAMESPACE=$(shell kubectl config view -o=jsonpath="{.contexts[?(@.name==\"$(CURRENT_CONTEXT)\")].context.namespace}")

env:
	@printf "$(BLD)BUILDER_NAME$(END)=$(BLU)\"$(BUILDER_NAME)\"$(END)\n"
	@printf "$(BLD)DEV_KUBECONFIG$(END)=$(BLU)\"$(DEV_KUBECONFIG)\"$(END)"
	@printf " # Context: $(BLU)$(CURRENT_CONTEXT)$(END), Namespace: $(BLU)$(CURRENT_NAMESPACE)$(END)\n"
	@printf "$(BLD)DEV_REGISTRY$(END)=$(BLU)\"$(DEV_REGISTRY)\"$(END)\n"
	@printf "$(BLD)RELEASE_REGISTRY$(END)=$(BLU)\"$(RELEASE_REGISTRY)\"$(END)\n"
	@printf "$(BLD)AMBASSADOR_DOCKER_IMAGE$(END)=$(BLU)\"$(AMB_IMAGE)\"$(END)\n"
	@printf "$(BLD)KAT_CLIENT_DOCKER_IMAGE$(END)=$(BLU)\"$(KAT_CLI_IMAGE)\"$(END)\n"
	@printf "$(BLD)KAT_SERVER_DOCKER_IMAGE$(END)=$(BLU)\"$(KAT_SRV_IMAGE)\"$(END)\n"
.PHONY: env

export:
	@printf "export BUILDER_NAME=\"$(BUILDER_NAME)\"\n"
	@printf "export DEV_KUBECONFIG=\"$(DEV_KUBECONFIG)\"\n"
	@printf "export DEV_REGISTRY=\"$(DEV_REGISTRY)\"\n"
	@printf "export RELEASE_REGISTRY=\"$(RELEASE_REGISTRY)\"\n"
	@printf "export AMBASSADOR_DOCKER_IMAGE=\"$(AMB_IMAGE)\"\n"
	@printf "export KAT_CLIENT_DOCKER_IMAGE=\"$(KAT_CLI_IMAGE)\"\n"
	@printf "export KAT_SERVER_DOCKER_IMAGE=\"$(KAT_SRV_IMAGE)\"\n"
.PHONY: export

help:
	@printf "$(subst $(NL),\n,$(HELP_INTRO))\n"
.PHONY: help

targets:
	@printf "$(subst $(NL),\n,$(HELP_TARGETS))\n"
.PHONY: help

# NOTE: this is not a typo, this is actually how you spell newline in Make
define NL


endef

# NOTE: this is not a typo, this is actually how you spell space in Make
define SPACE
 
endef

COMMA = ,

define HELP_INTRO
$(_help.intro)
endef

define HELP_TARGETS
$(BLD)Targets:$(END)

$(_help.targets)

$(BLD)Codebases:$(END)
  $(foreach MODULE,$(MODULES),\n  $(BLD)$(SOURCE_$(MODULE)) ==> $(BLU)$(MODULE)$(END))

endef

define _help.intro
This Makefile builds Ambassador using a standard build environment inside
a Docker container. The $(BLD)$(REPO)$(END), $(BLD)kat-server$(END), and $(BLD)kat-client$(END) images are
created from this container after the build stage is finished.

The build works by maintaining a running build container in the background.
It gets source code into that container via $(BLD)rsync$(END). The $(BLD)/home/dw$(END) directory in
this container is a Docker volume, which allows files (e.g. the Go build
cache and $(BLD)pip$(END) downloads) to be cached across builds.

This arrangement also permits building multiple codebases. This is useful
for producing builds with extended functionality. Each external codebase
is synced into the container at the $(BLD)/buildroot/<name>$(END) path.

You can control the name of the container and the images it builds by
setting $(BLU)\$$BUILDER_NAME$(END), which defaults to $(BLU)$(NAME)$(END). $(BLD)Note well$(END) that if you
want to make multiple clones of this repo and build in more than one of them
at the same time, you $(BLD)must$(END) set $(BLU)\$$BUILDER_NAME$(END) so that each clone has its own
builder! If you do not do this, your builds will collide with confusing 
results.

The build system doesn't try to magically handle all dependencies. In
general, if you change something that is not pure source code, you will
likely need to do a $(BLD)$(MAKE) clean$(END) in order to see the effect. For example,
Python code only gets set up once, so if you change $(BLD)requirements.txt$(END) or
$(BLD)setup.py$(END), then you will need to do a clean build to see the effects.
Assuming you didn't $(BLD)$(MAKE) clobber$(END), this shouldn't take long due to the
cache in the Docker volume.

All targets that deploy to a cluster by way of $(BLD)\$$DEV_REGISTRY$(END) can be made to
have the cluster use an imagePullSecret to pull from $(BLD)\$$DEV_REGISTRY$(END), by
setting $(BLD)\$$DEV_USE_IMAGEPULLSECRET$(END) to a non-empty value.  The imagePullSecret
will be constructed from $(BLD)\$$DEV_REGISTRY$(END), $(BLD)\$$DOCKER_BUILD_USERNAME$(END), and
$(BLD)\$$DOCKER_BUILD_PASSWORD$(END).

Use $(BLD)$(MAKE) $(BLU)targets$(END) for help about available $(BLD)make$(END) targets.
endef

define _help.targets
  $(BLD)$(MAKE) $(BLU)help$(END)         -- displays the main help message.

  $(BLD)$(MAKE) $(BLU)targets$(END)      -- displays this message.

  $(BLD)$(MAKE) $(BLU)env$(END)          -- display the value of important env vars.

  $(BLD)$(MAKE) $(BLU)export$(END)       -- display important env vars in shell syntax, for use with $(BLD)eval$(END).

  $(BLD)$(MAKE) $(BLU)preflight$(END)    -- checks dependencies of this makefile.

  $(BLD)$(MAKE) $(BLU)sync$(END)         -- syncs source code into the build container.

  $(BLD)$(MAKE) $(BLU)version$(END)      -- display source code version.

  $(BLD)$(MAKE) $(BLU)compile$(END)      -- syncs and compiles the source code in the build container.

  $(BLD)$(MAKE) $(BLU)images$(END)       -- creates images from the build container.

  $(BLD)$(MAKE) $(BLU)push$(END)         -- pushes images to $(BLD)\$$DEV_REGISTRY$(END). ($(DEV_REGISTRY))

  $(BLD)$(MAKE) $(BLU)test$(END)         -- runs Go and Python tests inside the build container.

    The tests require a Kubernetes cluster and a Docker registry in order to
    function. These must be supplied via the $(BLD)$(MAKE)$(END)/$(BLD)env$(END) variables $(BLD)\$$DEV_KUBECONFIG$(END)
    and $(BLD)\$$DEV_REGISTRY$(END).

  $(BLD)$(MAKE) $(BLU)gotest$(END)       -- runs just the Go tests inside the build container.

    Use $(BLD)\$$GOTEST_PKGS$(END) to control which packages are passed to $(BLD)gotest$(END). ($(GOTEST_PKGS))
    Use $(BLD)\$$GOTEST_ARGS$(END) to supply additional non-package arguments. ($(GOTEST_ARGS))
    Example: $(BLD)$(MAKE) gotest GOTEST_PKGS=./cmd/edgectl GOTEST_ARGS=-v$(END)  # run edgectl tests verbosely

  $(BLD)$(MAKE) $(BLU)pytest$(END)       -- runs just the Python tests inside the build container.

    Use $(BLD)\$$KAT_RUN_MODE=envoy$(END) to force the Python tests to ignore local caches, and run everything
    in the cluster.

    Use $(BLD)\$$KAT_RUN_MODE=local$(END) to force the Python tests to ignore the cluster, and only run tests
    with a local cache.

    Use $(BLD)\$$PYTEST_ARGS$(END) to pass args to $(BLD)pytest$(END). ($(PYTEST_ARGS))

    Example: $(BLD)$(MAKE) pytest KAT_RUN_MODE=envoy PYTEST_ARGS=\"-k Lua\"$(END)  # run only the Lua test, with a real Envoy

  $(BLD)$(MAKE) $(BLU)pytest-gold$(END)  -- update the gold files for the pytest cache

    $(BLD)$(MAKE) $(BLU)pytest$(END) uses a local cache to speed up tests. $(BLD)ONCE YOU HAVE SUCCESSFULLY
    RUN TESTS WITH $(BLU)KAT_RUN_MODE=envoy$(END), you can use $(BLD)$(MAKE) $(BLU)pytest-gold$(END) to update the
    caches for the passing tests.

    $(BLD)DO NOT$(END) run $(BLD)$(MAKE) $(BLU)pytest-gold$(END) if you have failing tests.

  $(BLD)$(MAKE) $(BLU)shell$(END)        -- starts a shell in the build container

  $(BLD)$(MAKE) $(BLU)release/bits$(END) -- do the 'push some bits' part of a release

    The current commit must be tagged for this to work, and your tree must be clean.
    If the tag is of the form 'vX.Y.Z-(ea|rc).[0-9]*'.

  $(BLD)$(MAKE) $(BLU)release/promote-oss/to-ea-latest$(END) -- promote an early-access '-ea.N' release to '-ea-latest'

    The current commit must be tagged for this to work, and your tree must be clean.
    Additionally, the tag must be of the form 'vX.Y.Z-ea.N'. You must also have previously
    built an EA for the same tag using $(BLD)release/bits$(END).

  $(BLD)$(MAKE) $(BLU)release/promote-oss/to-rc-latest$(END) -- promote a release candidate '-rc.N' release to '-rc-latest'

    The current commit must be tagged for this to work, and your tree must be clean.
    Additionally, the tag must be of the form 'vX.Y.Z-rc.N'. You must also have previously
    built an RC for the same tag using $(BLD)release/bits$(END).

  $(BLD)$(MAKE) $(BLU)release/promote-oss/to-ga$(END) -- promote a release candidate to general availability

    The current commit must be tagged for this to work, and your tree must be clean.
    Additionally, the tag must be of the form 'vX.Y.Z'. You must also have previously
    built and promoted the RC that will become GA, using $(BLD)release/bits$(END) and
    $(BLD)release/promote-oss/to-rc-latest$(END).

  $(BLD)$(MAKE) $(BLU)clean$(END)     -- kills the build container.

  $(BLD)$(MAKE) $(BLU)clobber$(END)   -- kills the build container and the cache volume.
endef<|MERGE_RESOLUTION|>--- conflicted
+++ resolved
@@ -259,22 +259,14 @@
 	@printf "$(CYN)==> $(GRN)Forwarding traffic to Ambassador service$(END)\n"
 	@kubectl --kubeconfig=$(KIND_KUBECONFIG) port-forward --address=$(HOST_IP) svc/ambassador \
 		$(INGRESS_TEST_LOCAL_PLAIN_PORT):8080 $(INGRESS_TEST_LOCAL_TLS_PORT):8443 $(INGRESS_TEST_LOCAL_ADMIN_PORT):8877 &
-<<<<<<< HEAD
-	@sleep 5
-=======
 	@sleep 10
->>>>>>> 3fafb113
 
 	@for url in "http://$(HOST_IP):$(INGRESS_TEST_LOCAL_PLAIN_PORT)" "https://$(HOST_IP):$(INGRESS_TEST_LOCAL_TLS_PORT)" "http://$(HOST_IP):$(INGRESS_TEST_LOCAL_ADMIN_PORT)/ambassador/v0/check_ready" ; do \
 		printf "$(CYN)==> $(GRN)Waiting until $$url is ready...$(END)\n" ; \
 		until curl --silent -k "$$url" ; do printf "$(CYN)==> $(GRN)... still waiting.$(END)\n" ; sleep 2 ; done ; \
 		printf "$(CYN)==> $(GRN)... $$url seems to be ready.$(END)\n" ; \
 	done
-<<<<<<< HEAD
-	@sleep 10
-=======
 	@sleep 30
->>>>>>> 3fafb113
 
 	@printf "$(CYN)==> $(GRN)Running the Ingress conformance tests against $(HOST_IP)$(END)\n"
 	@docker exec -ti ingress-tests \
