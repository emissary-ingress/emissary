--- conflicted
+++ resolved
@@ -7,15 +7,13 @@
 
 (no changes yet)
 
-<<<<<<< HEAD
 ## v6.7.4
 
 - Feature: The [Ambassador Module](https://www.getambassador.io/docs/edge-stack/latest/topics/running/ambassador/) can now be configured and managed by Helm
-=======
+
 ## v6.7.3
 
 - Update Ambassador chart image to version v1.13.2: [CHANGELOG](https://github.com/datawire/ambassador/blob/master/CHANGELOG.md)
->>>>>>> e9cc7f84
 
 ## v6.7.2
 
