# GENERATED FILE: edits made by hand will not be preserved.
---
apiVersion: apiextensions.k8s.io/v1
kind: CustomResourceDefinition
metadata:
  annotations:
    controller-gen.kubebuilder.io/version: v0.5.0
    helm.sh/hook: crd-install
  labels:
    app.kubernetes.io/name: ambassador
    product: aes
  name: authservices.getambassador.io
spec:
  group: getambassador.io
  names:
    categories:
    - ambassador-crds
    kind: AuthService
    listKind: AuthServiceList
    plural: authservices
    singular: authservice
  scope: Namespaced
  versions:
  - name: v2
    schema:
      openAPIV3Schema:
        description: AuthService is the Schema for the authservices API
        properties:
          apiVersion:
            description: 'APIVersion defines the versioned schema of this representation of an object. Servers should convert recognized schemas to the latest internal value, and may reject unrecognized values. More info: https://git.k8s.io/community/contributors/devel/sig-architecture/api-conventions.md#resources'
            type: string
          kind:
            description: 'Kind is a string value representing the REST resource this object represents. Servers may infer this from the endpoint the client submits requests to. Cannot be updated. In CamelCase. More info: https://git.k8s.io/community/contributors/devel/sig-architecture/api-conventions.md#types-kinds'
            type: string
          metadata:
            type: object
          spec:
            description: AuthServiceSpec defines the desired state of AuthService
            properties:
              add_auth_headers:
<<<<<<< HEAD
=======
                description: Don't autoconvert -- we have a manual conversion.
>>>>>>> 080e380d
                type: object
                x-kubernetes-preserve-unknown-fields: true
              add_linkerd_headers:
                type: boolean
              allow_request_body:
                type: boolean
              allowed_authorization_headers:
                items:
                  type: string
                type: array
              allowed_request_headers:
                items:
                  type: string
                type: array
              auth_service:
                type: string
              failure_mode_allow:
                type: boolean
              include_body:
                properties:
                  allow_partial:
                    type: boolean
                  max_bytes:
                    description: These aren't pointer types because they are required.
                    type: integer
                required:
                - allow_partial
                - max_bytes
                type: object
              path_prefix:
                type: string
              proto:
                enum:
                - http
                - grpc
                type: string
              protocol_version:
                enum:
                - v2
                - v3
                type: string
              status_on_error:
                description: Why isn't this just an int??
                properties:
                  code:
                    type: integer
                type: object
              timeout_ms:
                type: integer
            required:
            - auth_service
            type: object
            x-kubernetes-preserve-unknown-fields: true
        type: object
    served: true
    storage: false
  - name: v3alpha1
    schema:
      openAPIV3Schema:
        description: AuthService is the Schema for the authservices API
        properties:
          apiVersion:
            description: 'APIVersion defines the versioned schema of this representation of an object. Servers should convert recognized schemas to the latest internal value, and may reject unrecognized values. More info: https://git.k8s.io/community/contributors/devel/sig-architecture/api-conventions.md#resources'
            type: string
          kind:
            description: 'Kind is a string value representing the REST resource this object represents. Servers may infer this from the endpoint the client submits requests to. Cannot be updated. In CamelCase. More info: https://git.k8s.io/community/contributors/devel/sig-architecture/api-conventions.md#types-kinds'
            type: string
          metadata:
            type: object
          spec:
            description: AuthServiceSpec defines the desired state of AuthService
            properties:
              add_auth_headers:
                additionalProperties:
                  type: string
                description: Don't autoconvert -- we have a manual conversion.
                type: object
              add_linkerd_headers:
                type: boolean
              allow_request_body:
                type: boolean
              allowed_authorization_headers:
                items:
                  type: string
                type: array
              allowed_request_headers:
                items:
                  type: string
                type: array
              ambassador_id:
                description: "AmbassadorID declares which Ambassador instances should pay attention to this resource. If no value is provided, the default is: \n    ambassador_id:    - \"default\""
                items:
                  type: string
                type: array
              auth_service:
                type: string
              circuit_breakers:
                items:
                  properties:
                    max_connections:
                      type: integer
                    max_pending_requests:
                      type: integer
                    max_requests:
                      type: integer
                    max_retries:
                      type: integer
                    priority:
                      enum:
                      - default
                      - high
                      type: string
                  type: object
                type: array
              failure_mode_allow:
                type: boolean
              include_body:
                properties:
                  allow_partial:
                    type: boolean
                  max_bytes:
                    description: These aren't pointer types because they are required.
                    type: integer
                required:
                - allow_partial
                - max_bytes
                type: object
              path_prefix:
                type: string
              proto:
                enum:
                - http
                - grpc
                type: string
              protocol_version:
                enum:
                - v2
                - v3
                type: string
              stats_name:
                type: string
              status_on_error:
                description: Why isn't this just an int??
                properties:
                  code:
                    type: integer
                type: object
              timeout_ms:
                type: integer
              tls:
                type: string
            required:
            - auth_service
            type: object
        type: object
    served: true
    storage: true<|MERGE_RESOLUTION|>--- conflicted
+++ resolved
@@ -38,10 +38,7 @@
             description: AuthServiceSpec defines the desired state of AuthService
             properties:
               add_auth_headers:
-<<<<<<< HEAD
-=======
                 description: Don't autoconvert -- we have a manual conversion.
->>>>>>> 080e380d
                 type: object
                 x-kubernetes-preserve-unknown-fields: true
               add_linkerd_headers:
