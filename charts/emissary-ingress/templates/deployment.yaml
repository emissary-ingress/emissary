{{- if .Values.barePod }}
apiVersion: v1
kind: Pod
metadata:
      name: {{ include "ambassador.fullname" . }}
      namespace: {{ include "ambassador.namespace" . }}
{{- else }}
{{- if .Values.daemonSet }}
apiVersion: apps/v1
kind: DaemonSet
{{- else }}
apiVersion: apps/v1
kind: Deployment
{{- end }}
metadata:
  {{- if .Values.deploymentNameOverride }}
  name: {{ .Values.deploymentNameOverride }}
  {{- else }}
  name: {{ include "ambassador.fullname" . }}
  {{- end }}
  namespace: {{ include "ambassador.namespace" . }}
  labels:
    app.kubernetes.io/name: {{ include "ambassador.name" . }}
    {{- include "ambassador.labels" . | nindent 4 }}
    product: aes
    {{- if .Values.deploymentLabels }}
      {{- toYaml .Values.deploymentLabels | nindent 4 }}
    {{- end }}
  {{- if .Values.deploymentAnnotations }}
  annotations:
    {{- toYaml .Values.deploymentAnnotations | nindent 4 }}
  {{- end }}
spec:
{{- if and (not .Values.autoscaling.enabled) (not .Values.daemonSet) }}
  replicas: {{ .Values.replicaCount }}
{{- end }}
  selector:
    matchLabels:
      {{- with .Values.service.selector }}
        {{- toYaml . | nindent 6 }}
      {{- else }}
      app.kubernetes.io/name: {{ include "ambassador.name" . }}
      app.kubernetes.io/instance: {{ .Release.Name }}
      {{- end }}
  {{- if .Values.daemonSet }}
  updateStrategy:
  {{- else }}
  strategy:
  {{- end }}
    {{- toYaml .Values.deploymentStrategy | nindent 4}}
  {{ if and .Values.progressDeadlines (not .Values.daemonSet) }}
  {{ if hasKey .Values.progressDeadlines "ambassador" }}
  progressDeadlineSeconds: {{ .Values.progressDeadlines.ambassador }}
  {{- end }}
  {{- end }}
  template:
    metadata:
{{- end }}
      labels:
        {{- with .Values.service.selector }}
          {{- toYaml . | nindent 8 }}
        {{- end }}
        app.kubernetes.io/name: {{ include "ambassador.name" . }}
        {{- include "ambassador.labels" . | nindent 8 }}
        product: aes
        profile: main
        {{- if .Values.podLabels }}
          {{- toYaml .Values.podLabels | nindent 8 }}
        {{- end }}
      annotations:
        {{- if ne .Values.deploymentTool "getambassador.io" }}
        checksum/config: {{ include (print $.Template.BasePath "/config.yaml") . | sha256sum }}
        {{- end }}
        {{- if .Values.podAnnotations }}
          {{- toYaml .Values.podAnnotations | nindent 8 }}
        {{- end }}
{{- if .Values.barePod }}
spec:
{{- else }}
    spec:
{{- end }}
      {{- if .Values.terminationGracePeriodSeconds }}
      terminationGracePeriodSeconds: {{ .Values.terminationGracePeriodSeconds }}
      {{- end }}
      {{- /* Check if .Values.securityContext is set for backwards compatibility */ -}}
      {{- if .Values.securityContext -}}
      {{- with .Values.securityContext }}
      securityContext:
        {{- toYaml . | nindent 8 }}
      {{- end }}
      {{- else -}}
      {{- with .Values.security.podSecurityContext }}
      securityContext:
        {{- toYaml . | nindent 8 }}
      {{- end }}
      {{- end -}}
      {{- if .Values.restartPolicy }}
      restartPolicy: {{ .Values.restartPolicy }}
      {{- end }}
      serviceAccountName: {{ include "ambassador.serviceAccountName" . }}
      {{- if .Values.priorityClassName }}
      priorityClassName: {{ .Values.priorityClassName | quote }}
      {{- end }}
      volumes:
        - name: ambassador-pod-info
          downwardAPI:
            items:
              - fieldRef:
                  fieldPath: metadata.labels
                path: labels
        {{- if .Values.prometheusExporter.enabled }}
        - name: stats-exporter-mapping-config
          configMap:
            name: {{ include "ambassador.fullname" . }}-exporter-config
            items:
            - key: exporterConfiguration
              path: mapping-config.yaml
        {{- end }}
        {{- if .Values.ambassadorConfig }}
        - name: ambassador-config
          configMap:
            name: {{ include "ambassador.fullname" . }}-file-config
            items:
            - key: ambassadorConfig
              path: ambassador-config.yaml
        {{- end }}
      {{- with .Values.volumes }}
        {{- toYaml . | nindent 8 }}
      {{- end }}
      {{- if .Values.volumesRaw }}
        {{- tpl .Values.volumesRaw . | nindent 8 }}
      {{- end }}
      {{- if or .Values.initContainers (and .Values.waitForApiext (eq .Values.waitForApiext.enabled true)) }}
      initContainers:
      {{- if and .Values.waitForApiext (eq .Values.waitForApiext.enabled true) }}
      - name: wait-for-apiext
        image: istio/kubectl:1.5.10
        imagePullPolicy: IfNotPresent
        {{- with .Values.waitForApiext.securityContext }}
        securityContext:
          {{- toYaml . | nindent 10 }}
        {{- end }}
        command: ["/bin/sh", "-c"]
        args:
          - |
            deployment_name={{ .Values.waitForApiext.deploymentName | default "emissary-apiext" | quote }}
            deployment_namespace={{ .Values.waitForApiext.deploymentNamespace | default "emissary-system" | quote }}
            while true; do
              echo "checking if deployment/$deployment_name in namespace: $deployment_namespace exists."
              if kubectl get deployment "$deployment_name" -n $deployment_namespace > /dev/null 2>&1; then
                echo "$deployment_name.$deployment_namespace exists."
                echo "checking if $deployment_name.$deployment_namespace is fully available..."
                kubectl wait --for=condition=available deployment/"$deployment_name" -n $deployment_namespace --timeout=5m
                if [ $? -eq 0 ]; then
                  echo "$deployment_name.$deployment_namespace is available"
                  while true; do
                  desired_replicas=$(kubectl get deployment $deployment_name -n $deployment_namespace -o jsonpath='{.spec.replicas}')
                  current_replicas=$(kubectl get deployment $deployment_name -n $deployment_namespace -o jsonpath='{.status.replicas}')
                  if [[ $current_replicas != $desired_replicas ]]; then
                    echo "$deployment_name.$deployment_namespace is in the process of restarting. Have: $current_replicas, want $desired_replicas"
                    sleep 3
                  else
                    echo "$deployment_name.$deployment_namespace is fully ready and not currently restarting.  Have: $current_replicas, want $desired_replicas"
                    break
                  fi
                  done
                  break
                else
                  echo "$deployment_name.$deployment_namespace did not become available within the timeout"
                fi
              else
                echo "$deployment_name.$deployment_namespace does not exist yet. Waiting..."
                sleep 3
              fi
            done
      {{- end }}
      {{- if .Values.initContainers }}
      {{- toYaml .Values.initContainers | nindent 10 }}
      {{- end }}
      {{- end }}
      containers:
        {{- if .Values.prometheusExporter.enabled }}
        - name: prometheus-exporter
          image: "{{ .Values.prometheusExporter.repository }}:{{ .Values.prometheusExporter.tag }}"
          imagePullPolicy: {{ .Values.prometheusExporter.pullPolicy }}
          ports:
            - name: metrics
              containerPort: 9102
            - name: listener
              containerPort: 8125
          args:
            - --statsd.listen-udp=:8125
            - --web.listen-address=:9102
            - --statsd.mapping-config=/statsd-exporter/mapping-config.yaml
          volumeMounts:
            - name: stats-exporter-mapping-config
              mountPath: /statsd-exporter/
              readOnly: true
          resources:
            {{- toYaml .Values.prometheusExporter.resources | nindent 12 }}
        {{- end }}
        - name: {{ if .Values.containerNameOverride }}{{ .Values.containerNameOverride }}{{ else }}{{ .Chart.Name }}{{ end }}
          image: {{ include "ambassador.image" . }}
          imagePullPolicy: {{ .Values.image.pullPolicy }}
          ports:
            {{- range .Values.service.ports }}
            - name: {{ .name }}
              containerPort: {{ int .targetPort }}
              {{- if .protocol }}
              protocol: {{ .protocol }}
              {{- end }}
              {{- if .hostPort }}
              hostPort: {{ .hostPort }}
              {{- end }}
            {{- end}}
            - name: admin
              containerPort: {{ .Values.adminService.port }}
            {{- if .Values.adminService.goPluginMetricsPort}}
            - name: go-plugin-metrics-port
              containerPort: {{ .Values.adminService.goPluginMetricsPort}}
            {{- end}}
          env:
<<<<<<< HEAD
            {{- if .Values.adminService.goPluginMetricsPort}}
            - name: ENABLE_PLUGIN_FILTER_METRICS
              value: "true"
            {{- end }}
=======
            - name: HOST_IP
              valueFrom:
                fieldRef:
                  fieldPath: status.hostIP
>>>>>>> 680e3dc3
            {{- if .Values.prometheusExporter.enabled }}
            - name: STATSD_ENABLED
              value: "true"
            - name: STATSD_HOST
              value: "localhost"
            {{- end }}
            {{- if .Values.scope.singleNamespace }}
            - name: AMBASSADOR_SINGLE_NAMESPACE
              value: "YES"
            {{- end }}
            - name: AMBASSADOR_NAMESPACE
              {{- if .Values.namespace.name }}
              value: {{ .Values.namespace.name | quote }}
              {{ else }}
              valueFrom:
                fieldRef:
                  fieldPath: metadata.namespace
              {{- end }}
            - name: AGENT_CONFIG_RESOURCE_NAME
              value: {{ include "ambassador.fullname" . }}-agent-cloud-token
            {{- if .Values.env }}
            {{- range $key,$value := .Values.env }}
            - name: {{ $key | upper | quote}}
              value: {{ $value | quote}}
            {{- end }}
            {{- end }}
            {{- if .Values.envRaw }}
              {{- tpl .Values.envRaw . | nindent 12 }}
            {{- end }}
          {{- with .Values.security.containerSecurityContext }}
          securityContext:
            {{- toYaml . | nindent 12 }}
          {{- end }}
          livenessProbe:
            httpGet:
              path: /ambassador/v0/check_alive
              port: admin
            {{- toYaml .Values.livenessProbe | nindent 12 }}
          readinessProbe:
            httpGet:
              path: /ambassador/v0/check_ready
              port: admin
            {{- toYaml .Values.readinessProbe | nindent 12 }}
          {{- if .Values.startupProbe }}
          startupProbe:
            httpGet:
              path: /ambassador/v0/check_ready
              port: admin
            {{- toYaml .Values.startupProbe | nindent 12 }}
          {{- end }}
          {{- if .Values.lifecycle }}
          lifecycle:
            {{- toYaml .Values.lifecycle | nindent 12 }}
          {{- end }}
          volumeMounts:
            - name: ambassador-pod-info
              mountPath: /tmp/ambassador-pod-info
              readOnly: true
          {{- if .Values.ambassadorConfig }}
            - name: ambassador-config
              mountPath: /ambassador/ambassador-config/ambassador-config.yaml
              subPath: ambassador-config.yaml
          {{- end }}
          {{- with .Values.volumeMounts }}
            {{- toYaml . | nindent 12 }}
          {{- end }}
          {{- if .Values.volumeMountsRaw }}
            {{- tpl .Values.volumeMountsRaw . | nindent 12 }}
          {{- end }}
          resources:
            {{- toYaml .Values.resources | nindent 12 }}
      {{- with .Values.sidecarContainers }}
        {{- toYaml . | nindent 8 }}
      {{- end }}
      {{- with .Values.nodeSelector }}
      nodeSelector:
        {{- toYaml . | nindent 8 }}
      {{- end }}
    {{- with .Values.affinity }}
      affinity:
        {{- toYaml . | nindent 8 }}
    {{- end }}
    {{- with .Values.tolerations }}
      tolerations:
        {{- toYaml . | nindent 8 }}
    {{- end }}
    {{- with .Values.topologySpreadConstraints }}
      topologySpreadConstraints:
        {{- toYaml . | nindent 8 }}
    {{- end }}
      imagePullSecrets:
        {{- toYaml .Values.imagePullSecrets | nindent 8 }}
      dnsPolicy: {{ .Values.dnsPolicy }}
      hostNetwork: {{ .Values.hostNetwork }}<|MERGE_RESOLUTION|>--- conflicted
+++ resolved
@@ -220,17 +220,14 @@
               containerPort: {{ .Values.adminService.goPluginMetricsPort}}
             {{- end}}
           env:
-<<<<<<< HEAD
-            {{- if .Values.adminService.goPluginMetricsPort}}
-            - name: ENABLE_PLUGIN_FILTER_METRICS
-              value: "true"
-            {{- end }}
-=======
             - name: HOST_IP
               valueFrom:
                 fieldRef:
                   fieldPath: status.hostIP
->>>>>>> 680e3dc3
+            {{- if .Values.adminService.goPluginMetricsPort}}
+            - name: ENABLE_PLUGIN_FILTER_METRICS
+              value: "true"
+            {{- end }}
             {{- if .Values.prometheusExporter.enabled }}
             - name: STATSD_ENABLED
               value: "true"
