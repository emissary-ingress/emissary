package main

import (
	"fmt"
<<<<<<< HEAD
	"io/ioutil"
	"os"
	"os/exec"
	"strings"
	"time"

	"github.com/tsenart/vegeta/lib"
)

var attacker = vegeta.NewAttacker()
var nodeIP string
var nodePort string

func rawTestRate(rate int) (success float64, latency time.Duration) {
	duration := 10 * time.Second
	targeter := vegeta.NewStaticTargeter(vegeta.Target{
		Method: "GET",
		URL:    "http://" + nodeIP + ":" + nodePort + "/http-echo/",
	})
	vegetaRate := vegeta.Rate{Freq: rate, Per: time.Second}
	name := "atk-" + string(rate)
	var metrics vegeta.Metrics
	for res := range attacker.Attack(targeter, vegetaRate, duration, name) {
		metrics.Add(res)
	}
	metrics.Close()

	return metrics.Success, metrics.Latencies.P95
}

func testRate(rate int) bool {
	success, latency := rawTestRate(rate)
	if success < 1 {
		fmt.Printf("✘ Failed at %d req/sec (latency %s) (success rate: %f)\n", rate, latency, success)
		// let it cool down
		passed := 0
		for passed < 2 {
			s, _ := rawTestRate(1)
			if s < 1 {
				passed = 0
			} else {
				passed++
			}
		}
		return false
	}
	fmt.Printf("✔ Success at %d req/sec (latency %s) (success rate: %f)\n", rate, latency, success)
	return true
}

=======
	"log"
	"os/exec"
	"strconv"
	"strings"
)

>>>>>>> 0a4231eb
func main() {
	bs, _ := exec.Command("kubectl", "config", "view", "--output=go-template", "--template={{range .clusters}}{{.cluster.server}}{{end}}").Output()
	for _, line := range strings.Split(string(bs), "\n") {
		parts := strings.Split(strings.TrimPrefix(line, "https://"), ":")
		nodeIP = parts[0]
	}
	bs, _ = exec.Command("kubectl", "get", "service", "ambassador", "--output=go-template", "--template={{range .spec.ports}}{{if eq .name \"http\"}}{{.nodePort}}{{end}}{{end}}").Output()
	nodePort = strings.TrimSpace(string(bs))
	fmt.Printf("ambassador = %s:%s\n", nodeIP, nodePort)

	rate := 100
	okRate := 1
	var nokRate int
<<<<<<< HEAD

	// first, find the point at which the system breaks
	for {
		if testRate(rate) {
=======
	url := "http://ambassador.nkrause.k736.net:31541/http-echo/"

	// first, find the point at which the system breaks
	for {
		cmdRate := "-rate=" + strconv.Itoa(rate)
		fmt.Printf("Attacking with rate %s\n", cmdRate)
		out, e := exec.Command("./test_rate", cmdRate, "-url="+url).Output()
		if e != nil {
			log.Fatal("exec error: ", e)
		}
		stringRate := string(out)

		if strings.Compare(stringRate, "1.000000") == 0 {
>>>>>>> 0a4231eb
			okRate = rate
			fmt.Printf("!!!  Success at %d req/sec\n", rate)
			rate *= 2
		} else {
			nokRate = rate
			fmt.Printf(":(  Failed at %d req/sec\n", rate)
			break
		}
	}

	// next, do a binary search between okRate and nokRate
	for (nokRate - okRate) > 1 {
		rate = (nokRate + okRate) / 2
<<<<<<< HEAD
		if testRate(rate) {
=======
		cmdRate := "-rate=" + strconv.Itoa(rate)
		fmt.Printf("Attacking with rate %s\n", cmdRate)
		out, e := exec.Command("./test_rate", cmdRate, "-url="+url).Output()
		if e != nil {
			log.Fatal("exec error: ", e)
		}
		stringRate := string(out)

		if strings.Compare(stringRate, "1.000000") == 0 {
>>>>>>> 0a4231eb
			okRate = rate
			fmt.Printf("!!!  Success at %d req/sec\n", rate)
		} else {
			nokRate = rate
			fmt.Printf(":(  Failed at %d req/sec\n", rate)
		}
	}
	fmt.Printf("➡️  Maximum Working Rate: %d req/sec\n", okRate)
}<|MERGE_RESOLUTION|>--- conflicted
+++ resolved
@@ -2,7 +2,6 @@
 
 import (
 	"fmt"
-<<<<<<< HEAD
 	"io/ioutil"
 	"os"
 	"os/exec"
@@ -53,14 +52,6 @@
 	return true
 }
 
-=======
-	"log"
-	"os/exec"
-	"strconv"
-	"strings"
-)
-
->>>>>>> 0a4231eb
 func main() {
 	bs, _ := exec.Command("kubectl", "config", "view", "--output=go-template", "--template={{range .clusters}}{{.cluster.server}}{{end}}").Output()
 	for _, line := range strings.Split(string(bs), "\n") {
@@ -74,26 +65,10 @@
 	rate := 100
 	okRate := 1
 	var nokRate int
-<<<<<<< HEAD
 
 	// first, find the point at which the system breaks
 	for {
 		if testRate(rate) {
-=======
-	url := "http://ambassador.nkrause.k736.net:31541/http-echo/"
-
-	// first, find the point at which the system breaks
-	for {
-		cmdRate := "-rate=" + strconv.Itoa(rate)
-		fmt.Printf("Attacking with rate %s\n", cmdRate)
-		out, e := exec.Command("./test_rate", cmdRate, "-url="+url).Output()
-		if e != nil {
-			log.Fatal("exec error: ", e)
-		}
-		stringRate := string(out)
-
-		if strings.Compare(stringRate, "1.000000") == 0 {
->>>>>>> 0a4231eb
 			okRate = rate
 			fmt.Printf("!!!  Success at %d req/sec\n", rate)
 			rate *= 2
@@ -107,19 +82,7 @@
 	// next, do a binary search between okRate and nokRate
 	for (nokRate - okRate) > 1 {
 		rate = (nokRate + okRate) / 2
-<<<<<<< HEAD
 		if testRate(rate) {
-=======
-		cmdRate := "-rate=" + strconv.Itoa(rate)
-		fmt.Printf("Attacking with rate %s\n", cmdRate)
-		out, e := exec.Command("./test_rate", cmdRate, "-url="+url).Output()
-		if e != nil {
-			log.Fatal("exec error: ", e)
-		}
-		stringRate := string(out)
-
-		if strings.Compare(stringRate, "1.000000") == 0 {
->>>>>>> 0a4231eb
 			okRate = rate
 			fmt.Printf("!!!  Success at %d req/sec\n", rate)
 		} else {
